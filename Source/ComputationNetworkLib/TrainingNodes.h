--- conflicted
+++ resolved
@@ -20,8 +20,6 @@
 // -----------------------------------------------------------------------
 // SquareErrorNode (left, right)
 // = SumElements ((left - right) .* (left - right))
-// Note: to save computation the gradient may be scaled by an constant.
-// TODO: ^^ Dig out what that constant is and document it here. "may be scaled"??
 // -----------------------------------------------------------------------
 
 template <class ElemType>
@@ -37,48 +35,29 @@
     {
     }
 
-<<<<<<< HEAD
-=======
+    virtual void UpdateFunctionMBSize() override
+    {
+        m_leftMinusRight->Resize(Input(0)->Value());
+    }
+
+    virtual void /*ComputationNodeNonLooping::*/ ForwardPropNonLooping() override
+    {
+        FrameRange fr(Input(0)->GetMBLayout());
+        m_leftMinusRight->AssignDifferenceOf(Input(0)->ValueFor(fr), Input(1)->ValueFor(fr));
+        MaskMissingColumnsToZero(*m_leftMinusRight, Input(0)->GetMBLayout(), fr); // we are fine since it will only be called with full minibatch.
+        ElemType v = m_leftMinusRight->FrobeniusNorm(); // v = sqrt( sum{ (I0[i] - I1[i])^2 } )
+        Value().VerifySize(1, 1);
+        Value().SetValue(v * v);  // Value = sum{ (I0[i] - I1[i])^2 }
+#if NANCHECK
+        Value().HasNan("SquareError");
+#endif
+    }
+
     virtual void BackpropToNonLooping(size_t inputIndex) override
     {
         FrameRange fr(Input(0)->GetMBLayout());
         auto gradient = Input(inputIndex)->GradientFor(fr);
         Matrix<ElemType>::Multiply1x1AndWeightedAdd(inputIndex == 0 ? 2.0f : -2.0f, Gradient() /*1x1*/, *m_leftMinusRight, 1.0f, gradient); // O = (I0-I1)^2; dO/dI0 = 2*(I0-I1); dO/dI1 = -2*(I0-I1)
-    }
-
-    virtual bool OutputUsedInComputingInputNodesGradients() const override
-    {
-        return false;
-    }
-    virtual bool InputUsedInComputingInputNodesGradients(size_t /*childIndex*/) const override
-    {
-        return false;
-    }
-
->>>>>>> 916497bf
-    virtual void UpdateFunctionMBSize() override
-    {
-        m_leftMinusRight->Resize(Input(0)->Value());
-    }
-
-    virtual void /*ComputationNodeNonLooping::*/ ForwardPropNonLooping() override
-    {
-        FrameRange fr(Input(0)->GetMBLayout());
-        m_leftMinusRight->AssignDifferenceOf(Input(0)->ValueFor(fr), Input(1)->ValueFor(fr));
-        MaskMissingColumnsToZero(*m_leftMinusRight, Input(0)->GetMBLayout(), fr); // we are fine since it will only be called with full minibatch.
-        ElemType v = m_leftMinusRight->FrobeniusNorm(); //v = sqrt( sum{ (I0[i] - I1[i])^2 } )
-        Value().VerifySize(1, 1);
-        Value().SetValue(v * v);  //Value = sum{ (I0[i] - I1[i])^2 }
-#if NANCHECK
-        Value().HasNan("SquareError");
-#endif
-    }
-
-    virtual void BackpropToNonLooping(size_t inputIndex) override
-    {
-        FrameRange fr(Input(0)->GetMBLayout());
-        auto gradient = Input(inputIndex)->GradientFor(fr);
-        Matrix<ElemType>::Multiply1x1AndWeightedAdd(inputIndex == 0 ? 1.0f : -1.0f, Gradient() /*1x1*/, *m_leftMinusRight, 1.0f, gradient);
     }
 
     virtual bool OutputUsedInComputingInputNodesGradients() const override { return false; }
@@ -1645,7 +1624,7 @@
             int32_t verWritten;
             int32_t verReadable;
             fstream >> verWritten >> verReadable;
-
+    
             if (verReadable > verWritten)
                 RuntimeError("Corrupt model file.");
             if (verWritten < m_version.VerWeCanReadBack())
@@ -1710,7 +1689,7 @@
             m_dBias->Resize(bias);
             // Compute all derivatives in one step. Save derivatives with respect to scale and bias in temp matrices.
             m_bnEng->Backward(sliceInputValue, sliceOutputGrad, sliceInputGrad, scale,
-                              *m_saveMean, *m_saveInvStdDev, *m_dScale, *m_dBias);
+                                              *m_saveMean, *m_saveInvStdDev, *m_dScale, *m_dBias);
         }
         else if (inputIndex == 1) // derivative with respect to the scale
         {
@@ -1786,10 +1765,10 @@
         }
 
         m_bnEng->Forward(sliceInputValue, scale, bias, expAvgFactor, blendFactor, runMean, runInvStdDev,
-                         sliceOutputValue, m_epsilon, *m_saveMean, *m_saveInvStdDev);
-
-        m_mbCount++;
-    }
+                                      sliceOutputValue, m_epsilon, *m_saveMean, *m_saveInvStdDev);
+
+            m_mbCount++;
+        }
 
     void Validate(bool isFinalValidationPass) override
     {
@@ -1827,25 +1806,25 @@
     void RequestMatricesBeforeForwardProp(MatrixPool& matrixPool) override
     {
         Base::RequestMatricesBeforeForwardProp(matrixPool);
-        RequestMatrixFromPool(m_saveMean, matrixPool);
-        RequestMatrixFromPool(m_saveInvStdDev, matrixPool);
-    }
+            RequestMatrixFromPool(m_saveMean, matrixPool);
+            RequestMatrixFromPool(m_saveInvStdDev, matrixPool);
+        }
 
     void RequestMatricesBeforeBackprop(MatrixPool& matrixPool) override
     {
         Base::RequestMatricesBeforeBackprop(matrixPool);
-        RequestMatrixFromPool(m_dScale, matrixPool);
-        RequestMatrixFromPool(m_dBias, matrixPool);
-    }
+            RequestMatrixFromPool(m_dScale, matrixPool);
+            RequestMatrixFromPool(m_dBias, matrixPool);
+        }
 
     void ReleaseMatricesAfterBackprop(MatrixPool& matrixPool) override
     {
         Base::ReleaseMatricesAfterBackprop(matrixPool);
-        ReleaseMatrixToPool(m_saveMean, matrixPool);
-        ReleaseMatrixToPool(m_saveInvStdDev, matrixPool);
-        ReleaseMatrixToPool(m_dScale, matrixPool);
-        ReleaseMatrixToPool(m_dBias, matrixPool);
-    }
+            ReleaseMatrixToPool(m_saveMean, matrixPool);
+            ReleaseMatrixToPool(m_saveInvStdDev, matrixPool);
+            ReleaseMatrixToPool(m_dScale, matrixPool);
+            ReleaseMatrixToPool(m_dBias, matrixPool);
+        }
 
     void SetNormalizationTimeConstants(double normalizationTimeConstant, double prevNormalizationTimeConstant,
                                        double blendTimeConstant, double prevBlendTimeConstant)
