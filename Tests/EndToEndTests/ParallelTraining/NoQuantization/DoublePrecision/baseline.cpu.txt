--- conflicted
+++ resolved
@@ -1,24 +1,19 @@
-CPU info:
-    CPU Model Name: Intel(R) Xeon(R) CPU E5-2630 v2 @ 2.60GHz
-    Hardware threads: 24
-    Total Memory: 264172964 kB
--------------------------------------------------------------------
-=== Running mpiexec -n 4 /home/philly/jenkins/workspace/CNTK-Test-Linux-W2/build/gpu/release/bin/cntk configFile=/home/philly/jenkins/workspace/CNTK-Test-Linux-W2/Tests/EndToEndTests/ParallelTraining/NoQuantization/DoublePrecision/../../SimpleMultiGPU.cntk currentDirectory=/home/philly/jenkins/workspace/CNTK-Test-Linux-W2/Tests/EndToEndTests/ParallelTraining/Data RunDir=/tmp/cntk-test-20160816095705.492453/ParallelTraining/NoQuantization_DoublePrecision@release_cpu DataDir=/home/philly/jenkins/workspace/CNTK-Test-Linux-W2/Tests/EndToEndTests/ParallelTraining/Data ConfigDir=/home/philly/jenkins/workspace/CNTK-Test-Linux-W2/Tests/EndToEndTests/ParallelTraining/NoQuantization/DoublePrecision/../.. OutputDir=/tmp/cntk-test-20160816095705.492453/ParallelTraining/NoQuantization_DoublePrecision@release_cpu DeviceId=-1 timestamping=true numCPUThreads=6 precision=double SimpleMultiGPU=[SGD=[ParallelTrain=[DataParallelSGD=[gradientBits=64]]]] stderr=/tmp/cntk-test-20160816095705.492453/ParallelTraining/NoQuantization_DoublePrecision@release_cpu/stderr
+=== Running mpiexec -n 4 /home/philly/jenkins/workspace/CNTK-Test-Linux-W2/build/gpu/release/bin/cntk configFile=/home/philly/jenkins/workspace/CNTK-Test-Linux-W2/Tests/EndToEndTests/ParallelTraining/NoQuantization/DoublePrecision/../../SimpleMultiGPU.cntk currentDirectory=/home/philly/jenkins/workspace/CNTK-Test-Linux-W2/Tests/EndToEndTests/ParallelTraining/Data RunDir=/tmp/cntk-test-20160503175932.483858/ParallelTraining/NoQuantization_DoublePrecision@release_cpu DataDir=/home/philly/jenkins/workspace/CNTK-Test-Linux-W2/Tests/EndToEndTests/ParallelTraining/Data ConfigDir=/home/philly/jenkins/workspace/CNTK-Test-Linux-W2/Tests/EndToEndTests/ParallelTraining/NoQuantization/DoublePrecision/../.. OutputDir=/tmp/cntk-test-20160503175932.483858/ParallelTraining/NoQuantization_DoublePrecision@release_cpu DeviceId=-1 timestamping=true numCPUThreads=1 precision=double SimpleMultiGPU=[SGD=[ParallelTrain=[DataParallelSGD=[gradientBits=64]]]] stderr=/tmp/cntk-test-20160503175932.483858/ParallelTraining/NoQuantization_DoublePrecision@release_cpu/stderr
 -------------------------------------------------------------------
 Build info: 
 
-		Built time: Aug 16 2016 09:41:56
-		Last modified date: Fri Aug 12 07:32:43 2016
+		Built time: May  3 2016 17:56:15
+		Last modified date: Tue May  3 11:36:22 2016
 		Build type: release
 		Build target: GPU
 		With 1bit-SGD: no
-		Math lib: mkl
+		Math lib: acml
 		CUDA_PATH: /usr/local/cuda-7.5
 		CUB_PATH: /usr/local/cub-1.4.1
 		CUDNN_PATH: /usr/local/cudnn-4.0
 		Build Branch: HEAD
-		Build SHA1: 026b1e772b963461e189f8f00aa7ed6951298f84
-		Built by philly on f67b30a647de
+		Build SHA1: 571b092d60e131fd529081a5ed52af2dc815dc82
+		Built by philly on 18750d26eb32
 		Build Path: /home/philly/jenkins/workspace/CNTK-Build-Linux
 -------------------------------------------------------------------
 Changed current directory to /home/philly/jenkins/workspace/CNTK-Test-Linux-W2/Tests/EndToEndTests/ParallelTraining/Data
@@ -26,130 +21,158 @@
 -------------------------------------------------------------------
 Build info: 
 
-		Built time: Aug 16 2016 09:41:56
-		Last modified date: Fri Aug 12 07:32:43 2016
+		Built time: May  3 2016 17:56:15
+		Last modified date: Tue May  3 11:36:22 2016
 		Build type: release
 		Build target: GPU
 		With 1bit-SGD: no
-		Math lib: mkl
+		Math lib: acml
 		CUDA_PATH: /usr/local/cuda-7.5
 		CUB_PATH: /usr/local/cub-1.4.1
 		CUDNN_PATH: /usr/local/cudnn-4.0
 		Build Branch: HEAD
-		Build SHA1: 026b1e772b963461e189f8f00aa7ed6951298f84
-		Built by philly on f67b30a647de
+		Build SHA1: 571b092d60e131fd529081a5ed52af2dc815dc82
+		Built by philly on 18750d26eb32
 		Build Path: /home/philly/jenkins/workspace/CNTK-Build-Linux
 -------------------------------------------------------------------
+Changed current directory to /home/philly/jenkins/workspace/CNTK-Test-Linux-W2/Tests/EndToEndTests/ParallelTraining/Data
+MPIWrapper: initializing MPI
 -------------------------------------------------------------------
 Build info: 
 
-		Built time: Aug 16 2016 09:41:56
-		Last modified date: Fri Aug 12 07:32:43 2016
+		Built time: May  3 2016 17:56:15
+		Last modified date: Tue May  3 11:36:22 2016
 		Build type: release
 		Build target: GPU
 		With 1bit-SGD: no
-		Math lib: mkl
+		Math lib: acml
 		CUDA_PATH: /usr/local/cuda-7.5
 		CUB_PATH: /usr/local/cub-1.4.1
 		CUDNN_PATH: /usr/local/cudnn-4.0
 		Build Branch: HEAD
-		Build SHA1: 026b1e772b963461e189f8f00aa7ed6951298f84
-		Built by philly on f67b30a647de
+		Build SHA1: 571b092d60e131fd529081a5ed52af2dc815dc82
+		Built by philly on 18750d26eb32
 		Build Path: /home/philly/jenkins/workspace/CNTK-Build-Linux
 -------------------------------------------------------------------
 Changed current directory to /home/philly/jenkins/workspace/CNTK-Test-Linux-W2/Tests/EndToEndTests/ParallelTraining/Data
-Changed current directory to /home/philly/jenkins/workspace/CNTK-Test-Linux-W2/Tests/EndToEndTests/ParallelTraining/Data
-MPIWrapper: initializing MPI
 MPIWrapper: initializing MPI
 -------------------------------------------------------------------
 Build info: 
 
-		Built time: Aug 16 2016 09:41:56
-		Last modified date: Fri Aug 12 07:32:43 2016
+		Built time: May  3 2016 17:56:15
+		Last modified date: Tue May  3 11:36:22 2016
 		Build type: release
 		Build target: GPU
 		With 1bit-SGD: no
-		Math lib: mkl
+		Math lib: acml
 		CUDA_PATH: /usr/local/cuda-7.5
 		CUB_PATH: /usr/local/cub-1.4.1
 		CUDNN_PATH: /usr/local/cudnn-4.0
 		Build Branch: HEAD
-		Build SHA1: 026b1e772b963461e189f8f00aa7ed6951298f84
-		Built by philly on f67b30a647de
+--------------------------------------------------------------------------
+[[62657,1],0]: A high-performance Open MPI point-to-point messaging module
+was unable to find any relevant network interfaces:
+
+Module: OpenFabrics (openib)
+  Host: 870bdeb651b9
+
+Another transport will be used instead, although this may result in
+lower performance.
+--------------------------------------------------------------------------
+		Build SHA1: 571b092d60e131fd529081a5ed52af2dc815dc82
+		Built by philly on 18750d26eb32
 		Build Path: /home/philly/jenkins/workspace/CNTK-Build-Linux
 -------------------------------------------------------------------
 Changed current directory to /home/philly/jenkins/workspace/CNTK-Test-Linux-W2/Tests/EndToEndTests/ParallelTraining/Data
 MPIWrapper: initializing MPI
 ping [requestnodes (before change)]: 4 nodes pinging each other
-ping [requestnodes (before change)]: all 4 nodes responded
+ping [requestnodes (before change)]: 4 nodes pinging each other
+ping [requestnodes (before change)]: 4 nodes pinging each other
 ping [requestnodes (before change)]: 4 nodes pinging each other
 ping [requestnodes (before change)]: all 4 nodes responded
-requestnodes [MPIWrapper]: using 4 out of 4 MPI nodes (4 requested); we (3) are in (participating)
+ping [requestnodes (before change)]: all 4 nodes responded
+requestnodes [MPIWrapper]: using 4 out of 4 MPI nodes (4 requested); we (2) are in (participating)
 ping [requestnodes (after change)]: 4 nodes pinging each other
-ping [requestnodes (before change)]: 4 nodes pinging each other
+ping [requestnodes (before change)]: all 4 nodes responded
+requestnodes [MPIWrapper]: using 4 out of 4 MPI nodes (4 requested); we (1) are in (participating)
+ping [requestnodes (after change)]: 4 nodes pinging each other
 ping [requestnodes (before change)]: all 4 nodes responded
 requestnodes [MPIWrapper]: using 4 out of 4 MPI nodes (4 requested); we (0) are in (participating)
 ping [requestnodes (after change)]: 4 nodes pinging each other
-ping [requestnodes (before change)]: 4 nodes pinging each other
-ping [requestnodes (before change)]: all 4 nodes responded
-requestnodes [MPIWrapper]: using 4 out of 4 MPI nodes (4 requested); we (1) are in (participating)
+requestnodes [MPIWrapper]: using 4 out of 4 MPI nodes (4 requested); we (3) are in (participating)
 ping [requestnodes (after change)]: 4 nodes pinging each other
 ping [requestnodes (after change)]: all 4 nodes responded
+ping [requestnodes (after change)]: all 4 nodes responded
+mpihelper: we are cog 0 in a gearbox of 4
+ping [mpihelper]: 4 nodes pinging each other
+ping [requestnodes (after change)]: all 4 nodes responded
+mpihelper: we are cog 2 in a gearbox of 4
+ping [mpihelper]: 4 nodes pinging each other
+ping [requestnodes (after change)]: all 4 nodes responded
+mpihelper: we are cog 3 in a gearbox of 4
+ping [mpihelper]: 4 nodes pinging each other
 mpihelper: we are cog 1 in a gearbox of 4
 ping [mpihelper]: 4 nodes pinging each other
 ping [mpihelper]: all 4 nodes responded
-ping [requestnodes (after change)]: all 4 nodes responded
-mpihelper: we are cog 3 in a gearbox of 4
-ping [mpihelper]: 4 nodes pinging each other
 ping [mpihelper]: all 4 nodes responded
-ping [requestnodes (after change)]: all 4 nodes responded
-mpihelper: we are cog 0 in a gearbox of 4
-ping [mpihelper]: 4 nodes pinging each other
 ping [mpihelper]: all 4 nodes responded
-requestnodes [MPIWrapper]: using 4 out of 4 MPI nodes (4 requested); we (2) are in (participating)
-ping [requestnodes (after change)]: 4 nodes pinging each other
-ping [requestnodes (after change)]: all 4 nodes responded
-mpihelper: we are cog 2 in a gearbox of 4
-ping [mpihelper]: 4 nodes pinging each other
 ping [mpihelper]: all 4 nodes responded
-08/16/2016 09:57:05: Redirecting stderr to file /tmp/cntk-test-20160816095705.492453/ParallelTraining/NoQuantization_DoublePrecision@release_cpu/stderr_SimpleMultiGPU.logrank0
-08/16/2016 09:57:06: Redirecting stderr to file /tmp/cntk-test-20160816095705.492453/ParallelTraining/NoQuantization_DoublePrecision@release_cpu/stderr_SimpleMultiGPU.logrank1
-08/16/2016 09:57:06: Redirecting stderr to file /tmp/cntk-test-20160816095705.492453/ParallelTraining/NoQuantization_DoublePrecision@release_cpu/stderr_SimpleMultiGPU.logrank2
-08/16/2016 09:57:07: Redirecting stderr to file /tmp/cntk-test-20160816095705.492453/ParallelTraining/NoQuantization_DoublePrecision@release_cpu/stderr_SimpleMultiGPU.logrank3
-MPI Rank 0: 08/16/2016 09:57:05: -------------------------------------------------------------------
-MPI Rank 0: 08/16/2016 09:57:05: Build info: 
-MPI Rank 0: 
-MPI Rank 0: 08/16/2016 09:57:05: 		Built time: Aug 16 2016 09:41:56
-MPI Rank 0: 08/16/2016 09:57:05: 		Last modified date: Fri Aug 12 07:32:43 2016
-MPI Rank 0: 08/16/2016 09:57:05: 		Build type: release
-MPI Rank 0: 08/16/2016 09:57:05: 		Build target: GPU
-MPI Rank 0: 08/16/2016 09:57:05: 		With 1bit-SGD: no
-MPI Rank 0: 08/16/2016 09:57:05: 		Math lib: mkl
-MPI Rank 0: 08/16/2016 09:57:05: 		CUDA_PATH: /usr/local/cuda-7.5
-MPI Rank 0: 08/16/2016 09:57:05: 		CUB_PATH: /usr/local/cub-1.4.1
-MPI Rank 0: 08/16/2016 09:57:05: 		CUDNN_PATH: /usr/local/cudnn-4.0
-MPI Rank 0: 08/16/2016 09:57:05: 		Build Branch: HEAD
-MPI Rank 0: 08/16/2016 09:57:05: 		Build SHA1: 026b1e772b963461e189f8f00aa7ed6951298f84
-MPI Rank 0: 08/16/2016 09:57:05: 		Built by philly on f67b30a647de
-MPI Rank 0: 08/16/2016 09:57:05: 		Build Path: /home/philly/jenkins/workspace/CNTK-Build-Linux
-MPI Rank 0: 08/16/2016 09:57:05: -------------------------------------------------------------------
-MPI Rank 0: 08/16/2016 09:57:07: -------------------------------------------------------------------
-MPI Rank 0: 08/16/2016 09:57:07: GPU info:
-MPI Rank 0: 
-MPI Rank 0: 08/16/2016 09:57:07: 		Device[0]: cores = 2880; computeCapability = 3.5; type = "GeForce GTX 780 Ti"; memory = 3071 MB
-MPI Rank 0: 08/16/2016 09:57:07: 		Device[1]: cores = 2880; computeCapability = 3.5; type = "GeForce GTX 780 Ti"; memory = 3071 MB
-MPI Rank 0: 08/16/2016 09:57:07: 		Device[2]: cores = 2880; computeCapability = 3.5; type = "GeForce GTX 780 Ti"; memory = 3071 MB
-MPI Rank 0: 08/16/2016 09:57:07: 		Device[3]: cores = 2880; computeCapability = 3.5; type = "GeForce GTX 780 Ti"; memory = 3071 MB
-MPI Rank 0: 08/16/2016 09:57:07: -------------------------------------------------------------------
-MPI Rank 0: 
-MPI Rank 0: 08/16/2016 09:57:07: Running on localhost at 2016/08/16 09:57:07
-MPI Rank 0: 08/16/2016 09:57:07: Command line: 
-MPI Rank 0: /home/philly/jenkins/workspace/CNTK-Test-Linux-W2/build/gpu/release/bin/cntk  configFile=/home/philly/jenkins/workspace/CNTK-Test-Linux-W2/Tests/EndToEndTests/ParallelTraining/NoQuantization/DoublePrecision/../../SimpleMultiGPU.cntk  currentDirectory=/home/philly/jenkins/workspace/CNTK-Test-Linux-W2/Tests/EndToEndTests/ParallelTraining/Data  RunDir=/tmp/cntk-test-20160816095705.492453/ParallelTraining/NoQuantization_DoublePrecision@release_cpu  DataDir=/home/philly/jenkins/workspace/CNTK-Test-Linux-W2/Tests/EndToEndTests/ParallelTraining/Data  ConfigDir=/home/philly/jenkins/workspace/CNTK-Test-Linux-W2/Tests/EndToEndTests/ParallelTraining/NoQuantization/DoublePrecision/../..  OutputDir=/tmp/cntk-test-20160816095705.492453/ParallelTraining/NoQuantization_DoublePrecision@release_cpu  DeviceId=-1  timestamping=true  numCPUThreads=6  precision=double  SimpleMultiGPU=[SGD=[ParallelTrain=[DataParallelSGD=[gradientBits=64]]]]  stderr=/tmp/cntk-test-20160816095705.492453/ParallelTraining/NoQuantization_DoublePrecision@release_cpu/stderr
-MPI Rank 0: 
-MPI Rank 0: 
-MPI Rank 0: 
-MPI Rank 0: 08/16/2016 09:57:07: >>>>>>>>>>>>>>>>>>>> RAW CONFIG (VARIABLES NOT RESOLVED) >>>>>>>>>>>>>>>>>>>>
-MPI Rank 0: 08/16/2016 09:57:07: deviceId = $DeviceId$
+05/03/2016 18:02:08: Redirecting stderr to file /tmp/cntk-test-20160503175932.483858/ParallelTraining/NoQuantization_DoublePrecision@release_cpu/stderr_SimpleMultiGPU.logrank0
+05/03/2016 18:02:09: Redirecting stderr to file /tmp/cntk-test-20160503175932.483858/ParallelTraining/NoQuantization_DoublePrecision@release_cpu/stderr_SimpleMultiGPU.logrank1
+05/03/2016 18:02:09: Redirecting stderr to file /tmp/cntk-test-20160503175932.483858/ParallelTraining/NoQuantization_DoublePrecision@release_cpu/stderr_SimpleMultiGPU.logrank2
+05/03/2016 18:02:10: Redirecting stderr to file /tmp/cntk-test-20160503175932.483858/ParallelTraining/NoQuantization_DoublePrecision@release_cpu/stderr_SimpleMultiGPU.logrank3
+[870bdeb651b9:29805] 3 more processes have sent help message help-mpi-btl-base.txt / btl:no-nics
+[870bdeb651b9:29805] Set MCA parameter "orte_base_help_aggregate" to 0 to see all help / error messages
+--------------------------------------------------------------------------
+mpiexec has exited due to process rank 2 with PID 29809 on
+node 870bdeb651b9 exiting improperly. There are three reasons this could occur:
+
+1. this process did not call "init" before exiting, but others in
+the job did. This can cause a job to hang indefinitely while it waits
+for all processes to call "init". By rule, if one process calls "init",
+then ALL processes must call "init" prior to termination.
+
+2. this process called "init", but exited without calling "finalize".
+By rule, all processes that call "init" MUST call "finalize" prior to
+exiting or it will be considered an "abnormal termination"
+
+3. this process called "MPI_Abort" or "orte_abort" and the mca parameter
+orte_create_session_dirs is set to false. In this case, the run-time cannot
+detect that the abort call was an abnormal termination. Hence, the only
+error message you will receive is this one.
+
+This may have caused other processes in the application to be
+terminated by signals sent by mpiexec (as reported here).
+
+You can avoid this message by specifying -quiet on the mpiexec command line.
+
+--------------------------------------------------------------------------
+MPI Rank 0: 05/03/2016 18:02:08: -------------------------------------------------------------------
+MPI Rank 0: 05/03/2016 18:02:08: Build info: 
+MPI Rank 0: 
+MPI Rank 0: 05/03/2016 18:02:08: 		Built time: May  3 2016 17:56:15
+MPI Rank 0: 05/03/2016 18:02:08: 		Last modified date: Tue May  3 11:36:22 2016
+MPI Rank 0: 05/03/2016 18:02:08: 		Build type: release
+MPI Rank 0: 05/03/2016 18:02:08: 		Build target: GPU
+MPI Rank 0: 05/03/2016 18:02:08: 		With 1bit-SGD: no
+MPI Rank 0: 05/03/2016 18:02:08: 		Math lib: acml
+MPI Rank 0: 05/03/2016 18:02:08: 		CUDA_PATH: /usr/local/cuda-7.5
+MPI Rank 0: 05/03/2016 18:02:08: 		CUB_PATH: /usr/local/cub-1.4.1
+MPI Rank 0: 05/03/2016 18:02:08: 		CUDNN_PATH: /usr/local/cudnn-4.0
+MPI Rank 0: 05/03/2016 18:02:08: 		Build Branch: HEAD
+MPI Rank 0: 05/03/2016 18:02:08: 		Build SHA1: 571b092d60e131fd529081a5ed52af2dc815dc82
+MPI Rank 0: 05/03/2016 18:02:08: 		Built by philly on 18750d26eb32
+MPI Rank 0: 05/03/2016 18:02:08: 		Build Path: /home/philly/jenkins/workspace/CNTK-Build-Linux
+MPI Rank 0: 05/03/2016 18:02:08: -------------------------------------------------------------------
+MPI Rank 0: 
+MPI Rank 0: 05/03/2016 18:02:08: Running on localhost at 2016/05/03 18:02:08
+MPI Rank 0: 05/03/2016 18:02:08: Command line: 
+MPI Rank 0: /home/philly/jenkins/workspace/CNTK-Test-Linux-W2/build/gpu/release/bin/cntk  configFile=/home/philly/jenkins/workspace/CNTK-Test-Linux-W2/Tests/EndToEndTests/ParallelTraining/NoQuantization/DoublePrecision/../../SimpleMultiGPU.cntk  currentDirectory=/home/philly/jenkins/workspace/CNTK-Test-Linux-W2/Tests/EndToEndTests/ParallelTraining/Data  RunDir=/tmp/cntk-test-20160503175932.483858/ParallelTraining/NoQuantization_DoublePrecision@release_cpu  DataDir=/home/philly/jenkins/workspace/CNTK-Test-Linux-W2/Tests/EndToEndTests/ParallelTraining/Data  ConfigDir=/home/philly/jenkins/workspace/CNTK-Test-Linux-W2/Tests/EndToEndTests/ParallelTraining/NoQuantization/DoublePrecision/../..  OutputDir=/tmp/cntk-test-20160503175932.483858/ParallelTraining/NoQuantization_DoublePrecision@release_cpu  DeviceId=-1  timestamping=true  numCPUThreads=1  precision=double  SimpleMultiGPU=[SGD=[ParallelTrain=[DataParallelSGD=[gradientBits=64]]]]  stderr=/tmp/cntk-test-20160503175932.483858/ParallelTraining/NoQuantization_DoublePrecision@release_cpu/stderr
+MPI Rank 0: 
+MPI Rank 0: 
+MPI Rank 0: 
+MPI Rank 0: 05/03/2016 18:02:08: >>>>>>>>>>>>>>>>>>>> RAW CONFIG (VARIABLES NOT RESOLVED) >>>>>>>>>>>>>>>>>>>>
+MPI Rank 0: 05/03/2016 18:02:08: deviceId = $DeviceId$
 MPI Rank 0: command = SimpleMultiGPU
 MPI Rank 0: precision = "float"
 MPI Rank 0: parallelTrain = true
@@ -160,7 +183,7 @@
 MPI Rank 0:     SimpleNetworkBuilder = [
 MPI Rank 0:         layerSizes = 2:50*2:2
 MPI Rank 0:         trainingCriterion = "CrossEntropyWithSoftmax"
-MPI Rank 0:         evalCriterion = "ClassificationError"
+MPI Rank 0:         evalCriterion = "ErrorPrediction"
 MPI Rank 0:         layerTypes = "Sigmoid"
 MPI Rank 0:         initValueScale = 1.0
 MPI Rank 0:         applyMeanVarNorm = true
@@ -175,7 +198,6 @@
 MPI Rank 0:         dropoutRate = 0.0
 MPI Rank 0:         maxEpochs = 4
 MPI Rank 0:         ParallelTrain = [
-MPI Rank 0:             distributedMBReading = true
 MPI Rank 0:             parallelizationMethod = "DataParallelSGD"
 MPI Rank 0:             DataParallelSGD = [
 MPI Rank 0:                 gradientBits = 1
@@ -183,50 +205,50 @@
 MPI Rank 0:         ]
 MPI Rank 0:     ]
 MPI Rank 0:     reader = [
-MPI Rank 0:         readerType = "CNTKTextFormatReader"
-MPI Rank 0:         file = "$DataDir$/SimpleDataTrain_cntk_text.txt"
-MPI Rank 0:         randomize = false
-MPI Rank 0:         input = [
-MPI Rank 0:             features = [
-MPI Rank 0:                 alias = "F"
-MPI Rank 0:                 dim = 2
-MPI Rank 0:                 format = "dense"
-MPI Rank 0:             ]
-MPI Rank 0:             labels = [
-MPI Rank 0:                 alias = "L"
-MPI Rank 0:                 dim = 2
-MPI Rank 0:                 format = "dense"
-MPI Rank 0:             ]
+MPI Rank 0:         readerType = "UCIFastReader"
+MPI Rank 0:         file = "$DataDir$/SimpleDataTrain.txt"
+MPI Rank 0:         miniBatchMode = "partial"
+MPI Rank 0:         randomize = "none"
+MPI Rank 0:         verbosity = 1   
+MPI Rank 0:         features = [
+MPI Rank 0: dim = 2      
+MPI Rank 0: start = 0    
+MPI Rank 0:         ]
+MPI Rank 0:         labels = [
+MPI Rank 0: start = 2      
+MPI Rank 0: dim = 1        
+MPI Rank 0: labelDim = 2   
+MPI Rank 0:             labelMappingFile = "$DataDir$/SimpleMapping.txt"
 MPI Rank 0:         ]
 MPI Rank 0:     ]
 MPI Rank 0: ]
 MPI Rank 0: currentDirectory=/home/philly/jenkins/workspace/CNTK-Test-Linux-W2/Tests/EndToEndTests/ParallelTraining/Data
-MPI Rank 0: RunDir=/tmp/cntk-test-20160816095705.492453/ParallelTraining/NoQuantization_DoublePrecision@release_cpu
+MPI Rank 0: RunDir=/tmp/cntk-test-20160503175932.483858/ParallelTraining/NoQuantization_DoublePrecision@release_cpu
 MPI Rank 0: DataDir=/home/philly/jenkins/workspace/CNTK-Test-Linux-W2/Tests/EndToEndTests/ParallelTraining/Data
 MPI Rank 0: ConfigDir=/home/philly/jenkins/workspace/CNTK-Test-Linux-W2/Tests/EndToEndTests/ParallelTraining/NoQuantization/DoublePrecision/../..
-MPI Rank 0: OutputDir=/tmp/cntk-test-20160816095705.492453/ParallelTraining/NoQuantization_DoublePrecision@release_cpu
+MPI Rank 0: OutputDir=/tmp/cntk-test-20160503175932.483858/ParallelTraining/NoQuantization_DoublePrecision@release_cpu
 MPI Rank 0: DeviceId=-1
 MPI Rank 0: timestamping=true
-MPI Rank 0: numCPUThreads=6
+MPI Rank 0: numCPUThreads=1
 MPI Rank 0: precision=double
 MPI Rank 0: SimpleMultiGPU=[SGD=[ParallelTrain=[DataParallelSGD=[gradientBits=64]]]]
-MPI Rank 0: stderr=/tmp/cntk-test-20160816095705.492453/ParallelTraining/NoQuantization_DoublePrecision@release_cpu/stderr
-MPI Rank 0: 
-MPI Rank 0: 08/16/2016 09:57:07: <<<<<<<<<<<<<<<<<<<< RAW CONFIG (VARIABLES NOT RESOLVED)  <<<<<<<<<<<<<<<<<<<<
-MPI Rank 0: 
-MPI Rank 0: 08/16/2016 09:57:07: >>>>>>>>>>>>>>>>>>>> RAW CONFIG WITH ALL VARIABLES RESOLVED >>>>>>>>>>>>>>>>>>>>
-MPI Rank 0: 08/16/2016 09:57:07: deviceId = -1
+MPI Rank 0: stderr=/tmp/cntk-test-20160503175932.483858/ParallelTraining/NoQuantization_DoublePrecision@release_cpu/stderr
+MPI Rank 0: 
+MPI Rank 0: 05/03/2016 18:02:08: <<<<<<<<<<<<<<<<<<<< RAW CONFIG (VARIABLES NOT RESOLVED)  <<<<<<<<<<<<<<<<<<<<
+MPI Rank 0: 
+MPI Rank 0: 05/03/2016 18:02:08: >>>>>>>>>>>>>>>>>>>> RAW CONFIG WITH ALL VARIABLES RESOLVED >>>>>>>>>>>>>>>>>>>>
+MPI Rank 0: 05/03/2016 18:02:08: deviceId = -1
 MPI Rank 0: command = SimpleMultiGPU
 MPI Rank 0: precision = "float"
 MPI Rank 0: parallelTrain = true
 MPI Rank 0: SimpleMultiGPU = [
 MPI Rank 0:     action = "train"
-MPI Rank 0:     modelPath = "/tmp/cntk-test-20160816095705.492453/ParallelTraining/NoQuantization_DoublePrecision@release_cpu/models/Simple.dnn"
+MPI Rank 0:     modelPath = "/tmp/cntk-test-20160503175932.483858/ParallelTraining/NoQuantization_DoublePrecision@release_cpu/models/Simple.dnn"
 MPI Rank 0:     traceLevel = 1
 MPI Rank 0:     SimpleNetworkBuilder = [
 MPI Rank 0:         layerSizes = 2:50*2:2
 MPI Rank 0:         trainingCriterion = "CrossEntropyWithSoftmax"
-MPI Rank 0:         evalCriterion = "ClassificationError"
+MPI Rank 0:         evalCriterion = "ErrorPrediction"
 MPI Rank 0:         layerTypes = "Sigmoid"
 MPI Rank 0:         initValueScale = 1.0
 MPI Rank 0:         applyMeanVarNorm = true
@@ -241,7 +263,6 @@
 MPI Rank 0:         dropoutRate = 0.0
 MPI Rank 0:         maxEpochs = 4
 MPI Rank 0:         ParallelTrain = [
-MPI Rank 0:             distributedMBReading = true
 MPI Rank 0:             parallelizationMethod = "DataParallelSGD"
 MPI Rank 0:             DataParallelSGD = [
 MPI Rank 0:                 gradientBits = 1
@@ -249,56 +270,56 @@
 MPI Rank 0:         ]
 MPI Rank 0:     ]
 MPI Rank 0:     reader = [
-MPI Rank 0:         readerType = "CNTKTextFormatReader"
-MPI Rank 0:         file = "/home/philly/jenkins/workspace/CNTK-Test-Linux-W2/Tests/EndToEndTests/ParallelTraining/Data/SimpleDataTrain_cntk_text.txt"
-MPI Rank 0:         randomize = false
-MPI Rank 0:         input = [
-MPI Rank 0:             features = [
-MPI Rank 0:                 alias = "F"
-MPI Rank 0:                 dim = 2
-MPI Rank 0:                 format = "dense"
-MPI Rank 0:             ]
-MPI Rank 0:             labels = [
-MPI Rank 0:                 alias = "L"
-MPI Rank 0:                 dim = 2
-MPI Rank 0:                 format = "dense"
-MPI Rank 0:             ]
+MPI Rank 0:         readerType = "UCIFastReader"
+MPI Rank 0:         file = "/home/philly/jenkins/workspace/CNTK-Test-Linux-W2/Tests/EndToEndTests/ParallelTraining/Data/SimpleDataTrain.txt"
+MPI Rank 0:         miniBatchMode = "partial"
+MPI Rank 0:         randomize = "none"
+MPI Rank 0:         verbosity = 1   
+MPI Rank 0:         features = [
+MPI Rank 0: dim = 2      
+MPI Rank 0: start = 0    
+MPI Rank 0:         ]
+MPI Rank 0:         labels = [
+MPI Rank 0: start = 2      
+MPI Rank 0: dim = 1        
+MPI Rank 0: labelDim = 2   
+MPI Rank 0:             labelMappingFile = "/home/philly/jenkins/workspace/CNTK-Test-Linux-W2/Tests/EndToEndTests/ParallelTraining/Data/SimpleMapping.txt"
 MPI Rank 0:         ]
 MPI Rank 0:     ]
 MPI Rank 0: ]
 MPI Rank 0: currentDirectory=/home/philly/jenkins/workspace/CNTK-Test-Linux-W2/Tests/EndToEndTests/ParallelTraining/Data
-MPI Rank 0: RunDir=/tmp/cntk-test-20160816095705.492453/ParallelTraining/NoQuantization_DoublePrecision@release_cpu
+MPI Rank 0: RunDir=/tmp/cntk-test-20160503175932.483858/ParallelTraining/NoQuantization_DoublePrecision@release_cpu
 MPI Rank 0: DataDir=/home/philly/jenkins/workspace/CNTK-Test-Linux-W2/Tests/EndToEndTests/ParallelTraining/Data
 MPI Rank 0: ConfigDir=/home/philly/jenkins/workspace/CNTK-Test-Linux-W2/Tests/EndToEndTests/ParallelTraining/NoQuantization/DoublePrecision/../..
-MPI Rank 0: OutputDir=/tmp/cntk-test-20160816095705.492453/ParallelTraining/NoQuantization_DoublePrecision@release_cpu
+MPI Rank 0: OutputDir=/tmp/cntk-test-20160503175932.483858/ParallelTraining/NoQuantization_DoublePrecision@release_cpu
 MPI Rank 0: DeviceId=-1
 MPI Rank 0: timestamping=true
-MPI Rank 0: numCPUThreads=6
+MPI Rank 0: numCPUThreads=1
 MPI Rank 0: precision=double
 MPI Rank 0: SimpleMultiGPU=[SGD=[ParallelTrain=[DataParallelSGD=[gradientBits=64]]]]
-MPI Rank 0: stderr=/tmp/cntk-test-20160816095705.492453/ParallelTraining/NoQuantization_DoublePrecision@release_cpu/stderr
-MPI Rank 0: 
-MPI Rank 0: 08/16/2016 09:57:07: <<<<<<<<<<<<<<<<<<<< RAW CONFIG WITH ALL VARIABLES RESOLVED <<<<<<<<<<<<<<<<<<<<
-MPI Rank 0: 
-MPI Rank 0: 08/16/2016 09:57:07: >>>>>>>>>>>>>>>>>>>> PROCESSED CONFIG WITH ALL VARIABLES RESOLVED >>>>>>>>>>>>>>>>>>>>
+MPI Rank 0: stderr=/tmp/cntk-test-20160503175932.483858/ParallelTraining/NoQuantization_DoublePrecision@release_cpu/stderr
+MPI Rank 0: 
+MPI Rank 0: 05/03/2016 18:02:08: <<<<<<<<<<<<<<<<<<<< RAW CONFIG WITH ALL VARIABLES RESOLVED <<<<<<<<<<<<<<<<<<<<
+MPI Rank 0: 
+MPI Rank 0: 05/03/2016 18:02:08: >>>>>>>>>>>>>>>>>>>> PROCESSED CONFIG WITH ALL VARIABLES RESOLVED >>>>>>>>>>>>>>>>>>>>
 MPI Rank 0: configparameters: SimpleMultiGPU.cntk:command=SimpleMultiGPU
 MPI Rank 0: configparameters: SimpleMultiGPU.cntk:ConfigDir=/home/philly/jenkins/workspace/CNTK-Test-Linux-W2/Tests/EndToEndTests/ParallelTraining/NoQuantization/DoublePrecision/../..
 MPI Rank 0: configparameters: SimpleMultiGPU.cntk:currentDirectory=/home/philly/jenkins/workspace/CNTK-Test-Linux-W2/Tests/EndToEndTests/ParallelTraining/Data
 MPI Rank 0: configparameters: SimpleMultiGPU.cntk:DataDir=/home/philly/jenkins/workspace/CNTK-Test-Linux-W2/Tests/EndToEndTests/ParallelTraining/Data
 MPI Rank 0: configparameters: SimpleMultiGPU.cntk:deviceId=-1
-MPI Rank 0: configparameters: SimpleMultiGPU.cntk:numCPUThreads=6
-MPI Rank 0: configparameters: SimpleMultiGPU.cntk:OutputDir=/tmp/cntk-test-20160816095705.492453/ParallelTraining/NoQuantization_DoublePrecision@release_cpu
+MPI Rank 0: configparameters: SimpleMultiGPU.cntk:numCPUThreads=1
+MPI Rank 0: configparameters: SimpleMultiGPU.cntk:OutputDir=/tmp/cntk-test-20160503175932.483858/ParallelTraining/NoQuantization_DoublePrecision@release_cpu
 MPI Rank 0: configparameters: SimpleMultiGPU.cntk:parallelTrain=true
 MPI Rank 0: configparameters: SimpleMultiGPU.cntk:precision=double
-MPI Rank 0: configparameters: SimpleMultiGPU.cntk:RunDir=/tmp/cntk-test-20160816095705.492453/ParallelTraining/NoQuantization_DoublePrecision@release_cpu
+MPI Rank 0: configparameters: SimpleMultiGPU.cntk:RunDir=/tmp/cntk-test-20160503175932.483858/ParallelTraining/NoQuantization_DoublePrecision@release_cpu
 MPI Rank 0: configparameters: SimpleMultiGPU.cntk:SimpleMultiGPU=[
 MPI Rank 0:     action = "train"
-MPI Rank 0:     modelPath = "/tmp/cntk-test-20160816095705.492453/ParallelTraining/NoQuantization_DoublePrecision@release_cpu/models/Simple.dnn"
+MPI Rank 0:     modelPath = "/tmp/cntk-test-20160503175932.483858/ParallelTraining/NoQuantization_DoublePrecision@release_cpu/models/Simple.dnn"
 MPI Rank 0:     traceLevel = 1
 MPI Rank 0:     SimpleNetworkBuilder = [
 MPI Rank 0:         layerSizes = 2:50*2:2
 MPI Rank 0:         trainingCriterion = "CrossEntropyWithSoftmax"
-MPI Rank 0:         evalCriterion = "ClassificationError"
+MPI Rank 0:         evalCriterion = "ErrorPrediction"
 MPI Rank 0:         layerTypes = "Sigmoid"
 MPI Rank 0:         initValueScale = 1.0
 MPI Rank 0:         applyMeanVarNorm = true
@@ -313,7 +334,6 @@
 MPI Rank 0:         dropoutRate = 0.0
 MPI Rank 0:         maxEpochs = 4
 MPI Rank 0:         ParallelTrain = [
-MPI Rank 0:             distributedMBReading = true
 MPI Rank 0:             parallelizationMethod = "DataParallelSGD"
 MPI Rank 0:             DataParallelSGD = [
 MPI Rank 0:                 gradientBits = 1
@@ -321,62 +341,51 @@
 MPI Rank 0:         ]
 MPI Rank 0:     ]
 MPI Rank 0:     reader = [
-MPI Rank 0:         readerType = "CNTKTextFormatReader"
-MPI Rank 0:         file = "/home/philly/jenkins/workspace/CNTK-Test-Linux-W2/Tests/EndToEndTests/ParallelTraining/Data/SimpleDataTrain_cntk_text.txt"
-MPI Rank 0:         randomize = false
-MPI Rank 0:         input = [
-MPI Rank 0:             features = [
-MPI Rank 0:                 alias = "F"
-MPI Rank 0:                 dim = 2
-MPI Rank 0:                 format = "dense"
-MPI Rank 0:             ]
-MPI Rank 0:             labels = [
-MPI Rank 0:                 alias = "L"
-MPI Rank 0:                 dim = 2
-MPI Rank 0:                 format = "dense"
-MPI Rank 0:             ]
+MPI Rank 0:         readerType = "UCIFastReader"
+MPI Rank 0:         file = "/home/philly/jenkins/workspace/CNTK-Test-Linux-W2/Tests/EndToEndTests/ParallelTraining/Data/SimpleDataTrain.txt"
+MPI Rank 0:         miniBatchMode = "partial"
+MPI Rank 0:         randomize = "none"
+MPI Rank 0:         verbosity = 1   
+MPI Rank 0:         features = [
+MPI Rank 0: dim = 2      
+MPI Rank 0: start = 0    
+MPI Rank 0:         ]
+MPI Rank 0:         labels = [
+MPI Rank 0: start = 2      
+MPI Rank 0: dim = 1        
+MPI Rank 0: labelDim = 2   
+MPI Rank 0:             labelMappingFile = "/home/philly/jenkins/workspace/CNTK-Test-Linux-W2/Tests/EndToEndTests/ParallelTraining/Data/SimpleMapping.txt"
 MPI Rank 0:         ]
 MPI Rank 0:     ]
 MPI Rank 0: ] [SGD=[ParallelTrain=[DataParallelSGD=[gradientBits=64]]]]
 MPI Rank 0: 
-MPI Rank 0: configparameters: SimpleMultiGPU.cntk:stderr=/tmp/cntk-test-20160816095705.492453/ParallelTraining/NoQuantization_DoublePrecision@release_cpu/stderr
+MPI Rank 0: configparameters: SimpleMultiGPU.cntk:stderr=/tmp/cntk-test-20160503175932.483858/ParallelTraining/NoQuantization_DoublePrecision@release_cpu/stderr
 MPI Rank 0: configparameters: SimpleMultiGPU.cntk:timestamping=true
-MPI Rank 0: 08/16/2016 09:57:07: <<<<<<<<<<<<<<<<<<<< PROCESSED CONFIG WITH ALL VARIABLES RESOLVED <<<<<<<<<<<<<<<<<<<<
-MPI Rank 0: 08/16/2016 09:57:07: Commands: SimpleMultiGPU
-MPI Rank 0: 08/16/2016 09:57:07: Precision = "double"
-MPI Rank 0: 08/16/2016 09:57:07: Using 6 CPU threads.
-MPI Rank 0: 08/16/2016 09:57:07: CNTKModelPath: /tmp/cntk-test-20160816095705.492453/ParallelTraining/NoQuantization_DoublePrecision@release_cpu/models/Simple.dnn
-MPI Rank 0: 08/16/2016 09:57:07: CNTKCommandTrainInfo: SimpleMultiGPU : 4
-MPI Rank 0: 08/16/2016 09:57:07: CNTKCommandTrainInfo: CNTKNoMoreCommands_Total : 4
-MPI Rank 0: 
-MPI Rank 0: 08/16/2016 09:57:07: ##############################################################################
-MPI Rank 0: 08/16/2016 09:57:07: #                                                                            #
-MPI Rank 0: 08/16/2016 09:57:07: # Action "train"                                                             #
-MPI Rank 0: 08/16/2016 09:57:07: #                                                                            #
-MPI Rank 0: 08/16/2016 09:57:07: ##############################################################################
-MPI Rank 0: 
-MPI Rank 0: 08/16/2016 09:57:07: CNTKCommandTrainBegin: SimpleMultiGPU
+MPI Rank 0: 05/03/2016 18:02:08: <<<<<<<<<<<<<<<<<<<< PROCESSED CONFIG WITH ALL VARIABLES RESOLVED <<<<<<<<<<<<<<<<<<<<
+MPI Rank 0: 05/03/2016 18:02:08: Commands: SimpleMultiGPU
+MPI Rank 0: 05/03/2016 18:02:08: Precision = "double"
+MPI Rank 0: 05/03/2016 18:02:08: Using 1 CPU threads.
+MPI Rank 0: 05/03/2016 18:02:08: CNTKModelPath: /tmp/cntk-test-20160503175932.483858/ParallelTraining/NoQuantization_DoublePrecision@release_cpu/models/Simple.dnn
+MPI Rank 0: 05/03/2016 18:02:08: CNTKCommandTrainInfo: SimpleMultiGPU : 4
+MPI Rank 0: 05/03/2016 18:02:08: CNTKCommandTrainInfo: CNTKNoMoreCommands_Total : 4
+MPI Rank 0: 
+MPI Rank 0: 05/03/2016 18:02:08: ##############################################################################
+MPI Rank 0: 05/03/2016 18:02:08: #                                                                            #
+MPI Rank 0: 05/03/2016 18:02:08: # Action "train"                                                             #
+MPI Rank 0: 05/03/2016 18:02:08: #                                                                            #
+MPI Rank 0: 05/03/2016 18:02:08: ##############################################################################
+MPI Rank 0: 
+MPI Rank 0: 05/03/2016 18:02:08: CNTKCommandTrainBegin: SimpleMultiGPU
 MPI Rank 0: SimpleNetworkBuilder Using CPU
-MPI Rank 0: 
-MPI Rank 0: 08/16/2016 09:57:07: Creating virgin network.
-MPI Rank 0: Node 'W0' (LearnableParameter operation): Initializing Parameter[50 x 2] <- 0.000000.
-MPI Rank 0: Node 'W0' (LearnableParameter operation): Initializing Parameter[50 x 2] <- uniform(seed=1, range=0.050000*1.000000, onCPU=false).
-MPI Rank 0: Node 'B0' (LearnableParameter operation): Initializing Parameter[50 x 1] <- 0.000000.
-MPI Rank 0: Node 'B0' (LearnableParameter operation): Initializing Parameter[50 x 1] <- 0.000000.
-MPI Rank 0: Node 'W1' (LearnableParameter operation): Initializing Parameter[50 x 50] <- 0.000000.
-MPI Rank 0: Node 'W1' (LearnableParameter operation): Initializing Parameter[50 x 50] <- uniform(seed=2, range=0.050000*1.000000, onCPU=false).
-MPI Rank 0: Node 'B1' (LearnableParameter operation): Initializing Parameter[50 x 1] <- 0.000000.
-MPI Rank 0: Node 'B1' (LearnableParameter operation): Initializing Parameter[50 x 1] <- 0.000000.
-MPI Rank 0: Node 'W2' (LearnableParameter operation): Initializing Parameter[2 x 50] <- 0.000000.
-MPI Rank 0: Node 'W2' (LearnableParameter operation): Initializing Parameter[2 x 50] <- uniform(seed=3, range=0.050000*1.000000, onCPU=false).
-MPI Rank 0: Node 'B2' (LearnableParameter operation): Initializing Parameter[2 x 1] <- 0.000000.
-MPI Rank 0: Node 'B2' (LearnableParameter operation): Initializing Parameter[2 x 1] <- 0.000000.
+MPI Rank 0: Reading UCI file /home/philly/jenkins/workspace/CNTK-Test-Linux-W2/Tests/EndToEndTests/ParallelTraining/Data/SimpleDataTrain.txt
+MPI Rank 0: 
+MPI Rank 0: 05/03/2016 18:02:08: Creating virgin network.
 MPI Rank 0: 
 MPI Rank 0: Post-processing network...
 MPI Rank 0: 
 MPI Rank 0: 7 roots:
 MPI Rank 0: 	CrossEntropyWithSoftmax = CrossEntropyWithSoftmax()
-MPI Rank 0: 	EvalClassificationError = ClassificationError()
+MPI Rank 0: 	EvalErrorPrediction = ErrorPrediction()
 MPI Rank 0: 	InvStdOfFeatures = InvStdDev()
 MPI Rank 0: 	MeanOfFeatures = Mean()
 MPI Rank 0: 	PosteriorProb = Softmax()
@@ -405,7 +414,7 @@
 MPI Rank 0: Validating --> B2 = LearnableParameter() :  -> [2 x 1]
 MPI Rank 0: Validating --> HLast = Plus (W2*H1, B2) : [2 x 1 x *], [2 x 1] -> [2 x 1 x *]
 MPI Rank 0: Validating --> CrossEntropyWithSoftmax = CrossEntropyWithSoftmax (labels, HLast) : [2 x *], [2 x 1 x *] -> [1]
-MPI Rank 0: Validating --> EvalClassificationError = ClassificationError (labels, HLast) : [2 x *], [2 x 1 x *] -> [1]
+MPI Rank 0: Validating --> EvalErrorPrediction = ErrorPrediction (labels, HLast) : [2 x *], [2 x 1 x *] -> [1]
 MPI Rank 0: Validating --> PosteriorProb = Softmax (HLast) : [2 x 1 x *] -> [2 x 1 x *]
 MPI Rank 0: Validating --> Prior = Mean (labels) : [2 x *] -> [2]
 MPI Rank 0: Validating --> LogOfPrior = Log (Prior) : [2] -> [2]
@@ -422,48 +431,21 @@
 MPI Rank 0: 
 MPI Rank 0: Post-processing network complete.
 MPI Rank 0: 
-MPI Rank 0: 08/16/2016 09:57:07: Created model with 25 nodes on CPU.
-MPI Rank 0: 
-MPI Rank 0: 08/16/2016 09:57:07: Training criterion node(s):
-MPI Rank 0: 08/16/2016 09:57:07: 	CrossEntropyWithSoftmax = CrossEntropyWithSoftmax
-MPI Rank 0: 
-<<<<<<< HEAD
+MPI Rank 0: 05/03/2016 18:02:08: Created model with 25 nodes on CPU.
+MPI Rank 0: 
+MPI Rank 0: 05/03/2016 18:02:08: Training criterion node(s):
+MPI Rank 0: 05/03/2016 18:02:08: 	CrossEntropyWithSoftmax = CrossEntropyWithSoftmax
+MPI Rank 0: 
 MPI Rank 0: 05/03/2016 18:02:08: Evaluation criterion node(s):
 MPI Rank 0: 
-MPI Rank 0: 05/03/2016 18:02:08: 	EvalClassificationError = ClassificationError
-=======
-MPI Rank 0: 08/16/2016 09:57:07: Evaluation criterion node(s):
-MPI Rank 0: 08/16/2016 09:57:07: 	EvalErrorPrediction = ErrorPrediction
->>>>>>> 8493f118
+MPI Rank 0: 05/03/2016 18:02:08: 	EvalErrorPrediction = ErrorPrediction
 MPI Rank 0: 
 MPI Rank 0: 
 MPI Rank 0: Allocating matrices for forward and/or backward propagation.
 MPI Rank 0: 
-MPI Rank 0: Memory Sharing: Out of 40 matrices, 19 are shared as 8, and 21 are not shared.
-MPI Rank 0: 
-MPI Rank 0: 	{ W0 : [50 x 2] (gradient)
-MPI Rank 0: 	  W0*features+B0 : [50 x 1 x *] }
-MPI Rank 0: 	{ H1 : [50 x 1 x *]
-MPI Rank 0: 	  W0*features : [50 x *] (gradient) }
-MPI Rank 0: 	{ W0*features+B0 : [50 x 1 x *] (gradient)
-MPI Rank 0: 	  W1*H1 : [50 x 1 x *] }
-MPI Rank 0: 	{ W1 : [50 x 50] (gradient)
-MPI Rank 0: 	  W1*H1+B1 : [50 x 1 x *] }
-MPI Rank 0: 	{ H2 : [50 x 1 x *]
-MPI Rank 0: 	  W1*H1 : [50 x 1 x *] (gradient) }
-MPI Rank 0: 	{ B0 : [50 x 1] (gradient)
-MPI Rank 0: 	  H1 : [50 x 1 x *] (gradient)
-MPI Rank 0: 	  W1*H1+B1 : [50 x 1 x *] (gradient)
-MPI Rank 0: 	  W2*H1 : [2 x 1 x *] }
-MPI Rank 0: 	{ HLast : [2 x 1 x *]
-MPI Rank 0: 	  W2 : [2 x 50] (gradient) }
-MPI Rank 0: 	{ B1 : [50 x 1] (gradient)
-MPI Rank 0: 	  H2 : [50 x 1 x *] (gradient)
-MPI Rank 0: 	  HLast : [2 x 1 x *] (gradient) }
-MPI Rank 0: 
-MPI Rank 0: 
-<<<<<<< HEAD
-MPI Rank 0: (nil): {[EvalClassificationError Gradient[1]] [InvStdOfFeatures Gradient[2]] [LogOfPrior Gradient[2]] [MVNormalizedFeatures Gradient[2 x *]] [MeanOfFeatures Gradient[2]] [PosteriorProb Gradient[2 x 1 x *]] [PosteriorProb Value[2 x 1 x *]] [Prior Gradient[2]] [ScaledLogLikelihood Gradient[2 x 1 x *]] [features Gradient[2 x *]] [labels Gradient[2 x *]] }
+MPI Rank 0: Memory Sharing Structure:
+MPI Rank 0: 
+MPI Rank 0: (nil): {[EvalErrorPrediction Gradient[1]] [InvStdOfFeatures Gradient[2]] [LogOfPrior Gradient[2]] [MVNormalizedFeatures Gradient[2 x *]] [MeanOfFeatures Gradient[2]] [PosteriorProb Gradient[2 x 1 x *]] [PosteriorProb Value[2 x 1 x *]] [Prior Gradient[2]] [ScaledLogLikelihood Gradient[2 x 1 x *]] [features Gradient[2 x *]] [labels Gradient[2 x *]] }
 MPI Rank 0: 0x145ec88: {[MeanOfFeatures Value[2]] }
 MPI Rank 0: 0x145f1f8: {[features Value[2 x *]] }
 MPI Rank 0: 0x145f648: {[InvStdOfFeatures Value[2]] }
@@ -475,7 +457,7 @@
 MPI Rank 0: 0x1469008: {[B2 Value[2 x 1]] }
 MPI Rank 0: 0x1469ad8: {[labels Value[2 x *]] }
 MPI Rank 0: 0x146a858: {[Prior Value[2]] }
-MPI Rank 0: 0x14703f8: {[EvalClassificationError Value[1]] }
+MPI Rank 0: 0x14703f8: {[EvalErrorPrediction Value[1]] }
 MPI Rank 0: 0x1470558: {[ScaledLogLikelihood Value[2 x 1 x *]] }
 MPI Rank 0: 0x1470718: {[CrossEntropyWithSoftmax Value[1]] }
 MPI Rank 0: 0x1470cd8: {[LogOfPrior Value[2]] }
@@ -492,435 +474,243 @@
 MPI Rank 0: 0x14743f8: {[B1 Gradient[50 x 1]] [H2 Gradient[50 x 1 x *]] [HLast Gradient[2 x 1 x *]] }
 MPI Rank 0: 0x14745b8: {[W2*H1 Gradient[2 x 1 x *]] }
 MPI Rank 0: 0x1474778: {[B2 Gradient[2 x 1]] }
-=======
-MPI Rank 0: 08/16/2016 09:57:07: Training 2802 parameters in 6 out of 6 parameter tensors and 15 nodes with gradient:
->>>>>>> 8493f118
-MPI Rank 0: 
-MPI Rank 0: 08/16/2016 09:57:07: 	Node 'B0' (LearnableParameter operation) : [50 x 1]
-MPI Rank 0: 08/16/2016 09:57:07: 	Node 'B1' (LearnableParameter operation) : [50 x 1]
-MPI Rank 0: 08/16/2016 09:57:07: 	Node 'B2' (LearnableParameter operation) : [2 x 1]
-MPI Rank 0: 08/16/2016 09:57:07: 	Node 'W0' (LearnableParameter operation) : [50 x 2]
-MPI Rank 0: 08/16/2016 09:57:07: 	Node 'W1' (LearnableParameter operation) : [50 x 50]
-MPI Rank 0: 08/16/2016 09:57:07: 	Node 'W2' (LearnableParameter operation) : [2 x 50]
-MPI Rank 0: 
-MPI Rank 0: 
-MPI Rank 0: 08/16/2016 09:57:07: Precomputing --> 3 PreCompute nodes found.
-MPI Rank 0: 
-MPI Rank 0: 08/16/2016 09:57:07: 	MeanOfFeatures = Mean()
-MPI Rank 0: 08/16/2016 09:57:07: 	InvStdOfFeatures = InvStdDev()
-MPI Rank 0: 08/16/2016 09:57:07: 	Prior = Mean()
-MPI Rank 0: 
-MPI Rank 0: 08/16/2016 09:57:07: Precomputing --> Completed.
-MPI Rank 0: 
-MPI Rank 0: 
-<<<<<<< HEAD
+MPI Rank 0: 
+MPI Rank 0: 
+MPI Rank 0: 05/03/2016 18:02:08: Precomputing --> 3 PreCompute nodes found.
+MPI Rank 0: 
+MPI Rank 0: 05/03/2016 18:02:08: 	MeanOfFeatures = Mean()
+MPI Rank 0: 05/03/2016 18:02:08: 	InvStdOfFeatures = InvStdDev()
+MPI Rank 0: 05/03/2016 18:02:08: 	Prior = Mean()
+MPI Rank 0: UCIFastReader: Starting at epoch 0, counting lines to determine record count...
+MPI Rank 0:  10000 records found.
+MPI Rank 0: starting epoch 0 at record count 0, and file position 0
+MPI Rank 0: already there from last epoch
+MPI Rank 0: 
+MPI Rank 0: 05/03/2016 18:02:08: Precomputing --> Completed.
+MPI Rank 0: 
+MPI Rank 0: 
+MPI Rank 0: 05/03/2016 18:02:10: Starting Epoch 1: learning rate per sample = 0.020000  effective momentum = 0.900000  momentum as time constant = 237.3 samples
+MPI Rank 0: starting epoch 0 at record count 0, and file position 0
+MPI Rank 0: already there from last epoch
+MPI Rank 0: 
 MPI Rank 0: 05/03/2016 18:02:10: Starting minibatch loop, DataParallelSGD training (MyRank = 0, NumNodes = 4, NumGradientBits = 64).
-MPI Rank 0: 05/03/2016 18:02:10:  Epoch[ 1 of 4]-Minibatch[   1-  10]: CrossEntropyWithSoftmax = 0.69938312 * 250; EvalClassificationError = 0.50400000 * 250; time = 0.3735s; samplesPerSecond = 669.3
-MPI Rank 0: 05/03/2016 18:02:11:  Epoch[ 1 of 4]-Minibatch[  11-  20]: CrossEntropyWithSoftmax = 0.71368781 * 250; EvalClassificationError = 0.52000000 * 250; time = 0.3122s; samplesPerSecond = 800.9
-MPI Rank 0: 05/03/2016 18:02:11:  Epoch[ 1 of 4]-Minibatch[  21-  30]: CrossEntropyWithSoftmax = 0.72806030 * 250; EvalClassificationError = 0.47600000 * 250; time = 0.3269s; samplesPerSecond = 764.9
-MPI Rank 0: 05/03/2016 18:02:11:  Epoch[ 1 of 4]-Minibatch[  31-  40]: CrossEntropyWithSoftmax = 0.70071040 * 250; EvalClassificationError = 0.52800000 * 250; time = 0.2459s; samplesPerSecond = 1016.7
-MPI Rank 0: 05/03/2016 18:02:11:  Epoch[ 1 of 4]-Minibatch[  41-  50]: CrossEntropyWithSoftmax = 0.70603825 * 250; EvalClassificationError = 0.54000000 * 250; time = 0.2349s; samplesPerSecond = 1064.3
-MPI Rank 0: 05/03/2016 18:02:12:  Epoch[ 1 of 4]-Minibatch[  51-  60]: CrossEntropyWithSoftmax = 0.71561721 * 250; EvalClassificationError = 0.47600000 * 250; time = 0.2669s; samplesPerSecond = 936.6
-MPI Rank 0: 05/03/2016 18:02:12:  Epoch[ 1 of 4]-Minibatch[  61-  70]: CrossEntropyWithSoftmax = 0.72155643 * 250; EvalClassificationError = 0.48000000 * 250; time = 0.2219s; samplesPerSecond = 1126.6
-MPI Rank 0: 05/03/2016 18:02:12:  Epoch[ 1 of 4]-Minibatch[  71-  80]: CrossEntropyWithSoftmax = 0.79834136 * 250; EvalClassificationError = 0.47600000 * 250; time = 0.4859s; samplesPerSecond = 514.5
-MPI Rank 0: 05/03/2016 18:02:13:  Epoch[ 1 of 4]-Minibatch[  81-  90]: CrossEntropyWithSoftmax = 0.69652738 * 250; EvalClassificationError = 0.46800000 * 250; time = 0.5549s; samplesPerSecond = 450.5
-MPI Rank 0: 05/03/2016 18:02:14:  Epoch[ 1 of 4]-Minibatch[  91- 100]: CrossEntropyWithSoftmax = 0.70725555 * 250; EvalClassificationError = 0.49200000 * 250; time = 0.5469s; samplesPerSecond = 457.1
-MPI Rank 0: 05/03/2016 18:02:14:  Epoch[ 1 of 4]-Minibatch[ 101- 110]: CrossEntropyWithSoftmax = 0.71430834 * 250; EvalClassificationError = 0.55200000 * 250; time = 0.5197s; samplesPerSecond = 481.1
-MPI Rank 0: 05/03/2016 18:02:15:  Epoch[ 1 of 4]-Minibatch[ 111- 120]: CrossEntropyWithSoftmax = 0.69540014 * 250; EvalClassificationError = 0.43600000 * 250; time = 0.5302s; samplesPerSecond = 471.5
-MPI Rank 0: 05/03/2016 18:02:15:  Epoch[ 1 of 4]-Minibatch[ 121- 130]: CrossEntropyWithSoftmax = 0.70090497 * 250; EvalClassificationError = 0.44000000 * 250; time = 0.5283s; samplesPerSecond = 473.2
-MPI Rank 0: 05/03/2016 18:02:16:  Epoch[ 1 of 4]-Minibatch[ 131- 140]: CrossEntropyWithSoftmax = 0.71864144 * 250; EvalClassificationError = 0.54800000 * 250; time = 0.4480s; samplesPerSecond = 558.0
-MPI Rank 0: 05/03/2016 18:02:16:  Epoch[ 1 of 4]-Minibatch[ 141- 150]: CrossEntropyWithSoftmax = 0.72069108 * 250; EvalClassificationError = 0.48800000 * 250; time = 0.1997s; samplesPerSecond = 1252.1
-MPI Rank 0: 05/03/2016 18:02:16:  Epoch[ 1 of 4]-Minibatch[ 151- 160]: CrossEntropyWithSoftmax = 0.71805059 * 250; EvalClassificationError = 0.55200000 * 250; time = 0.1977s; samplesPerSecond = 1264.3
-MPI Rank 0: 05/03/2016 18:02:16:  Epoch[ 1 of 4]-Minibatch[ 161- 170]: CrossEntropyWithSoftmax = 0.74145599 * 250; EvalClassificationError = 0.50000000 * 250; time = 0.2367s; samplesPerSecond = 1056.1
-MPI Rank 0: 05/03/2016 18:02:16:  Epoch[ 1 of 4]-Minibatch[ 171- 180]: CrossEntropyWithSoftmax = 0.71815373 * 250; EvalClassificationError = 0.51600000 * 250; time = 0.2264s; samplesPerSecond = 1104.3
-MPI Rank 0: 05/03/2016 18:02:17:  Epoch[ 1 of 4]-Minibatch[ 181- 190]: CrossEntropyWithSoftmax = 0.71521468 * 250; EvalClassificationError = 0.48400000 * 250; time = 0.3376s; samplesPerSecond = 740.6
-MPI Rank 0: 05/03/2016 18:02:17:  Epoch[ 1 of 4]-Minibatch[ 191- 200]: CrossEntropyWithSoftmax = 0.71724547 * 250; EvalClassificationError = 0.53200000 * 250; time = 0.2035s; samplesPerSecond = 1228.8
-MPI Rank 0: 05/03/2016 18:02:17:  Epoch[ 1 of 4]-Minibatch[ 201- 210]: CrossEntropyWithSoftmax = 0.71700077 * 250; EvalClassificationError = 0.51600000 * 250; time = 0.1702s; samplesPerSecond = 1469.1
-MPI Rank 0: 05/03/2016 18:02:17:  Epoch[ 1 of 4]-Minibatch[ 211- 220]: CrossEntropyWithSoftmax = 0.72074011 * 250; EvalClassificationError = 0.49200000 * 250; time = 0.2662s; samplesPerSecond = 939.3
-MPI Rank 0: 05/03/2016 18:02:18:  Epoch[ 1 of 4]-Minibatch[ 221- 230]: CrossEntropyWithSoftmax = 0.71998761 * 250; EvalClassificationError = 0.50800000 * 250; time = 0.1634s; samplesPerSecond = 1529.5
-MPI Rank 0: 05/03/2016 18:02:18:  Epoch[ 1 of 4]-Minibatch[ 231- 240]: CrossEntropyWithSoftmax = 0.71267826 * 250; EvalClassificationError = 0.51200000 * 250; time = 0.2184s; samplesPerSecond = 1144.9
-MPI Rank 0: 05/03/2016 18:02:18:  Epoch[ 1 of 4]-Minibatch[ 241- 250]: CrossEntropyWithSoftmax = 0.69635636 * 250; EvalClassificationError = 0.50000000 * 250; time = 0.1835s; samplesPerSecond = 1362.2
-MPI Rank 0: 05/03/2016 18:02:18:  Epoch[ 1 of 4]-Minibatch[ 251- 260]: CrossEntropyWithSoftmax = 0.70119282 * 250; EvalClassificationError = 0.51200000 * 250; time = 0.1945s; samplesPerSecond = 1285.5
-MPI Rank 0: 05/03/2016 18:02:18:  Epoch[ 1 of 4]-Minibatch[ 261- 270]: CrossEntropyWithSoftmax = 0.70757362 * 250; EvalClassificationError = 0.54400000 * 250; time = 0.1903s; samplesPerSecond = 1314.0
-MPI Rank 0: 05/03/2016 18:02:19:  Epoch[ 1 of 4]-Minibatch[ 271- 280]: CrossEntropyWithSoftmax = 0.69720608 * 250; EvalClassificationError = 0.52800000 * 250; time = 0.2061s; samplesPerSecond = 1212.9
-MPI Rank 0: 05/03/2016 18:02:19:  Epoch[ 1 of 4]-Minibatch[ 281- 290]: CrossEntropyWithSoftmax = 0.69235635 * 250; EvalClassificationError = 0.44800000 * 250; time = 0.1854s; samplesPerSecond = 1348.1
-MPI Rank 0: 05/03/2016 18:02:19:  Epoch[ 1 of 4]-Minibatch[ 291- 300]: CrossEntropyWithSoftmax = 0.69311594 * 250; EvalClassificationError = 0.49600000 * 250; time = 0.2903s; samplesPerSecond = 861.2
-MPI Rank 0: 05/03/2016 18:02:19:  Epoch[ 1 of 4]-Minibatch[ 301- 310]: CrossEntropyWithSoftmax = 0.69221061 * 250; EvalClassificationError = 0.54000000 * 250; time = 0.2070s; samplesPerSecond = 1207.9
-MPI Rank 0: 05/03/2016 18:02:19:  Epoch[ 1 of 4]-Minibatch[ 311- 320]: CrossEntropyWithSoftmax = 0.68576872 * 250; EvalClassificationError = 0.36400000 * 250; time = 0.1786s; samplesPerSecond = 1399.8
-MPI Rank 0: 05/03/2016 18:02:20:  Epoch[ 1 of 4]-Minibatch[ 321- 330]: CrossEntropyWithSoftmax = 0.68991515 * 250; EvalClassificationError = 0.46800000 * 250; time = 0.3289s; samplesPerSecond = 760.1
-MPI Rank 0: 05/03/2016 18:02:20:  Epoch[ 1 of 4]-Minibatch[ 331- 340]: CrossEntropyWithSoftmax = 0.70080043 * 250; EvalClassificationError = 0.46000000 * 250; time = 0.2282s; samplesPerSecond = 1095.5
-MPI Rank 0: 05/03/2016 18:02:20:  Epoch[ 1 of 4]-Minibatch[ 341- 350]: CrossEntropyWithSoftmax = 0.68900423 * 250; EvalClassificationError = 0.51600000 * 250; time = 0.2099s; samplesPerSecond = 1190.8
-MPI Rank 0: 05/03/2016 18:02:21:  Epoch[ 1 of 4]-Minibatch[ 351- 360]: CrossEntropyWithSoftmax = 0.66756383 * 250; EvalClassificationError = 0.38000000 * 250; time = 0.7029s; samplesPerSecond = 355.7
-MPI Rank 0: 05/03/2016 18:02:21:  Epoch[ 1 of 4]-Minibatch[ 361- 370]: CrossEntropyWithSoftmax = 0.65430071 * 250; EvalClassificationError = 0.34000000 * 250; time = 0.6279s; samplesPerSecond = 398.1
-MPI Rank 0: 05/03/2016 18:02:22:  Epoch[ 1 of 4]-Minibatch[ 371- 380]: CrossEntropyWithSoftmax = 0.63244846 * 250; EvalClassificationError = 0.33600000 * 250; time = 0.6229s; samplesPerSecond = 401.3
-MPI Rank 0: 05/03/2016 18:02:23:  Epoch[ 1 of 4]-Minibatch[ 381- 390]: CrossEntropyWithSoftmax = 0.59987049 * 250; EvalClassificationError = 0.16800000 * 250; time = 0.6159s; samplesPerSecond = 405.9
-MPI Rank 0: 05/03/2016 18:02:23:  Epoch[ 1 of 4]-Minibatch[ 391- 400]: CrossEntropyWithSoftmax = 0.52792434 * 250; EvalClassificationError = 0.15600000 * 250; time = 0.6759s; samplesPerSecond = 369.9
-MPI Rank 0: 05/03/2016 18:02:23: Finished Epoch[ 1 of 4]: [Training] CrossEntropyWithSoftmax = 0.69863148 * 10000; EvalClassificationError = 0.46980000 * 10000; totalSamplesSeen = 10000; learningRatePerSample = 0.02; epochTime=13.4681s
+MPI Rank 0: 05/03/2016 18:02:10:  Epoch[ 1 of 4]-Minibatch[   1-  10]: CrossEntropyWithSoftmax = 0.69938312 * 250; EvalErrorPrediction = 0.50400000 * 250; time = 0.3735s; samplesPerSecond = 669.3
+MPI Rank 0: 05/03/2016 18:02:11:  Epoch[ 1 of 4]-Minibatch[  11-  20]: CrossEntropyWithSoftmax = 0.71368781 * 250; EvalErrorPrediction = 0.52000000 * 250; time = 0.3122s; samplesPerSecond = 800.9
+MPI Rank 0: 05/03/2016 18:02:11:  Epoch[ 1 of 4]-Minibatch[  21-  30]: CrossEntropyWithSoftmax = 0.72806030 * 250; EvalErrorPrediction = 0.47600000 * 250; time = 0.3269s; samplesPerSecond = 764.9
+MPI Rank 0: 05/03/2016 18:02:11:  Epoch[ 1 of 4]-Minibatch[  31-  40]: CrossEntropyWithSoftmax = 0.70071040 * 250; EvalErrorPrediction = 0.52800000 * 250; time = 0.2459s; samplesPerSecond = 1016.7
+MPI Rank 0: 05/03/2016 18:02:11:  Epoch[ 1 of 4]-Minibatch[  41-  50]: CrossEntropyWithSoftmax = 0.70603825 * 250; EvalErrorPrediction = 0.54000000 * 250; time = 0.2349s; samplesPerSecond = 1064.3
+MPI Rank 0: 05/03/2016 18:02:12:  Epoch[ 1 of 4]-Minibatch[  51-  60]: CrossEntropyWithSoftmax = 0.71561721 * 250; EvalErrorPrediction = 0.47600000 * 250; time = 0.2669s; samplesPerSecond = 936.6
+MPI Rank 0: 05/03/2016 18:02:12:  Epoch[ 1 of 4]-Minibatch[  61-  70]: CrossEntropyWithSoftmax = 0.72155643 * 250; EvalErrorPrediction = 0.48000000 * 250; time = 0.2219s; samplesPerSecond = 1126.6
+MPI Rank 0: 05/03/2016 18:02:12:  Epoch[ 1 of 4]-Minibatch[  71-  80]: CrossEntropyWithSoftmax = 0.79834136 * 250; EvalErrorPrediction = 0.47600000 * 250; time = 0.4859s; samplesPerSecond = 514.5
+MPI Rank 0: 05/03/2016 18:02:13:  Epoch[ 1 of 4]-Minibatch[  81-  90]: CrossEntropyWithSoftmax = 0.69652738 * 250; EvalErrorPrediction = 0.46800000 * 250; time = 0.5549s; samplesPerSecond = 450.5
+MPI Rank 0: 05/03/2016 18:02:14:  Epoch[ 1 of 4]-Minibatch[  91- 100]: CrossEntropyWithSoftmax = 0.70725555 * 250; EvalErrorPrediction = 0.49200000 * 250; time = 0.5469s; samplesPerSecond = 457.1
+MPI Rank 0: 05/03/2016 18:02:14:  Epoch[ 1 of 4]-Minibatch[ 101- 110]: CrossEntropyWithSoftmax = 0.71430834 * 250; EvalErrorPrediction = 0.55200000 * 250; time = 0.5197s; samplesPerSecond = 481.1
+MPI Rank 0: 05/03/2016 18:02:15:  Epoch[ 1 of 4]-Minibatch[ 111- 120]: CrossEntropyWithSoftmax = 0.69540014 * 250; EvalErrorPrediction = 0.43600000 * 250; time = 0.5302s; samplesPerSecond = 471.5
+MPI Rank 0: 05/03/2016 18:02:15:  Epoch[ 1 of 4]-Minibatch[ 121- 130]: CrossEntropyWithSoftmax = 0.70090497 * 250; EvalErrorPrediction = 0.44000000 * 250; time = 0.5283s; samplesPerSecond = 473.2
+MPI Rank 0: 05/03/2016 18:02:16:  Epoch[ 1 of 4]-Minibatch[ 131- 140]: CrossEntropyWithSoftmax = 0.71864144 * 250; EvalErrorPrediction = 0.54800000 * 250; time = 0.4480s; samplesPerSecond = 558.0
+MPI Rank 0: 05/03/2016 18:02:16:  Epoch[ 1 of 4]-Minibatch[ 141- 150]: CrossEntropyWithSoftmax = 0.72069108 * 250; EvalErrorPrediction = 0.48800000 * 250; time = 0.1997s; samplesPerSecond = 1252.1
+MPI Rank 0: 05/03/2016 18:02:16:  Epoch[ 1 of 4]-Minibatch[ 151- 160]: CrossEntropyWithSoftmax = 0.71805059 * 250; EvalErrorPrediction = 0.55200000 * 250; time = 0.1977s; samplesPerSecond = 1264.3
+MPI Rank 0: 05/03/2016 18:02:16:  Epoch[ 1 of 4]-Minibatch[ 161- 170]: CrossEntropyWithSoftmax = 0.74145599 * 250; EvalErrorPrediction = 0.50000000 * 250; time = 0.2367s; samplesPerSecond = 1056.1
+MPI Rank 0: 05/03/2016 18:02:16:  Epoch[ 1 of 4]-Minibatch[ 171- 180]: CrossEntropyWithSoftmax = 0.71815373 * 250; EvalErrorPrediction = 0.51600000 * 250; time = 0.2264s; samplesPerSecond = 1104.3
+MPI Rank 0: 05/03/2016 18:02:17:  Epoch[ 1 of 4]-Minibatch[ 181- 190]: CrossEntropyWithSoftmax = 0.71521468 * 250; EvalErrorPrediction = 0.48400000 * 250; time = 0.3376s; samplesPerSecond = 740.6
+MPI Rank 0: 05/03/2016 18:02:17:  Epoch[ 1 of 4]-Minibatch[ 191- 200]: CrossEntropyWithSoftmax = 0.71724547 * 250; EvalErrorPrediction = 0.53200000 * 250; time = 0.2035s; samplesPerSecond = 1228.8
+MPI Rank 0: 05/03/2016 18:02:17:  Epoch[ 1 of 4]-Minibatch[ 201- 210]: CrossEntropyWithSoftmax = 0.71700077 * 250; EvalErrorPrediction = 0.51600000 * 250; time = 0.1702s; samplesPerSecond = 1469.1
+MPI Rank 0: 05/03/2016 18:02:17:  Epoch[ 1 of 4]-Minibatch[ 211- 220]: CrossEntropyWithSoftmax = 0.72074011 * 250; EvalErrorPrediction = 0.49200000 * 250; time = 0.2662s; samplesPerSecond = 939.3
+MPI Rank 0: 05/03/2016 18:02:18:  Epoch[ 1 of 4]-Minibatch[ 221- 230]: CrossEntropyWithSoftmax = 0.71998761 * 250; EvalErrorPrediction = 0.50800000 * 250; time = 0.1634s; samplesPerSecond = 1529.5
+MPI Rank 0: 05/03/2016 18:02:18:  Epoch[ 1 of 4]-Minibatch[ 231- 240]: CrossEntropyWithSoftmax = 0.71267826 * 250; EvalErrorPrediction = 0.51200000 * 250; time = 0.2184s; samplesPerSecond = 1144.9
+MPI Rank 0: 05/03/2016 18:02:18:  Epoch[ 1 of 4]-Minibatch[ 241- 250]: CrossEntropyWithSoftmax = 0.69635636 * 250; EvalErrorPrediction = 0.50000000 * 250; time = 0.1835s; samplesPerSecond = 1362.2
+MPI Rank 0: 05/03/2016 18:02:18:  Epoch[ 1 of 4]-Minibatch[ 251- 260]: CrossEntropyWithSoftmax = 0.70119282 * 250; EvalErrorPrediction = 0.51200000 * 250; time = 0.1945s; samplesPerSecond = 1285.5
+MPI Rank 0: 05/03/2016 18:02:18:  Epoch[ 1 of 4]-Minibatch[ 261- 270]: CrossEntropyWithSoftmax = 0.70757362 * 250; EvalErrorPrediction = 0.54400000 * 250; time = 0.1903s; samplesPerSecond = 1314.0
+MPI Rank 0: 05/03/2016 18:02:19:  Epoch[ 1 of 4]-Minibatch[ 271- 280]: CrossEntropyWithSoftmax = 0.69720608 * 250; EvalErrorPrediction = 0.52800000 * 250; time = 0.2061s; samplesPerSecond = 1212.9
+MPI Rank 0: 05/03/2016 18:02:19:  Epoch[ 1 of 4]-Minibatch[ 281- 290]: CrossEntropyWithSoftmax = 0.69235635 * 250; EvalErrorPrediction = 0.44800000 * 250; time = 0.1854s; samplesPerSecond = 1348.1
+MPI Rank 0: 05/03/2016 18:02:19:  Epoch[ 1 of 4]-Minibatch[ 291- 300]: CrossEntropyWithSoftmax = 0.69311594 * 250; EvalErrorPrediction = 0.49600000 * 250; time = 0.2903s; samplesPerSecond = 861.2
+MPI Rank 0: 05/03/2016 18:02:19:  Epoch[ 1 of 4]-Minibatch[ 301- 310]: CrossEntropyWithSoftmax = 0.69221061 * 250; EvalErrorPrediction = 0.54000000 * 250; time = 0.2070s; samplesPerSecond = 1207.9
+MPI Rank 0: 05/03/2016 18:02:19:  Epoch[ 1 of 4]-Minibatch[ 311- 320]: CrossEntropyWithSoftmax = 0.68576872 * 250; EvalErrorPrediction = 0.36400000 * 250; time = 0.1786s; samplesPerSecond = 1399.8
+MPI Rank 0: 05/03/2016 18:02:20:  Epoch[ 1 of 4]-Minibatch[ 321- 330]: CrossEntropyWithSoftmax = 0.68991515 * 250; EvalErrorPrediction = 0.46800000 * 250; time = 0.3289s; samplesPerSecond = 760.1
+MPI Rank 0: 05/03/2016 18:02:20:  Epoch[ 1 of 4]-Minibatch[ 331- 340]: CrossEntropyWithSoftmax = 0.70080043 * 250; EvalErrorPrediction = 0.46000000 * 250; time = 0.2282s; samplesPerSecond = 1095.5
+MPI Rank 0: 05/03/2016 18:02:20:  Epoch[ 1 of 4]-Minibatch[ 341- 350]: CrossEntropyWithSoftmax = 0.68900423 * 250; EvalErrorPrediction = 0.51600000 * 250; time = 0.2099s; samplesPerSecond = 1190.8
+MPI Rank 0: 05/03/2016 18:02:21:  Epoch[ 1 of 4]-Minibatch[ 351- 360]: CrossEntropyWithSoftmax = 0.66756383 * 250; EvalErrorPrediction = 0.38000000 * 250; time = 0.7029s; samplesPerSecond = 355.7
+MPI Rank 0: 05/03/2016 18:02:21:  Epoch[ 1 of 4]-Minibatch[ 361- 370]: CrossEntropyWithSoftmax = 0.65430071 * 250; EvalErrorPrediction = 0.34000000 * 250; time = 0.6279s; samplesPerSecond = 398.1
+MPI Rank 0: 05/03/2016 18:02:22:  Epoch[ 1 of 4]-Minibatch[ 371- 380]: CrossEntropyWithSoftmax = 0.63244846 * 250; EvalErrorPrediction = 0.33600000 * 250; time = 0.6229s; samplesPerSecond = 401.3
+MPI Rank 0: 05/03/2016 18:02:23:  Epoch[ 1 of 4]-Minibatch[ 381- 390]: CrossEntropyWithSoftmax = 0.59987049 * 250; EvalErrorPrediction = 0.16800000 * 250; time = 0.6159s; samplesPerSecond = 405.9
+MPI Rank 0: 05/03/2016 18:02:23:  Epoch[ 1 of 4]-Minibatch[ 391- 400]: CrossEntropyWithSoftmax = 0.52792434 * 250; EvalErrorPrediction = 0.15600000 * 250; time = 0.6759s; samplesPerSecond = 369.9
+MPI Rank 0: 05/03/2016 18:02:23: Finished Epoch[ 1 of 4]: [Training] CrossEntropyWithSoftmax = 0.69863148 * 10000; EvalErrorPrediction = 0.46980000 * 10000; totalSamplesSeen = 10000; learningRatePerSample = 0.02; epochTime=13.4681s
 MPI Rank 0: 05/03/2016 18:02:23: SGD: Saving checkpoint model '/tmp/cntk-test-20160503175932.483858/ParallelTraining/NoQuantization_DoublePrecision@release_cpu/models/Simple.dnn.1'
-=======
-MPI Rank 0: 08/16/2016 09:57:08: Starting Epoch 1: learning rate per sample = 0.020000  effective momentum = 0.900000  momentum as time constant = 237.3 samples
->>>>>>> 8493f118
-MPI Rank 0: 
-MPI Rank 0: 08/16/2016 09:57:08: Starting minibatch loop, DataParallelSGD training (MyRank = 0, NumNodes = 4, NumGradientBits = 64), distributed reading is ENABLED.
-MPI Rank 0: 08/16/2016 09:57:08:  Epoch[ 1 of 4]-Minibatch[   1-  10]: CrossEntropyWithSoftmax = 0.69938312 * 250; EvalErrorPrediction = 0.50400000 * 250; time = 0.1177s; samplesPerSecond = 2124.5
-MPI Rank 0: 08/16/2016 09:57:08:  Epoch[ 1 of 4]-Minibatch[  11-  20]: CrossEntropyWithSoftmax = 0.71368781 * 250; EvalErrorPrediction = 0.52000000 * 250; time = 0.0420s; samplesPerSecond = 5949.7
-MPI Rank 0: 08/16/2016 09:57:09:  Epoch[ 1 of 4]-Minibatch[  21-  30]: CrossEntropyWithSoftmax = 0.72806030 * 250; EvalErrorPrediction = 0.47600000 * 250; time = 0.0598s; samplesPerSecond = 4180.3
-MPI Rank 0: 08/16/2016 09:57:09:  Epoch[ 1 of 4]-Minibatch[  31-  40]: CrossEntropyWithSoftmax = 0.70071040 * 250; EvalErrorPrediction = 0.52800000 * 250; time = 0.0564s; samplesPerSecond = 4431.8
-MPI Rank 0: 08/16/2016 09:57:09:  Epoch[ 1 of 4]-Minibatch[  41-  50]: CrossEntropyWithSoftmax = 0.70603825 * 250; EvalErrorPrediction = 0.54000000 * 250; time = 0.0732s; samplesPerSecond = 3415.5
-MPI Rank 0: 08/16/2016 09:57:09:  Epoch[ 1 of 4]-Minibatch[  51-  60]: CrossEntropyWithSoftmax = 0.71561721 * 250; EvalErrorPrediction = 0.47600000 * 250; time = 0.0601s; samplesPerSecond = 4159.3
-MPI Rank 0: 08/16/2016 09:57:09:  Epoch[ 1 of 4]-Minibatch[  61-  70]: CrossEntropyWithSoftmax = 0.72155643 * 250; EvalErrorPrediction = 0.48000000 * 250; time = 0.0565s; samplesPerSecond = 4422.6
-MPI Rank 0: 08/16/2016 09:57:09:  Epoch[ 1 of 4]-Minibatch[  71-  80]: CrossEntropyWithSoftmax = 0.79834136 * 250; EvalErrorPrediction = 0.47600000 * 250; time = 0.0524s; samplesPerSecond = 4772.4
-MPI Rank 0: 08/16/2016 09:57:09:  Epoch[ 1 of 4]-Minibatch[  81-  90]: CrossEntropyWithSoftmax = 0.69652738 * 250; EvalErrorPrediction = 0.46800000 * 250; time = 0.0435s; samplesPerSecond = 5751.1
-MPI Rank 0: 08/16/2016 09:57:09:  Epoch[ 1 of 4]-Minibatch[  91- 100]: CrossEntropyWithSoftmax = 0.70725555 * 250; EvalErrorPrediction = 0.49200000 * 250; time = 0.0497s; samplesPerSecond = 5033.1
-MPI Rank 0: 08/16/2016 09:57:09:  Epoch[ 1 of 4]-Minibatch[ 101- 110]: CrossEntropyWithSoftmax = 0.71430834 * 250; EvalErrorPrediction = 0.55200000 * 250; time = 0.0777s; samplesPerSecond = 3217.0
-MPI Rank 0: 08/16/2016 09:57:09:  Epoch[ 1 of 4]-Minibatch[ 111- 120]: CrossEntropyWithSoftmax = 0.69540014 * 250; EvalErrorPrediction = 0.43600000 * 250; time = 0.0921s; samplesPerSecond = 2715.1
-MPI Rank 0: 08/16/2016 09:57:09:  Epoch[ 1 of 4]-Minibatch[ 121- 130]: CrossEntropyWithSoftmax = 0.70090497 * 250; EvalErrorPrediction = 0.44000000 * 250; time = 0.0870s; samplesPerSecond = 2875.0
-MPI Rank 0: 08/16/2016 09:57:09:  Epoch[ 1 of 4]-Minibatch[ 131- 140]: CrossEntropyWithSoftmax = 0.71864144 * 250; EvalErrorPrediction = 0.54800000 * 250; time = 0.0490s; samplesPerSecond = 5104.9
-MPI Rank 0: 08/16/2016 09:57:09:  Epoch[ 1 of 4]-Minibatch[ 141- 150]: CrossEntropyWithSoftmax = 0.72069108 * 250; EvalErrorPrediction = 0.48800000 * 250; time = 0.0469s; samplesPerSecond = 5331.9
-MPI Rank 0: 08/16/2016 09:57:09:  Epoch[ 1 of 4]-Minibatch[ 151- 160]: CrossEntropyWithSoftmax = 0.71805059 * 250; EvalErrorPrediction = 0.55200000 * 250; time = 0.0583s; samplesPerSecond = 4287.6
-MPI Rank 0: 08/16/2016 09:57:09:  Epoch[ 1 of 4]-Minibatch[ 161- 170]: CrossEntropyWithSoftmax = 0.74145599 * 250; EvalErrorPrediction = 0.50000000 * 250; time = 0.0343s; samplesPerSecond = 7283.1
-MPI Rank 0: 08/16/2016 09:57:09:  Epoch[ 1 of 4]-Minibatch[ 171- 180]: CrossEntropyWithSoftmax = 0.71815373 * 250; EvalErrorPrediction = 0.51600000 * 250; time = 0.0139s; samplesPerSecond = 18025.8
-MPI Rank 0: 08/16/2016 09:57:09:  Epoch[ 1 of 4]-Minibatch[ 181- 190]: CrossEntropyWithSoftmax = 0.71521468 * 250; EvalErrorPrediction = 0.48400000 * 250; time = 0.0257s; samplesPerSecond = 9745.4
-MPI Rank 0: 08/16/2016 09:57:09:  Epoch[ 1 of 4]-Minibatch[ 191- 200]: CrossEntropyWithSoftmax = 0.71724547 * 250; EvalErrorPrediction = 0.53200000 * 250; time = 0.0362s; samplesPerSecond = 6903.8
-MPI Rank 0: 08/16/2016 09:57:09:  Epoch[ 1 of 4]-Minibatch[ 201- 210]: CrossEntropyWithSoftmax = 0.71700077 * 250; EvalErrorPrediction = 0.51600000 * 250; time = 0.0337s; samplesPerSecond = 7411.8
-MPI Rank 0: 08/16/2016 09:57:10:  Epoch[ 1 of 4]-Minibatch[ 211- 220]: CrossEntropyWithSoftmax = 0.72074011 * 250; EvalErrorPrediction = 0.49200000 * 250; time = 0.0490s; samplesPerSecond = 5105.3
-MPI Rank 0: 08/16/2016 09:57:10:  Epoch[ 1 of 4]-Minibatch[ 221- 230]: CrossEntropyWithSoftmax = 0.71998761 * 250; EvalErrorPrediction = 0.50800000 * 250; time = 0.0982s; samplesPerSecond = 2545.7
-MPI Rank 0: 08/16/2016 09:57:10:  Epoch[ 1 of 4]-Minibatch[ 231- 240]: CrossEntropyWithSoftmax = 0.71267826 * 250; EvalErrorPrediction = 0.51200000 * 250; time = 0.0420s; samplesPerSecond = 5951.4
-MPI Rank 0: 08/16/2016 09:57:10:  Epoch[ 1 of 4]-Minibatch[ 241- 250]: CrossEntropyWithSoftmax = 0.69635636 * 250; EvalErrorPrediction = 0.50000000 * 250; time = 0.0271s; samplesPerSecond = 9230.9
-MPI Rank 0: 08/16/2016 09:57:10:  Epoch[ 1 of 4]-Minibatch[ 251- 260]: CrossEntropyWithSoftmax = 0.70119282 * 250; EvalErrorPrediction = 0.51200000 * 250; time = 0.0525s; samplesPerSecond = 4761.8
-MPI Rank 0: 08/16/2016 09:57:10:  Epoch[ 1 of 4]-Minibatch[ 261- 270]: CrossEntropyWithSoftmax = 0.70757362 * 250; EvalErrorPrediction = 0.54400000 * 250; time = 0.0345s; samplesPerSecond = 7236.1
-MPI Rank 0: 08/16/2016 09:57:10:  Epoch[ 1 of 4]-Minibatch[ 271- 280]: CrossEntropyWithSoftmax = 0.69720608 * 250; EvalErrorPrediction = 0.52800000 * 250; time = 0.0406s; samplesPerSecond = 6152.9
-MPI Rank 0: 08/16/2016 09:57:10:  Epoch[ 1 of 4]-Minibatch[ 281- 290]: CrossEntropyWithSoftmax = 0.69235635 * 250; EvalErrorPrediction = 0.44800000 * 250; time = 0.0283s; samplesPerSecond = 8828.6
-MPI Rank 0: 08/16/2016 09:57:10:  Epoch[ 1 of 4]-Minibatch[ 291- 300]: CrossEntropyWithSoftmax = 0.69311594 * 250; EvalErrorPrediction = 0.49600000 * 250; time = 0.0390s; samplesPerSecond = 6413.1
-MPI Rank 0: 08/16/2016 09:57:10:  Epoch[ 1 of 4]-Minibatch[ 301- 310]: CrossEntropyWithSoftmax = 0.69221061 * 250; EvalErrorPrediction = 0.54000000 * 250; time = 0.0488s; samplesPerSecond = 5122.6
-MPI Rank 0: 08/16/2016 09:57:10:  Epoch[ 1 of 4]-Minibatch[ 311- 320]: CrossEntropyWithSoftmax = 0.68576872 * 250; EvalErrorPrediction = 0.36400000 * 250; time = 0.0564s; samplesPerSecond = 4429.1
-MPI Rank 0: 08/16/2016 09:57:10:  Epoch[ 1 of 4]-Minibatch[ 321- 330]: CrossEntropyWithSoftmax = 0.68991515 * 250; EvalErrorPrediction = 0.46800000 * 250; time = 0.0780s; samplesPerSecond = 3204.3
-MPI Rank 0: 08/16/2016 09:57:10:  Epoch[ 1 of 4]-Minibatch[ 331- 340]: CrossEntropyWithSoftmax = 0.70080043 * 250; EvalErrorPrediction = 0.46000000 * 250; time = 0.0547s; samplesPerSecond = 4571.4
-MPI Rank 0: 08/16/2016 09:57:10:  Epoch[ 1 of 4]-Minibatch[ 341- 350]: CrossEntropyWithSoftmax = 0.68900423 * 250; EvalErrorPrediction = 0.51600000 * 250; time = 0.0406s; samplesPerSecond = 6154.6
-MPI Rank 0: 08/16/2016 09:57:10:  Epoch[ 1 of 4]-Minibatch[ 351- 360]: CrossEntropyWithSoftmax = 0.66756383 * 250; EvalErrorPrediction = 0.38000000 * 250; time = 0.0095s; samplesPerSecond = 26382.4
-MPI Rank 0: 08/16/2016 09:57:10:  Epoch[ 1 of 4]-Minibatch[ 361- 370]: CrossEntropyWithSoftmax = 0.65430071 * 250; EvalErrorPrediction = 0.34000000 * 250; time = 0.0687s; samplesPerSecond = 3641.2
-MPI Rank 0: 08/16/2016 09:57:10:  Epoch[ 1 of 4]-Minibatch[ 371- 380]: CrossEntropyWithSoftmax = 0.63244846 * 250; EvalErrorPrediction = 0.33600000 * 250; time = 0.0523s; samplesPerSecond = 4776.6
-MPI Rank 0: 08/16/2016 09:57:10:  Epoch[ 1 of 4]-Minibatch[ 381- 390]: CrossEntropyWithSoftmax = 0.59987049 * 250; EvalErrorPrediction = 0.16800000 * 250; time = 0.0536s; samplesPerSecond = 4660.0
-MPI Rank 0: 08/16/2016 09:57:10:  Epoch[ 1 of 4]-Minibatch[ 391- 400]: CrossEntropyWithSoftmax = 0.52792434 * 250; EvalErrorPrediction = 0.15600000 * 250; time = 0.0435s; samplesPerSecond = 5752.8
-MPI Rank 0: 08/16/2016 09:57:10: Finished Epoch[ 1 of 4]: [Training] CrossEntropyWithSoftmax = 0.69863148 * 10000; EvalErrorPrediction = 0.46980000 * 10000; totalSamplesSeen = 10000; learningRatePerSample = 0.02; epochTime=2.09511s
-MPI Rank 0: 08/16/2016 09:57:10: SGD: Saving checkpoint model '/tmp/cntk-test-20160816095705.492453/ParallelTraining/NoQuantization_DoublePrecision@release_cpu/models/Simple.dnn.1'
-MPI Rank 0: 
-<<<<<<< HEAD
+MPI Rank 0: 
+MPI Rank 0: 05/03/2016 18:02:23: Starting Epoch 2: learning rate per sample = 0.008000  effective momentum = 0.900000  momentum as time constant = 237.3 samples
+MPI Rank 0: starting epoch 1 at record count 10000, and file position 0
+MPI Rank 0: already there from last epoch
+MPI Rank 0: 
 MPI Rank 0: 05/03/2016 18:02:23: Starting minibatch loop, DataParallelSGD training (MyRank = 0, NumNodes = 4, NumGradientBits = 64).
-MPI Rank 0: 05/03/2016 18:02:24:  Epoch[ 2 of 4]-Minibatch[   1-  10, 2.50%]: CrossEntropyWithSoftmax = 0.46767057 * 250; EvalClassificationError = 0.18400000 * 250; time = 0.6510s; samplesPerSecond = 384.0
-MPI Rank 0: 05/03/2016 18:02:25:  Epoch[ 2 of 4]-Minibatch[  11-  20, 5.00%]: CrossEntropyWithSoftmax = 0.39369585 * 250; EvalClassificationError = 0.11600000 * 250; time = 0.7758s; samplesPerSecond = 322.2
-MPI Rank 0: 05/03/2016 18:02:25:  Epoch[ 2 of 4]-Minibatch[  21-  30, 7.50%]: CrossEntropyWithSoftmax = 0.32550048 * 250; EvalClassificationError = 0.08000000 * 250; time = 0.6039s; samplesPerSecond = 414.0
-MPI Rank 0: 05/03/2016 18:02:26:  Epoch[ 2 of 4]-Minibatch[  31-  40, 10.00%]: CrossEntropyWithSoftmax = 0.29940388 * 250; EvalClassificationError = 0.06400000 * 250; time = 0.3888s; samplesPerSecond = 643.1
-MPI Rank 0: 05/03/2016 18:02:26:  Epoch[ 2 of 4]-Minibatch[  41-  50, 12.50%]: CrossEntropyWithSoftmax = 0.27205445 * 250; EvalClassificationError = 0.07200000 * 250; time = 0.3383s; samplesPerSecond = 739.0
-MPI Rank 0: 05/03/2016 18:02:26:  Epoch[ 2 of 4]-Minibatch[  51-  60, 15.00%]: CrossEntropyWithSoftmax = 0.27093051 * 250; EvalClassificationError = 0.09200000 * 250; time = 0.2398s; samplesPerSecond = 1042.6
-MPI Rank 0: 05/03/2016 18:02:27:  Epoch[ 2 of 4]-Minibatch[  61-  70, 17.50%]: CrossEntropyWithSoftmax = 0.22945500 * 250; EvalClassificationError = 0.07600000 * 250; time = 0.1515s; samplesPerSecond = 1650.6
-MPI Rank 0: 05/03/2016 18:02:27:  Epoch[ 2 of 4]-Minibatch[  71-  80, 20.00%]: CrossEntropyWithSoftmax = 0.23196803 * 250; EvalClassificationError = 0.09200000 * 250; time = 0.1786s; samplesPerSecond = 1399.6
-MPI Rank 0: 05/03/2016 18:02:27:  Epoch[ 2 of 4]-Minibatch[  81-  90, 22.50%]: CrossEntropyWithSoftmax = 0.19779419 * 250; EvalClassificationError = 0.08400000 * 250; time = 0.1864s; samplesPerSecond = 1341.2
-MPI Rank 0: 05/03/2016 18:02:27:  Epoch[ 2 of 4]-Minibatch[  91- 100, 25.00%]: CrossEntropyWithSoftmax = 0.18056423 * 250; EvalClassificationError = 0.06400000 * 250; time = 0.1620s; samplesPerSecond = 1543.0
-MPI Rank 0: 05/03/2016 18:02:28:  Epoch[ 2 of 4]-Minibatch[ 101- 110, 27.50%]: CrossEntropyWithSoftmax = 0.17046881 * 250; EvalClassificationError = 0.05200000 * 250; time = 0.4064s; samplesPerSecond = 615.1
-MPI Rank 0: 05/03/2016 18:02:28:  Epoch[ 2 of 4]-Minibatch[ 111- 120, 30.00%]: CrossEntropyWithSoftmax = 0.16362256 * 250; EvalClassificationError = 0.06800000 * 250; time = 0.5178s; samplesPerSecond = 482.8
-MPI Rank 0: 05/03/2016 18:02:28:  Epoch[ 2 of 4]-Minibatch[ 121- 130, 32.50%]: CrossEntropyWithSoftmax = 0.13875887 * 250; EvalClassificationError = 0.05600000 * 250; time = 0.1881s; samplesPerSecond = 1329.4
-MPI Rank 0: 05/03/2016 18:02:28:  Epoch[ 2 of 4]-Minibatch[ 131- 140, 35.00%]: CrossEntropyWithSoftmax = 0.17428415 * 250; EvalClassificationError = 0.08800000 * 250; time = 0.2261s; samplesPerSecond = 1105.5
-MPI Rank 0: 05/03/2016 18:02:29:  Epoch[ 2 of 4]-Minibatch[ 141- 150, 37.50%]: CrossEntropyWithSoftmax = 0.14661386 * 250; EvalClassificationError = 0.05200000 * 250; time = 0.4808s; samplesPerSecond = 520.0
-MPI Rank 0: 05/03/2016 18:02:29:  Epoch[ 2 of 4]-Minibatch[ 151- 160, 40.00%]: CrossEntropyWithSoftmax = 0.18948459 * 250; EvalClassificationError = 0.08000000 * 250; time = 0.4408s; samplesPerSecond = 567.1
-MPI Rank 0: 05/03/2016 18:02:30:  Epoch[ 2 of 4]-Minibatch[ 161- 170, 42.50%]: CrossEntropyWithSoftmax = 0.17734278 * 250; EvalClassificationError = 0.08800000 * 250; time = 0.4760s; samplesPerSecond = 525.2
-MPI Rank 0: 05/03/2016 18:02:30:  Epoch[ 2 of 4]-Minibatch[ 171- 180, 45.00%]: CrossEntropyWithSoftmax = 0.14923991 * 250; EvalClassificationError = 0.06400000 * 250; time = 0.5431s; samplesPerSecond = 460.3
-MPI Rank 0: 05/03/2016 18:02:31:  Epoch[ 2 of 4]-Minibatch[ 181- 190, 47.50%]: CrossEntropyWithSoftmax = 0.19041611 * 250; EvalClassificationError = 0.10000000 * 250; time = 0.2929s; samplesPerSecond = 853.6
-MPI Rank 0: 05/03/2016 18:02:31:  Epoch[ 2 of 4]-Minibatch[ 191- 200, 50.00%]: CrossEntropyWithSoftmax = 0.21386373 * 250; EvalClassificationError = 0.10400000 * 250; time = 0.2691s; samplesPerSecond = 929.2
-MPI Rank 0: 05/03/2016 18:02:31:  Epoch[ 2 of 4]-Minibatch[ 201- 210, 52.50%]: CrossEntropyWithSoftmax = 0.18606755 * 250; EvalClassificationError = 0.08400000 * 250; time = 0.3327s; samplesPerSecond = 751.4
-MPI Rank 0: 05/03/2016 18:02:32:  Epoch[ 2 of 4]-Minibatch[ 211- 220, 55.00%]: CrossEntropyWithSoftmax = 0.18411605 * 250; EvalClassificationError = 0.07600000 * 250; time = 0.4992s; samplesPerSecond = 500.8
-MPI Rank 0: 05/03/2016 18:02:32:  Epoch[ 2 of 4]-Minibatch[ 221- 230, 57.50%]: CrossEntropyWithSoftmax = 0.14589322 * 250; EvalClassificationError = 0.06000000 * 250; time = 0.5721s; samplesPerSecond = 437.0
-MPI Rank 0: 05/03/2016 18:02:33:  Epoch[ 2 of 4]-Minibatch[ 231- 240, 60.00%]: CrossEntropyWithSoftmax = 0.15195450 * 250; EvalClassificationError = 0.07600000 * 250; time = 0.2871s; samplesPerSecond = 870.8
-MPI Rank 0: 05/03/2016 18:02:33:  Epoch[ 2 of 4]-Minibatch[ 241- 250, 62.50%]: CrossEntropyWithSoftmax = 0.19906604 * 250; EvalClassificationError = 0.11600000 * 250; time = 0.4015s; samplesPerSecond = 622.7
-MPI Rank 0: 05/03/2016 18:02:33:  Epoch[ 2 of 4]-Minibatch[ 251- 260, 65.00%]: CrossEntropyWithSoftmax = 0.13578972 * 250; EvalClassificationError = 0.07200000 * 250; time = 0.3766s; samplesPerSecond = 663.9
-MPI Rank 0: 05/03/2016 18:02:34:  Epoch[ 2 of 4]-Minibatch[ 261- 270, 67.50%]: CrossEntropyWithSoftmax = 0.18561157 * 250; EvalClassificationError = 0.11600000 * 250; time = 0.4635s; samplesPerSecond = 539.4
-MPI Rank 0: 05/03/2016 18:02:34:  Epoch[ 2 of 4]-Minibatch[ 271- 280, 70.00%]: CrossEntropyWithSoftmax = 0.19412104 * 250; EvalClassificationError = 0.08400000 * 250; time = 0.4455s; samplesPerSecond = 561.2
-MPI Rank 0: 05/03/2016 18:02:35:  Epoch[ 2 of 4]-Minibatch[ 281- 290, 72.50%]: CrossEntropyWithSoftmax = 0.17222089 * 250; EvalClassificationError = 0.07200000 * 250; time = 0.2963s; samplesPerSecond = 843.8
-MPI Rank 0: 05/03/2016 18:02:35:  Epoch[ 2 of 4]-Minibatch[ 291- 300, 75.00%]: CrossEntropyWithSoftmax = 0.13177463 * 250; EvalClassificationError = 0.04800000 * 250; time = 0.4553s; samplesPerSecond = 549.1
-MPI Rank 0: 05/03/2016 18:02:35:  Epoch[ 2 of 4]-Minibatch[ 301- 310, 77.50%]: CrossEntropyWithSoftmax = 0.17613442 * 250; EvalClassificationError = 0.09200000 * 250; time = 0.2490s; samplesPerSecond = 1004.0
-MPI Rank 0: 05/03/2016 18:02:36:  Epoch[ 2 of 4]-Minibatch[ 311- 320, 80.00%]: CrossEntropyWithSoftmax = 0.12677858 * 250; EvalClassificationError = 0.05200000 * 250; time = 0.1852s; samplesPerSecond = 1349.5
-MPI Rank 0: 05/03/2016 18:02:36:  Epoch[ 2 of 4]-Minibatch[ 321- 330, 82.50%]: CrossEntropyWithSoftmax = 0.15056492 * 250; EvalClassificationError = 0.05600000 * 250; time = 0.2074s; samplesPerSecond = 1205.4
-MPI Rank 0: 05/03/2016 18:02:36:  Epoch[ 2 of 4]-Minibatch[ 331- 340, 85.00%]: CrossEntropyWithSoftmax = 0.19724440 * 250; EvalClassificationError = 0.09200000 * 250; time = 0.4365s; samplesPerSecond = 572.8
-MPI Rank 0: 05/03/2016 18:02:36:  Epoch[ 2 of 4]-Minibatch[ 341- 350, 87.50%]: CrossEntropyWithSoftmax = 0.12827562 * 250; EvalClassificationError = 0.05200000 * 250; time = 0.2103s; samplesPerSecond = 1188.5
-MPI Rank 0: 05/03/2016 18:02:37:  Epoch[ 2 of 4]-Minibatch[ 351- 360, 90.00%]: CrossEntropyWithSoftmax = 0.13842761 * 250; EvalClassificationError = 0.05600000 * 250; time = 0.3336s; samplesPerSecond = 749.4
-MPI Rank 0: 05/03/2016 18:02:37:  Epoch[ 2 of 4]-Minibatch[ 361- 370, 92.50%]: CrossEntropyWithSoftmax = 0.12801527 * 250; EvalClassificationError = 0.06000000 * 250; time = 0.3422s; samplesPerSecond = 730.6
-MPI Rank 0: 05/03/2016 18:02:37:  Epoch[ 2 of 4]-Minibatch[ 371- 380, 95.00%]: CrossEntropyWithSoftmax = 0.16644218 * 250; EvalClassificationError = 0.09600000 * 250; time = 0.2436s; samplesPerSecond = 1026.1
-MPI Rank 0: 05/03/2016 18:02:37:  Epoch[ 2 of 4]-Minibatch[ 381- 390, 97.50%]: CrossEntropyWithSoftmax = 0.20479249 * 250; EvalClassificationError = 0.11200000 * 250; time = 0.1764s; samplesPerSecond = 1416.8
-MPI Rank 0: 05/03/2016 18:02:38:  Epoch[ 2 of 4]-Minibatch[ 391- 400, 100.00%]: CrossEntropyWithSoftmax = 0.14556085 * 250; EvalClassificationError = 0.06800000 * 250; time = 0.3296s; samplesPerSecond = 758.6
-MPI Rank 0: 05/03/2016 18:02:38: Finished Epoch[ 2 of 4]: [Training] CrossEntropyWithSoftmax = 0.19579960 * 10000; EvalClassificationError = 0.08040000 * 10000; totalSamplesSeen = 20000; learningRatePerSample = 0.0080000004; epochTime=14.3702s
+MPI Rank 0: 05/03/2016 18:02:24:  Epoch[ 2 of 4]-Minibatch[   1-  10, 2.50%]: CrossEntropyWithSoftmax = 0.46767057 * 250; EvalErrorPrediction = 0.18400000 * 250; time = 0.6510s; samplesPerSecond = 384.0
+MPI Rank 0: 05/03/2016 18:02:25:  Epoch[ 2 of 4]-Minibatch[  11-  20, 5.00%]: CrossEntropyWithSoftmax = 0.39369585 * 250; EvalErrorPrediction = 0.11600000 * 250; time = 0.7758s; samplesPerSecond = 322.2
+MPI Rank 0: 05/03/2016 18:02:25:  Epoch[ 2 of 4]-Minibatch[  21-  30, 7.50%]: CrossEntropyWithSoftmax = 0.32550048 * 250; EvalErrorPrediction = 0.08000000 * 250; time = 0.6039s; samplesPerSecond = 414.0
+MPI Rank 0: 05/03/2016 18:02:26:  Epoch[ 2 of 4]-Minibatch[  31-  40, 10.00%]: CrossEntropyWithSoftmax = 0.29940388 * 250; EvalErrorPrediction = 0.06400000 * 250; time = 0.3888s; samplesPerSecond = 643.1
+MPI Rank 0: 05/03/2016 18:02:26:  Epoch[ 2 of 4]-Minibatch[  41-  50, 12.50%]: CrossEntropyWithSoftmax = 0.27205445 * 250; EvalErrorPrediction = 0.07200000 * 250; time = 0.3383s; samplesPerSecond = 739.0
+MPI Rank 0: 05/03/2016 18:02:26:  Epoch[ 2 of 4]-Minibatch[  51-  60, 15.00%]: CrossEntropyWithSoftmax = 0.27093051 * 250; EvalErrorPrediction = 0.09200000 * 250; time = 0.2398s; samplesPerSecond = 1042.6
+MPI Rank 0: 05/03/2016 18:02:27:  Epoch[ 2 of 4]-Minibatch[  61-  70, 17.50%]: CrossEntropyWithSoftmax = 0.22945500 * 250; EvalErrorPrediction = 0.07600000 * 250; time = 0.1515s; samplesPerSecond = 1650.6
+MPI Rank 0: 05/03/2016 18:02:27:  Epoch[ 2 of 4]-Minibatch[  71-  80, 20.00%]: CrossEntropyWithSoftmax = 0.23196803 * 250; EvalErrorPrediction = 0.09200000 * 250; time = 0.1786s; samplesPerSecond = 1399.6
+MPI Rank 0: 05/03/2016 18:02:27:  Epoch[ 2 of 4]-Minibatch[  81-  90, 22.50%]: CrossEntropyWithSoftmax = 0.19779419 * 250; EvalErrorPrediction = 0.08400000 * 250; time = 0.1864s; samplesPerSecond = 1341.2
+MPI Rank 0: 05/03/2016 18:02:27:  Epoch[ 2 of 4]-Minibatch[  91- 100, 25.00%]: CrossEntropyWithSoftmax = 0.18056423 * 250; EvalErrorPrediction = 0.06400000 * 250; time = 0.1620s; samplesPerSecond = 1543.0
+MPI Rank 0: 05/03/2016 18:02:28:  Epoch[ 2 of 4]-Minibatch[ 101- 110, 27.50%]: CrossEntropyWithSoftmax = 0.17046881 * 250; EvalErrorPrediction = 0.05200000 * 250; time = 0.4064s; samplesPerSecond = 615.1
+MPI Rank 0: 05/03/2016 18:02:28:  Epoch[ 2 of 4]-Minibatch[ 111- 120, 30.00%]: CrossEntropyWithSoftmax = 0.16362256 * 250; EvalErrorPrediction = 0.06800000 * 250; time = 0.5178s; samplesPerSecond = 482.8
+MPI Rank 0: 05/03/2016 18:02:28:  Epoch[ 2 of 4]-Minibatch[ 121- 130, 32.50%]: CrossEntropyWithSoftmax = 0.13875887 * 250; EvalErrorPrediction = 0.05600000 * 250; time = 0.1881s; samplesPerSecond = 1329.4
+MPI Rank 0: 05/03/2016 18:02:28:  Epoch[ 2 of 4]-Minibatch[ 131- 140, 35.00%]: CrossEntropyWithSoftmax = 0.17428415 * 250; EvalErrorPrediction = 0.08800000 * 250; time = 0.2261s; samplesPerSecond = 1105.5
+MPI Rank 0: 05/03/2016 18:02:29:  Epoch[ 2 of 4]-Minibatch[ 141- 150, 37.50%]: CrossEntropyWithSoftmax = 0.14661386 * 250; EvalErrorPrediction = 0.05200000 * 250; time = 0.4808s; samplesPerSecond = 520.0
+MPI Rank 0: 05/03/2016 18:02:29:  Epoch[ 2 of 4]-Minibatch[ 151- 160, 40.00%]: CrossEntropyWithSoftmax = 0.18948459 * 250; EvalErrorPrediction = 0.08000000 * 250; time = 0.4408s; samplesPerSecond = 567.1
+MPI Rank 0: 05/03/2016 18:02:30:  Epoch[ 2 of 4]-Minibatch[ 161- 170, 42.50%]: CrossEntropyWithSoftmax = 0.17734278 * 250; EvalErrorPrediction = 0.08800000 * 250; time = 0.4760s; samplesPerSecond = 525.2
+MPI Rank 0: 05/03/2016 18:02:30:  Epoch[ 2 of 4]-Minibatch[ 171- 180, 45.00%]: CrossEntropyWithSoftmax = 0.14923991 * 250; EvalErrorPrediction = 0.06400000 * 250; time = 0.5431s; samplesPerSecond = 460.3
+MPI Rank 0: 05/03/2016 18:02:31:  Epoch[ 2 of 4]-Minibatch[ 181- 190, 47.50%]: CrossEntropyWithSoftmax = 0.19041611 * 250; EvalErrorPrediction = 0.10000000 * 250; time = 0.2929s; samplesPerSecond = 853.6
+MPI Rank 0: 05/03/2016 18:02:31:  Epoch[ 2 of 4]-Minibatch[ 191- 200, 50.00%]: CrossEntropyWithSoftmax = 0.21386373 * 250; EvalErrorPrediction = 0.10400000 * 250; time = 0.2691s; samplesPerSecond = 929.2
+MPI Rank 0: 05/03/2016 18:02:31:  Epoch[ 2 of 4]-Minibatch[ 201- 210, 52.50%]: CrossEntropyWithSoftmax = 0.18606755 * 250; EvalErrorPrediction = 0.08400000 * 250; time = 0.3327s; samplesPerSecond = 751.4
+MPI Rank 0: 05/03/2016 18:02:32:  Epoch[ 2 of 4]-Minibatch[ 211- 220, 55.00%]: CrossEntropyWithSoftmax = 0.18411605 * 250; EvalErrorPrediction = 0.07600000 * 250; time = 0.4992s; samplesPerSecond = 500.8
+MPI Rank 0: 05/03/2016 18:02:32:  Epoch[ 2 of 4]-Minibatch[ 221- 230, 57.50%]: CrossEntropyWithSoftmax = 0.14589322 * 250; EvalErrorPrediction = 0.06000000 * 250; time = 0.5721s; samplesPerSecond = 437.0
+MPI Rank 0: 05/03/2016 18:02:33:  Epoch[ 2 of 4]-Minibatch[ 231- 240, 60.00%]: CrossEntropyWithSoftmax = 0.15195450 * 250; EvalErrorPrediction = 0.07600000 * 250; time = 0.2871s; samplesPerSecond = 870.8
+MPI Rank 0: 05/03/2016 18:02:33:  Epoch[ 2 of 4]-Minibatch[ 241- 250, 62.50%]: CrossEntropyWithSoftmax = 0.19906604 * 250; EvalErrorPrediction = 0.11600000 * 250; time = 0.4015s; samplesPerSecond = 622.7
+MPI Rank 0: 05/03/2016 18:02:33:  Epoch[ 2 of 4]-Minibatch[ 251- 260, 65.00%]: CrossEntropyWithSoftmax = 0.13578972 * 250; EvalErrorPrediction = 0.07200000 * 250; time = 0.3766s; samplesPerSecond = 663.9
+MPI Rank 0: 05/03/2016 18:02:34:  Epoch[ 2 of 4]-Minibatch[ 261- 270, 67.50%]: CrossEntropyWithSoftmax = 0.18561157 * 250; EvalErrorPrediction = 0.11600000 * 250; time = 0.4635s; samplesPerSecond = 539.4
+MPI Rank 0: 05/03/2016 18:02:34:  Epoch[ 2 of 4]-Minibatch[ 271- 280, 70.00%]: CrossEntropyWithSoftmax = 0.19412104 * 250; EvalErrorPrediction = 0.08400000 * 250; time = 0.4455s; samplesPerSecond = 561.2
+MPI Rank 0: 05/03/2016 18:02:35:  Epoch[ 2 of 4]-Minibatch[ 281- 290, 72.50%]: CrossEntropyWithSoftmax = 0.17222089 * 250; EvalErrorPrediction = 0.07200000 * 250; time = 0.2963s; samplesPerSecond = 843.8
+MPI Rank 0: 05/03/2016 18:02:35:  Epoch[ 2 of 4]-Minibatch[ 291- 300, 75.00%]: CrossEntropyWithSoftmax = 0.13177463 * 250; EvalErrorPrediction = 0.04800000 * 250; time = 0.4553s; samplesPerSecond = 549.1
+MPI Rank 0: 05/03/2016 18:02:35:  Epoch[ 2 of 4]-Minibatch[ 301- 310, 77.50%]: CrossEntropyWithSoftmax = 0.17613442 * 250; EvalErrorPrediction = 0.09200000 * 250; time = 0.2490s; samplesPerSecond = 1004.0
+MPI Rank 0: 05/03/2016 18:02:36:  Epoch[ 2 of 4]-Minibatch[ 311- 320, 80.00%]: CrossEntropyWithSoftmax = 0.12677858 * 250; EvalErrorPrediction = 0.05200000 * 250; time = 0.1852s; samplesPerSecond = 1349.5
+MPI Rank 0: 05/03/2016 18:02:36:  Epoch[ 2 of 4]-Minibatch[ 321- 330, 82.50%]: CrossEntropyWithSoftmax = 0.15056492 * 250; EvalErrorPrediction = 0.05600000 * 250; time = 0.2074s; samplesPerSecond = 1205.4
+MPI Rank 0: 05/03/2016 18:02:36:  Epoch[ 2 of 4]-Minibatch[ 331- 340, 85.00%]: CrossEntropyWithSoftmax = 0.19724440 * 250; EvalErrorPrediction = 0.09200000 * 250; time = 0.4365s; samplesPerSecond = 572.8
+MPI Rank 0: 05/03/2016 18:02:36:  Epoch[ 2 of 4]-Minibatch[ 341- 350, 87.50%]: CrossEntropyWithSoftmax = 0.12827562 * 250; EvalErrorPrediction = 0.05200000 * 250; time = 0.2103s; samplesPerSecond = 1188.5
+MPI Rank 0: 05/03/2016 18:02:37:  Epoch[ 2 of 4]-Minibatch[ 351- 360, 90.00%]: CrossEntropyWithSoftmax = 0.13842761 * 250; EvalErrorPrediction = 0.05600000 * 250; time = 0.3336s; samplesPerSecond = 749.4
+MPI Rank 0: 05/03/2016 18:02:37:  Epoch[ 2 of 4]-Minibatch[ 361- 370, 92.50%]: CrossEntropyWithSoftmax = 0.12801527 * 250; EvalErrorPrediction = 0.06000000 * 250; time = 0.3422s; samplesPerSecond = 730.6
+MPI Rank 0: 05/03/2016 18:02:37:  Epoch[ 2 of 4]-Minibatch[ 371- 380, 95.00%]: CrossEntropyWithSoftmax = 0.16644218 * 250; EvalErrorPrediction = 0.09600000 * 250; time = 0.2436s; samplesPerSecond = 1026.1
+MPI Rank 0: 05/03/2016 18:02:37:  Epoch[ 2 of 4]-Minibatch[ 381- 390, 97.50%]: CrossEntropyWithSoftmax = 0.20479249 * 250; EvalErrorPrediction = 0.11200000 * 250; time = 0.1764s; samplesPerSecond = 1416.8
+MPI Rank 0: 05/03/2016 18:02:38:  Epoch[ 2 of 4]-Minibatch[ 391- 400, 100.00%]: CrossEntropyWithSoftmax = 0.14556085 * 250; EvalErrorPrediction = 0.06800000 * 250; time = 0.3296s; samplesPerSecond = 758.6
+MPI Rank 0: 05/03/2016 18:02:38: Finished Epoch[ 2 of 4]: [Training] CrossEntropyWithSoftmax = 0.19579960 * 10000; EvalErrorPrediction = 0.08040000 * 10000; totalSamplesSeen = 20000; learningRatePerSample = 0.0080000004; epochTime=14.3702s
 MPI Rank 0: 05/03/2016 18:02:38: SGD: Saving checkpoint model '/tmp/cntk-test-20160503175932.483858/ParallelTraining/NoQuantization_DoublePrecision@release_cpu/models/Simple.dnn.2'
-=======
-MPI Rank 0: 08/16/2016 09:57:10: Starting Epoch 2: learning rate per sample = 0.008000  effective momentum = 0.900000  momentum as time constant = 237.3 samples
->>>>>>> 8493f118
-MPI Rank 0: 
-MPI Rank 0: 08/16/2016 09:57:10: Starting minibatch loop, DataParallelSGD training (MyRank = 0, NumNodes = 4, NumGradientBits = 64), distributed reading is ENABLED.
-MPI Rank 0: 08/16/2016 09:57:10:  Epoch[ 2 of 4]-Minibatch[   1-  10, 2.50%]: CrossEntropyWithSoftmax = 0.46767057 * 250; EvalErrorPrediction = 0.18400000 * 250; time = 0.0401s; samplesPerSecond = 6237.4
-MPI Rank 0: 08/16/2016 09:57:10:  Epoch[ 2 of 4]-Minibatch[  11-  20, 5.00%]: CrossEntropyWithSoftmax = 0.39369585 * 250; EvalErrorPrediction = 0.11600000 * 250; time = 0.0482s; samplesPerSecond = 5186.5
-MPI Rank 0: 08/16/2016 09:57:11:  Epoch[ 2 of 4]-Minibatch[  21-  30, 7.50%]: CrossEntropyWithSoftmax = 0.32550048 * 250; EvalErrorPrediction = 0.08000000 * 250; time = 0.0802s; samplesPerSecond = 3116.5
-MPI Rank 0: 08/16/2016 09:57:11:  Epoch[ 2 of 4]-Minibatch[  31-  40, 10.00%]: CrossEntropyWithSoftmax = 0.29940388 * 250; EvalErrorPrediction = 0.06400000 * 250; time = 0.0586s; samplesPerSecond = 4268.0
-MPI Rank 0: 08/16/2016 09:57:11:  Epoch[ 2 of 4]-Minibatch[  41-  50, 12.50%]: CrossEntropyWithSoftmax = 0.27205445 * 250; EvalErrorPrediction = 0.07200000 * 250; time = 0.0435s; samplesPerSecond = 5749.0
-MPI Rank 0: 08/16/2016 09:57:11:  Epoch[ 2 of 4]-Minibatch[  51-  60, 15.00%]: CrossEntropyWithSoftmax = 0.27093051 * 250; EvalErrorPrediction = 0.09200000 * 250; time = 0.0460s; samplesPerSecond = 5438.0
-MPI Rank 0: 08/16/2016 09:57:11:  Epoch[ 2 of 4]-Minibatch[  61-  70, 17.50%]: CrossEntropyWithSoftmax = 0.22945500 * 250; EvalErrorPrediction = 0.07600000 * 250; time = 0.0765s; samplesPerSecond = 3268.6
-MPI Rank 0: 08/16/2016 09:57:11:  Epoch[ 2 of 4]-Minibatch[  71-  80, 20.00%]: CrossEntropyWithSoftmax = 0.23196803 * 250; EvalErrorPrediction = 0.09200000 * 250; time = 0.0390s; samplesPerSecond = 6415.7
-MPI Rank 0: 08/16/2016 09:57:11:  Epoch[ 2 of 4]-Minibatch[  81-  90, 22.50%]: CrossEntropyWithSoftmax = 0.19779419 * 250; EvalErrorPrediction = 0.08400000 * 250; time = 0.0554s; samplesPerSecond = 4508.7
-MPI Rank 0: 08/16/2016 09:57:11:  Epoch[ 2 of 4]-Minibatch[  91- 100, 25.00%]: CrossEntropyWithSoftmax = 0.18056423 * 250; EvalErrorPrediction = 0.06400000 * 250; time = 0.0625s; samplesPerSecond = 3999.7
-MPI Rank 0: 08/16/2016 09:57:11:  Epoch[ 2 of 4]-Minibatch[ 101- 110, 27.50%]: CrossEntropyWithSoftmax = 0.17046881 * 250; EvalErrorPrediction = 0.05200000 * 250; time = 0.0403s; samplesPerSecond = 6200.4
-MPI Rank 0: 08/16/2016 09:57:11:  Epoch[ 2 of 4]-Minibatch[ 111- 120, 30.00%]: CrossEntropyWithSoftmax = 0.16362256 * 250; EvalErrorPrediction = 0.06800000 * 250; time = 0.0693s; samplesPerSecond = 3608.2
-MPI Rank 0: 08/16/2016 09:57:11:  Epoch[ 2 of 4]-Minibatch[ 121- 130, 32.50%]: CrossEntropyWithSoftmax = 0.13875887 * 250; EvalErrorPrediction = 0.05600000 * 250; time = 0.0468s; samplesPerSecond = 5345.6
-MPI Rank 0: 08/16/2016 09:57:11:  Epoch[ 2 of 4]-Minibatch[ 131- 140, 35.00%]: CrossEntropyWithSoftmax = 0.17428415 * 250; EvalErrorPrediction = 0.08800000 * 250; time = 0.0456s; samplesPerSecond = 5486.9
-MPI Rank 0: 08/16/2016 09:57:11:  Epoch[ 2 of 4]-Minibatch[ 141- 150, 37.50%]: CrossEntropyWithSoftmax = 0.14661386 * 250; EvalErrorPrediction = 0.05200000 * 250; time = 0.0058s; samplesPerSecond = 43096.0
-MPI Rank 0: 08/16/2016 09:57:11:  Epoch[ 2 of 4]-Minibatch[ 151- 160, 40.00%]: CrossEntropyWithSoftmax = 0.18948459 * 250; EvalErrorPrediction = 0.08000000 * 250; time = 0.0343s; samplesPerSecond = 7298.6
-MPI Rank 0: 08/16/2016 09:57:11:  Epoch[ 2 of 4]-Minibatch[ 161- 170, 42.50%]: CrossEntropyWithSoftmax = 0.17734278 * 250; EvalErrorPrediction = 0.08800000 * 250; time = 0.0323s; samplesPerSecond = 7734.9
-MPI Rank 0: 08/16/2016 09:57:11:  Epoch[ 2 of 4]-Minibatch[ 171- 180, 45.00%]: CrossEntropyWithSoftmax = 0.14923991 * 250; EvalErrorPrediction = 0.06400000 * 250; time = 0.0367s; samplesPerSecond = 6816.4
-MPI Rank 0: 08/16/2016 09:57:11:  Epoch[ 2 of 4]-Minibatch[ 181- 190, 47.50%]: CrossEntropyWithSoftmax = 0.19041611 * 250; EvalErrorPrediction = 0.10000000 * 250; time = 0.0254s; samplesPerSecond = 9857.3
-MPI Rank 0: 08/16/2016 09:57:11:  Epoch[ 2 of 4]-Minibatch[ 191- 200, 50.00%]: CrossEntropyWithSoftmax = 0.21386373 * 250; EvalErrorPrediction = 0.10400000 * 250; time = 0.0094s; samplesPerSecond = 26643.9
-MPI Rank 0: 08/16/2016 09:57:11:  Epoch[ 2 of 4]-Minibatch[ 201- 210, 52.50%]: CrossEntropyWithSoftmax = 0.18606755 * 250; EvalErrorPrediction = 0.08400000 * 250; time = 0.0620s; samplesPerSecond = 4032.5
-MPI Rank 0: 08/16/2016 09:57:11:  Epoch[ 2 of 4]-Minibatch[ 211- 220, 55.00%]: CrossEntropyWithSoftmax = 0.18411605 * 250; EvalErrorPrediction = 0.07600000 * 250; time = 0.0524s; samplesPerSecond = 4767.2
-MPI Rank 0: 08/16/2016 09:57:11:  Epoch[ 2 of 4]-Minibatch[ 221- 230, 57.50%]: CrossEntropyWithSoftmax = 0.14589322 * 250; EvalErrorPrediction = 0.06000000 * 250; time = 0.0482s; samplesPerSecond = 5181.6
-MPI Rank 0: 08/16/2016 09:57:12:  Epoch[ 2 of 4]-Minibatch[ 231- 240, 60.00%]: CrossEntropyWithSoftmax = 0.15195450 * 250; EvalErrorPrediction = 0.07600000 * 250; time = 0.0395s; samplesPerSecond = 6322.4
-MPI Rank 0: 08/16/2016 09:57:12:  Epoch[ 2 of 4]-Minibatch[ 241- 250, 62.50%]: CrossEntropyWithSoftmax = 0.19906604 * 250; EvalErrorPrediction = 0.11600000 * 250; time = 0.0436s; samplesPerSecond = 5739.6
-MPI Rank 0: 08/16/2016 09:57:12:  Epoch[ 2 of 4]-Minibatch[ 251- 260, 65.00%]: CrossEntropyWithSoftmax = 0.13578972 * 250; EvalErrorPrediction = 0.07200000 * 250; time = 0.0323s; samplesPerSecond = 7742.8
-MPI Rank 0: 08/16/2016 09:57:12:  Epoch[ 2 of 4]-Minibatch[ 261- 270, 67.50%]: CrossEntropyWithSoftmax = 0.18561157 * 250; EvalErrorPrediction = 0.11600000 * 250; time = 0.0374s; samplesPerSecond = 6686.3
-MPI Rank 0: 08/16/2016 09:57:12:  Epoch[ 2 of 4]-Minibatch[ 271- 280, 70.00%]: CrossEntropyWithSoftmax = 0.19412104 * 250; EvalErrorPrediction = 0.08400000 * 250; time = 0.0454s; samplesPerSecond = 5509.9
-MPI Rank 0: 08/16/2016 09:57:12:  Epoch[ 2 of 4]-Minibatch[ 281- 290, 72.50%]: CrossEntropyWithSoftmax = 0.17222089 * 250; EvalErrorPrediction = 0.07200000 * 250; time = 0.0634s; samplesPerSecond = 3945.7
-MPI Rank 0: 08/16/2016 09:57:12:  Epoch[ 2 of 4]-Minibatch[ 291- 300, 75.00%]: CrossEntropyWithSoftmax = 0.13177463 * 250; EvalErrorPrediction = 0.04800000 * 250; time = 0.0467s; samplesPerSecond = 5354.9
-MPI Rank 0: 08/16/2016 09:57:12:  Epoch[ 2 of 4]-Minibatch[ 301- 310, 77.50%]: CrossEntropyWithSoftmax = 0.17613442 * 250; EvalErrorPrediction = 0.09200000 * 250; time = 0.0508s; samplesPerSecond = 4919.2
-MPI Rank 0: 08/16/2016 09:57:12:  Epoch[ 2 of 4]-Minibatch[ 311- 320, 80.00%]: CrossEntropyWithSoftmax = 0.12677858 * 250; EvalErrorPrediction = 0.05200000 * 250; time = 0.0418s; samplesPerSecond = 5978.9
-MPI Rank 0: 08/16/2016 09:57:12:  Epoch[ 2 of 4]-Minibatch[ 321- 330, 82.50%]: CrossEntropyWithSoftmax = 0.15056492 * 250; EvalErrorPrediction = 0.05600000 * 250; time = 0.0412s; samplesPerSecond = 6068.1
-MPI Rank 0: 08/16/2016 09:57:12:  Epoch[ 2 of 4]-Minibatch[ 331- 340, 85.00%]: CrossEntropyWithSoftmax = 0.19724440 * 250; EvalErrorPrediction = 0.09200000 * 250; time = 0.0555s; samplesPerSecond = 4502.2
-MPI Rank 0: 08/16/2016 09:57:12:  Epoch[ 2 of 4]-Minibatch[ 341- 350, 87.50%]: CrossEntropyWithSoftmax = 0.12827562 * 250; EvalErrorPrediction = 0.05200000 * 250; time = 0.0529s; samplesPerSecond = 4725.0
-MPI Rank 0: 08/16/2016 09:57:12:  Epoch[ 2 of 4]-Minibatch[ 351- 360, 90.00%]: CrossEntropyWithSoftmax = 0.13842761 * 250; EvalErrorPrediction = 0.05600000 * 250; time = 0.0532s; samplesPerSecond = 4698.6
-MPI Rank 0: 08/16/2016 09:57:12:  Epoch[ 2 of 4]-Minibatch[ 361- 370, 92.50%]: CrossEntropyWithSoftmax = 0.12801527 * 250; EvalErrorPrediction = 0.06000000 * 250; time = 0.0527s; samplesPerSecond = 4747.9
-MPI Rank 0: 08/16/2016 09:57:12:  Epoch[ 2 of 4]-Minibatch[ 371- 380, 95.00%]: CrossEntropyWithSoftmax = 0.16644218 * 250; EvalErrorPrediction = 0.09600000 * 250; time = 0.0474s; samplesPerSecond = 5268.9
-MPI Rank 0: 08/16/2016 09:57:12:  Epoch[ 2 of 4]-Minibatch[ 381- 390, 97.50%]: CrossEntropyWithSoftmax = 0.20479249 * 250; EvalErrorPrediction = 0.11200000 * 250; time = 0.0378s; samplesPerSecond = 6613.6
-MPI Rank 0: 08/16/2016 09:57:12:  Epoch[ 2 of 4]-Minibatch[ 391- 400, 100.00%]: CrossEntropyWithSoftmax = 0.14556085 * 250; EvalErrorPrediction = 0.06800000 * 250; time = 0.0452s; samplesPerSecond = 5526.2
-MPI Rank 0: 08/16/2016 09:57:12: Finished Epoch[ 2 of 4]: [Training] CrossEntropyWithSoftmax = 0.19579960 * 10000; EvalErrorPrediction = 0.08040000 * 10000; totalSamplesSeen = 20000; learningRatePerSample = 0.0080000004; epochTime=1.84991s
-MPI Rank 0: 08/16/2016 09:57:12: SGD: Saving checkpoint model '/tmp/cntk-test-20160816095705.492453/ParallelTraining/NoQuantization_DoublePrecision@release_cpu/models/Simple.dnn.2'
-MPI Rank 0: 
-<<<<<<< HEAD
+MPI Rank 0: 
+MPI Rank 0: 05/03/2016 18:02:38: Starting Epoch 3: learning rate per sample = 0.008000  effective momentum = 0.900000  momentum as time constant = 237.3 samples
+MPI Rank 0: starting epoch 2 at record count 20000, and file position 0
+MPI Rank 0: already there from last epoch
+MPI Rank 0: 
 MPI Rank 0: 05/03/2016 18:02:38: Starting minibatch loop, DataParallelSGD training (MyRank = 0, NumNodes = 4, NumGradientBits = 64).
-MPI Rank 0: 05/03/2016 18:02:38:  Epoch[ 3 of 4]-Minibatch[   1-  10, 2.50%]: CrossEntropyWithSoftmax = 0.12573638 * 250; EvalClassificationError = 0.05600000 * 250; time = 0.3227s; samplesPerSecond = 774.8
-MPI Rank 0: 05/03/2016 18:02:38:  Epoch[ 3 of 4]-Minibatch[  11-  20, 5.00%]: CrossEntropyWithSoftmax = 0.17793506 * 250; EvalClassificationError = 0.09200000 * 250; time = 0.3207s; samplesPerSecond = 779.4
-MPI Rank 0: 05/03/2016 18:02:39:  Epoch[ 3 of 4]-Minibatch[  21-  30, 7.50%]: CrossEntropyWithSoftmax = 0.14424050 * 250; EvalClassificationError = 0.07600000 * 250; time = 0.4568s; samplesPerSecond = 547.2
-MPI Rank 0: 05/03/2016 18:02:39:  Epoch[ 3 of 4]-Minibatch[  31-  40, 10.00%]: CrossEntropyWithSoftmax = 0.15793261 * 250; EvalClassificationError = 0.06400000 * 250; time = 0.3166s; samplesPerSecond = 789.6
-MPI Rank 0: 05/03/2016 18:02:40:  Epoch[ 3 of 4]-Minibatch[  41-  50, 12.50%]: CrossEntropyWithSoftmax = 0.17032397 * 250; EvalClassificationError = 0.10000000 * 250; time = 0.4061s; samplesPerSecond = 615.6
-MPI Rank 0: 05/03/2016 18:02:40:  Epoch[ 3 of 4]-Minibatch[  51-  60, 15.00%]: CrossEntropyWithSoftmax = 0.18248471 * 250; EvalClassificationError = 0.08000000 * 250; time = 0.4214s; samplesPerSecond = 593.2
-MPI Rank 0: 05/03/2016 18:02:40:  Epoch[ 3 of 4]-Minibatch[  61-  70, 17.50%]: CrossEntropyWithSoftmax = 0.14633367 * 250; EvalClassificationError = 0.07200000 * 250; time = 0.3434s; samplesPerSecond = 728.0
-MPI Rank 0: 05/03/2016 18:02:41:  Epoch[ 3 of 4]-Minibatch[  71-  80, 20.00%]: CrossEntropyWithSoftmax = 0.18031057 * 250; EvalClassificationError = 0.09600000 * 250; time = 0.2428s; samplesPerSecond = 1029.8
-MPI Rank 0: 05/03/2016 18:02:41:  Epoch[ 3 of 4]-Minibatch[  81-  90, 22.50%]: CrossEntropyWithSoftmax = 0.15850971 * 250; EvalClassificationError = 0.07600000 * 250; time = 0.1303s; samplesPerSecond = 1918.1
-MPI Rank 0: 05/03/2016 18:02:41:  Epoch[ 3 of 4]-Minibatch[  91- 100, 25.00%]: CrossEntropyWithSoftmax = 0.14480887 * 250; EvalClassificationError = 0.07200000 * 250; time = 0.3829s; samplesPerSecond = 652.9
-MPI Rank 0: 05/03/2016 18:02:41:  Epoch[ 3 of 4]-Minibatch[ 101- 110, 27.50%]: CrossEntropyWithSoftmax = 0.13441155 * 250; EvalClassificationError = 0.05200000 * 250; time = 0.2297s; samplesPerSecond = 1088.2
-MPI Rank 0: 05/03/2016 18:02:42:  Epoch[ 3 of 4]-Minibatch[ 111- 120, 30.00%]: CrossEntropyWithSoftmax = 0.13702170 * 250; EvalClassificationError = 0.06000000 * 250; time = 0.1638s; samplesPerSecond = 1526.0
-MPI Rank 0: 05/03/2016 18:02:42:  Epoch[ 3 of 4]-Minibatch[ 121- 130, 32.50%]: CrossEntropyWithSoftmax = 0.11643467 * 250; EvalClassificationError = 0.05600000 * 250; time = 0.1889s; samplesPerSecond = 1323.3
-MPI Rank 0: 05/03/2016 18:02:42:  Epoch[ 3 of 4]-Minibatch[ 131- 140, 35.00%]: CrossEntropyWithSoftmax = 0.16800547 * 250; EvalClassificationError = 0.08800000 * 250; time = 0.1663s; samplesPerSecond = 1503.7
-MPI Rank 0: 05/03/2016 18:02:42:  Epoch[ 3 of 4]-Minibatch[ 141- 150, 37.50%]: CrossEntropyWithSoftmax = 0.12793895 * 250; EvalClassificationError = 0.04800000 * 250; time = 0.1365s; samplesPerSecond = 1830.9
-MPI Rank 0: 05/03/2016 18:02:42:  Epoch[ 3 of 4]-Minibatch[ 151- 160, 40.00%]: CrossEntropyWithSoftmax = 0.17254071 * 250; EvalClassificationError = 0.08000000 * 250; time = 0.1411s; samplesPerSecond = 1772.0
-MPI Rank 0: 05/03/2016 18:02:42:  Epoch[ 3 of 4]-Minibatch[ 161- 170, 42.50%]: CrossEntropyWithSoftmax = 0.17663137 * 250; EvalClassificationError = 0.09600000 * 250; time = 0.1320s; samplesPerSecond = 1894.5
-MPI Rank 0: 05/03/2016 18:02:42:  Epoch[ 3 of 4]-Minibatch[ 171- 180, 45.00%]: CrossEntropyWithSoftmax = 0.14120431 * 250; EvalClassificationError = 0.06400000 * 250; time = 0.1015s; samplesPerSecond = 2461.9
-MPI Rank 0: 05/03/2016 18:02:43:  Epoch[ 3 of 4]-Minibatch[ 181- 190, 47.50%]: CrossEntropyWithSoftmax = 0.19250710 * 250; EvalClassificationError = 0.10000000 * 250; time = 0.1716s; samplesPerSecond = 1456.9
-MPI Rank 0: 05/03/2016 18:02:43:  Epoch[ 3 of 4]-Minibatch[ 191- 200, 50.00%]: CrossEntropyWithSoftmax = 0.20912001 * 250; EvalClassificationError = 0.10000000 * 250; time = 0.1852s; samplesPerSecond = 1349.5
-MPI Rank 0: 05/03/2016 18:02:43:  Epoch[ 3 of 4]-Minibatch[ 201- 210, 52.50%]: CrossEntropyWithSoftmax = 0.18485462 * 250; EvalClassificationError = 0.08000000 * 250; time = 0.2207s; samplesPerSecond = 1132.8
-MPI Rank 0: 05/03/2016 18:02:43:  Epoch[ 3 of 4]-Minibatch[ 211- 220, 55.00%]: CrossEntropyWithSoftmax = 0.18191864 * 250; EvalClassificationError = 0.07600000 * 250; time = 0.2949s; samplesPerSecond = 847.7
-MPI Rank 0: 05/03/2016 18:02:43:  Epoch[ 3 of 4]-Minibatch[ 221- 230, 57.50%]: CrossEntropyWithSoftmax = 0.14066571 * 250; EvalClassificationError = 0.06000000 * 250; time = 0.1459s; samplesPerSecond = 1713.9
-MPI Rank 0: 05/03/2016 18:02:44:  Epoch[ 3 of 4]-Minibatch[ 231- 240, 60.00%]: CrossEntropyWithSoftmax = 0.14839150 * 250; EvalClassificationError = 0.07600000 * 250; time = 0.1248s; samplesPerSecond = 2002.9
-MPI Rank 0: 05/03/2016 18:02:44:  Epoch[ 3 of 4]-Minibatch[ 241- 250, 62.50%]: CrossEntropyWithSoftmax = 0.20326119 * 250; EvalClassificationError = 0.11600000 * 250; time = 0.1161s; samplesPerSecond = 2152.6
-MPI Rank 0: 05/03/2016 18:02:44:  Epoch[ 3 of 4]-Minibatch[ 251- 260, 65.00%]: CrossEntropyWithSoftmax = 0.12850544 * 250; EvalClassificationError = 0.07200000 * 250; time = 0.1849s; samplesPerSecond = 1352.1
-MPI Rank 0: 05/03/2016 18:02:44:  Epoch[ 3 of 4]-Minibatch[ 261- 270, 67.50%]: CrossEntropyWithSoftmax = 0.18637526 * 250; EvalClassificationError = 0.11600000 * 250; time = 0.1400s; samplesPerSecond = 1785.3
-MPI Rank 0: 05/03/2016 18:02:44:  Epoch[ 3 of 4]-Minibatch[ 271- 280, 70.00%]: CrossEntropyWithSoftmax = 0.19588263 * 250; EvalClassificationError = 0.08800000 * 250; time = 0.1759s; samplesPerSecond = 1421.6
-MPI Rank 0: 05/03/2016 18:02:44:  Epoch[ 3 of 4]-Minibatch[ 281- 290, 72.50%]: CrossEntropyWithSoftmax = 0.16642744 * 250; EvalClassificationError = 0.06800000 * 250; time = 0.1306s; samplesPerSecond = 1914.6
-MPI Rank 0: 05/03/2016 18:02:44:  Epoch[ 3 of 4]-Minibatch[ 291- 300, 75.00%]: CrossEntropyWithSoftmax = 0.12514794 * 250; EvalClassificationError = 0.04400000 * 250; time = 0.1469s; samplesPerSecond = 1701.4
-MPI Rank 0: 05/03/2016 18:02:45:  Epoch[ 3 of 4]-Minibatch[ 301- 310, 77.50%]: CrossEntropyWithSoftmax = 0.17398269 * 250; EvalClassificationError = 0.08800000 * 250; time = 0.1758s; samplesPerSecond = 1422.2
-MPI Rank 0: 05/03/2016 18:02:45:  Epoch[ 3 of 4]-Minibatch[ 311- 320, 80.00%]: CrossEntropyWithSoftmax = 0.12276461 * 250; EvalClassificationError = 0.05200000 * 250; time = 0.2010s; samplesPerSecond = 1243.9
-MPI Rank 0: 05/03/2016 18:02:45:  Epoch[ 3 of 4]-Minibatch[ 321- 330, 82.50%]: CrossEntropyWithSoftmax = 0.14747644 * 250; EvalClassificationError = 0.06000000 * 250; time = 0.3353s; samplesPerSecond = 745.6
-MPI Rank 0: 05/03/2016 18:02:45:  Epoch[ 3 of 4]-Minibatch[ 331- 340, 85.00%]: CrossEntropyWithSoftmax = 0.19803461 * 250; EvalClassificationError = 0.09600000 * 250; time = 0.2993s; samplesPerSecond = 835.2
-MPI Rank 0: 05/03/2016 18:02:46:  Epoch[ 3 of 4]-Minibatch[ 341- 350, 87.50%]: CrossEntropyWithSoftmax = 0.12590469 * 250; EvalClassificationError = 0.05200000 * 250; time = 0.2322s; samplesPerSecond = 1076.6
-MPI Rank 0: 05/03/2016 18:02:46:  Epoch[ 3 of 4]-Minibatch[ 351- 360, 90.00%]: CrossEntropyWithSoftmax = 0.13748952 * 250; EvalClassificationError = 0.05600000 * 250; time = 0.2574s; samplesPerSecond = 971.1
-MPI Rank 0: 05/03/2016 18:02:46:  Epoch[ 3 of 4]-Minibatch[ 361- 370, 92.50%]: CrossEntropyWithSoftmax = 0.12855558 * 250; EvalClassificationError = 0.06000000 * 250; time = 0.1981s; samplesPerSecond = 1262.0
-MPI Rank 0: 05/03/2016 18:02:46:  Epoch[ 3 of 4]-Minibatch[ 371- 380, 95.00%]: CrossEntropyWithSoftmax = 0.16663050 * 250; EvalClassificationError = 0.09600000 * 250; time = 0.1838s; samplesPerSecond = 1359.8
-MPI Rank 0: 05/03/2016 18:02:47:  Epoch[ 3 of 4]-Minibatch[ 381- 390, 97.50%]: CrossEntropyWithSoftmax = 0.20689620 * 250; EvalClassificationError = 0.11600000 * 250; time = 0.1924s; samplesPerSecond = 1299.6
-MPI Rank 0: 05/03/2016 18:02:47:  Epoch[ 3 of 4]-Minibatch[ 391- 400, 100.00%]: CrossEntropyWithSoftmax = 0.14580661 * 250; EvalClassificationError = 0.06800000 * 250; time = 0.2374s; samplesPerSecond = 1053.2
-MPI Rank 0: 05/03/2016 18:02:47: Finished Epoch[ 3 of 4]: [Training] CrossEntropyWithSoftmax = 0.15948509 * 10000; EvalClassificationError = 0.07670000 * 10000; totalSamplesSeen = 30000; learningRatePerSample = 0.0080000004; epochTime=8.96593s
+MPI Rank 0: 05/03/2016 18:02:38:  Epoch[ 3 of 4]-Minibatch[   1-  10, 2.50%]: CrossEntropyWithSoftmax = 0.12573638 * 250; EvalErrorPrediction = 0.05600000 * 250; time = 0.3227s; samplesPerSecond = 774.8
+MPI Rank 0: 05/03/2016 18:02:38:  Epoch[ 3 of 4]-Minibatch[  11-  20, 5.00%]: CrossEntropyWithSoftmax = 0.17793506 * 250; EvalErrorPrediction = 0.09200000 * 250; time = 0.3207s; samplesPerSecond = 779.4
+MPI Rank 0: 05/03/2016 18:02:39:  Epoch[ 3 of 4]-Minibatch[  21-  30, 7.50%]: CrossEntropyWithSoftmax = 0.14424050 * 250; EvalErrorPrediction = 0.07600000 * 250; time = 0.4568s; samplesPerSecond = 547.2
+MPI Rank 0: 05/03/2016 18:02:39:  Epoch[ 3 of 4]-Minibatch[  31-  40, 10.00%]: CrossEntropyWithSoftmax = 0.15793261 * 250; EvalErrorPrediction = 0.06400000 * 250; time = 0.3166s; samplesPerSecond = 789.6
+MPI Rank 0: 05/03/2016 18:02:40:  Epoch[ 3 of 4]-Minibatch[  41-  50, 12.50%]: CrossEntropyWithSoftmax = 0.17032397 * 250; EvalErrorPrediction = 0.10000000 * 250; time = 0.4061s; samplesPerSecond = 615.6
+MPI Rank 0: 05/03/2016 18:02:40:  Epoch[ 3 of 4]-Minibatch[  51-  60, 15.00%]: CrossEntropyWithSoftmax = 0.18248471 * 250; EvalErrorPrediction = 0.08000000 * 250; time = 0.4214s; samplesPerSecond = 593.2
+MPI Rank 0: 05/03/2016 18:02:40:  Epoch[ 3 of 4]-Minibatch[  61-  70, 17.50%]: CrossEntropyWithSoftmax = 0.14633367 * 250; EvalErrorPrediction = 0.07200000 * 250; time = 0.3434s; samplesPerSecond = 728.0
+MPI Rank 0: 05/03/2016 18:02:41:  Epoch[ 3 of 4]-Minibatch[  71-  80, 20.00%]: CrossEntropyWithSoftmax = 0.18031057 * 250; EvalErrorPrediction = 0.09600000 * 250; time = 0.2428s; samplesPerSecond = 1029.8
+MPI Rank 0: 05/03/2016 18:02:41:  Epoch[ 3 of 4]-Minibatch[  81-  90, 22.50%]: CrossEntropyWithSoftmax = 0.15850971 * 250; EvalErrorPrediction = 0.07600000 * 250; time = 0.1303s; samplesPerSecond = 1918.1
+MPI Rank 0: 05/03/2016 18:02:41:  Epoch[ 3 of 4]-Minibatch[  91- 100, 25.00%]: CrossEntropyWithSoftmax = 0.14480887 * 250; EvalErrorPrediction = 0.07200000 * 250; time = 0.3829s; samplesPerSecond = 652.9
+MPI Rank 0: 05/03/2016 18:02:41:  Epoch[ 3 of 4]-Minibatch[ 101- 110, 27.50%]: CrossEntropyWithSoftmax = 0.13441155 * 250; EvalErrorPrediction = 0.05200000 * 250; time = 0.2297s; samplesPerSecond = 1088.2
+MPI Rank 0: 05/03/2016 18:02:42:  Epoch[ 3 of 4]-Minibatch[ 111- 120, 30.00%]: CrossEntropyWithSoftmax = 0.13702170 * 250; EvalErrorPrediction = 0.06000000 * 250; time = 0.1638s; samplesPerSecond = 1526.0
+MPI Rank 0: 05/03/2016 18:02:42:  Epoch[ 3 of 4]-Minibatch[ 121- 130, 32.50%]: CrossEntropyWithSoftmax = 0.11643467 * 250; EvalErrorPrediction = 0.05600000 * 250; time = 0.1889s; samplesPerSecond = 1323.3
+MPI Rank 0: 05/03/2016 18:02:42:  Epoch[ 3 of 4]-Minibatch[ 131- 140, 35.00%]: CrossEntropyWithSoftmax = 0.16800547 * 250; EvalErrorPrediction = 0.08800000 * 250; time = 0.1663s; samplesPerSecond = 1503.7
+MPI Rank 0: 05/03/2016 18:02:42:  Epoch[ 3 of 4]-Minibatch[ 141- 150, 37.50%]: CrossEntropyWithSoftmax = 0.12793895 * 250; EvalErrorPrediction = 0.04800000 * 250; time = 0.1365s; samplesPerSecond = 1830.9
+MPI Rank 0: 05/03/2016 18:02:42:  Epoch[ 3 of 4]-Minibatch[ 151- 160, 40.00%]: CrossEntropyWithSoftmax = 0.17254071 * 250; EvalErrorPrediction = 0.08000000 * 250; time = 0.1411s; samplesPerSecond = 1772.0
+MPI Rank 0: 05/03/2016 18:02:42:  Epoch[ 3 of 4]-Minibatch[ 161- 170, 42.50%]: CrossEntropyWithSoftmax = 0.17663137 * 250; EvalErrorPrediction = 0.09600000 * 250; time = 0.1320s; samplesPerSecond = 1894.5
+MPI Rank 0: 05/03/2016 18:02:42:  Epoch[ 3 of 4]-Minibatch[ 171- 180, 45.00%]: CrossEntropyWithSoftmax = 0.14120431 * 250; EvalErrorPrediction = 0.06400000 * 250; time = 0.1015s; samplesPerSecond = 2461.9
+MPI Rank 0: 05/03/2016 18:02:43:  Epoch[ 3 of 4]-Minibatch[ 181- 190, 47.50%]: CrossEntropyWithSoftmax = 0.19250710 * 250; EvalErrorPrediction = 0.10000000 * 250; time = 0.1716s; samplesPerSecond = 1456.9
+MPI Rank 0: 05/03/2016 18:02:43:  Epoch[ 3 of 4]-Minibatch[ 191- 200, 50.00%]: CrossEntropyWithSoftmax = 0.20912001 * 250; EvalErrorPrediction = 0.10000000 * 250; time = 0.1852s; samplesPerSecond = 1349.5
+MPI Rank 0: 05/03/2016 18:02:43:  Epoch[ 3 of 4]-Minibatch[ 201- 210, 52.50%]: CrossEntropyWithSoftmax = 0.18485462 * 250; EvalErrorPrediction = 0.08000000 * 250; time = 0.2207s; samplesPerSecond = 1132.8
+MPI Rank 0: 05/03/2016 18:02:43:  Epoch[ 3 of 4]-Minibatch[ 211- 220, 55.00%]: CrossEntropyWithSoftmax = 0.18191864 * 250; EvalErrorPrediction = 0.07600000 * 250; time = 0.2949s; samplesPerSecond = 847.7
+MPI Rank 0: 05/03/2016 18:02:43:  Epoch[ 3 of 4]-Minibatch[ 221- 230, 57.50%]: CrossEntropyWithSoftmax = 0.14066571 * 250; EvalErrorPrediction = 0.06000000 * 250; time = 0.1459s; samplesPerSecond = 1713.9
+MPI Rank 0: 05/03/2016 18:02:44:  Epoch[ 3 of 4]-Minibatch[ 231- 240, 60.00%]: CrossEntropyWithSoftmax = 0.14839150 * 250; EvalErrorPrediction = 0.07600000 * 250; time = 0.1248s; samplesPerSecond = 2002.9
+MPI Rank 0: 05/03/2016 18:02:44:  Epoch[ 3 of 4]-Minibatch[ 241- 250, 62.50%]: CrossEntropyWithSoftmax = 0.20326119 * 250; EvalErrorPrediction = 0.11600000 * 250; time = 0.1161s; samplesPerSecond = 2152.6
+MPI Rank 0: 05/03/2016 18:02:44:  Epoch[ 3 of 4]-Minibatch[ 251- 260, 65.00%]: CrossEntropyWithSoftmax = 0.12850544 * 250; EvalErrorPrediction = 0.07200000 * 250; time = 0.1849s; samplesPerSecond = 1352.1
+MPI Rank 0: 05/03/2016 18:02:44:  Epoch[ 3 of 4]-Minibatch[ 261- 270, 67.50%]: CrossEntropyWithSoftmax = 0.18637526 * 250; EvalErrorPrediction = 0.11600000 * 250; time = 0.1400s; samplesPerSecond = 1785.3
+MPI Rank 0: 05/03/2016 18:02:44:  Epoch[ 3 of 4]-Minibatch[ 271- 280, 70.00%]: CrossEntropyWithSoftmax = 0.19588263 * 250; EvalErrorPrediction = 0.08800000 * 250; time = 0.1759s; samplesPerSecond = 1421.6
+MPI Rank 0: 05/03/2016 18:02:44:  Epoch[ 3 of 4]-Minibatch[ 281- 290, 72.50%]: CrossEntropyWithSoftmax = 0.16642744 * 250; EvalErrorPrediction = 0.06800000 * 250; time = 0.1306s; samplesPerSecond = 1914.6
+MPI Rank 0: 05/03/2016 18:02:44:  Epoch[ 3 of 4]-Minibatch[ 291- 300, 75.00%]: CrossEntropyWithSoftmax = 0.12514794 * 250; EvalErrorPrediction = 0.04400000 * 250; time = 0.1469s; samplesPerSecond = 1701.4
+MPI Rank 0: 05/03/2016 18:02:45:  Epoch[ 3 of 4]-Minibatch[ 301- 310, 77.50%]: CrossEntropyWithSoftmax = 0.17398269 * 250; EvalErrorPrediction = 0.08800000 * 250; time = 0.1758s; samplesPerSecond = 1422.2
+MPI Rank 0: 05/03/2016 18:02:45:  Epoch[ 3 of 4]-Minibatch[ 311- 320, 80.00%]: CrossEntropyWithSoftmax = 0.12276461 * 250; EvalErrorPrediction = 0.05200000 * 250; time = 0.2010s; samplesPerSecond = 1243.9
+MPI Rank 0: 05/03/2016 18:02:45:  Epoch[ 3 of 4]-Minibatch[ 321- 330, 82.50%]: CrossEntropyWithSoftmax = 0.14747644 * 250; EvalErrorPrediction = 0.06000000 * 250; time = 0.3353s; samplesPerSecond = 745.6
+MPI Rank 0: 05/03/2016 18:02:45:  Epoch[ 3 of 4]-Minibatch[ 331- 340, 85.00%]: CrossEntropyWithSoftmax = 0.19803461 * 250; EvalErrorPrediction = 0.09600000 * 250; time = 0.2993s; samplesPerSecond = 835.2
+MPI Rank 0: 05/03/2016 18:02:46:  Epoch[ 3 of 4]-Minibatch[ 341- 350, 87.50%]: CrossEntropyWithSoftmax = 0.12590469 * 250; EvalErrorPrediction = 0.05200000 * 250; time = 0.2322s; samplesPerSecond = 1076.6
+MPI Rank 0: 05/03/2016 18:02:46:  Epoch[ 3 of 4]-Minibatch[ 351- 360, 90.00%]: CrossEntropyWithSoftmax = 0.13748952 * 250; EvalErrorPrediction = 0.05600000 * 250; time = 0.2574s; samplesPerSecond = 971.1
+MPI Rank 0: 05/03/2016 18:02:46:  Epoch[ 3 of 4]-Minibatch[ 361- 370, 92.50%]: CrossEntropyWithSoftmax = 0.12855558 * 250; EvalErrorPrediction = 0.06000000 * 250; time = 0.1981s; samplesPerSecond = 1262.0
+MPI Rank 0: 05/03/2016 18:02:46:  Epoch[ 3 of 4]-Minibatch[ 371- 380, 95.00%]: CrossEntropyWithSoftmax = 0.16663050 * 250; EvalErrorPrediction = 0.09600000 * 250; time = 0.1838s; samplesPerSecond = 1359.8
+MPI Rank 0: 05/03/2016 18:02:47:  Epoch[ 3 of 4]-Minibatch[ 381- 390, 97.50%]: CrossEntropyWithSoftmax = 0.20689620 * 250; EvalErrorPrediction = 0.11600000 * 250; time = 0.1924s; samplesPerSecond = 1299.6
+MPI Rank 0: 05/03/2016 18:02:47:  Epoch[ 3 of 4]-Minibatch[ 391- 400, 100.00%]: CrossEntropyWithSoftmax = 0.14580661 * 250; EvalErrorPrediction = 0.06800000 * 250; time = 0.2374s; samplesPerSecond = 1053.2
+MPI Rank 0: 05/03/2016 18:02:47: Finished Epoch[ 3 of 4]: [Training] CrossEntropyWithSoftmax = 0.15948509 * 10000; EvalErrorPrediction = 0.07670000 * 10000; totalSamplesSeen = 30000; learningRatePerSample = 0.0080000004; epochTime=8.96593s
 MPI Rank 0: 05/03/2016 18:02:47: SGD: Saving checkpoint model '/tmp/cntk-test-20160503175932.483858/ParallelTraining/NoQuantization_DoublePrecision@release_cpu/models/Simple.dnn.3'
-=======
-MPI Rank 0: 08/16/2016 09:57:12: Starting Epoch 3: learning rate per sample = 0.008000  effective momentum = 0.900000  momentum as time constant = 237.3 samples
->>>>>>> 8493f118
-MPI Rank 0: 
-MPI Rank 0: 08/16/2016 09:57:12: Starting minibatch loop, DataParallelSGD training (MyRank = 0, NumNodes = 4, NumGradientBits = 64), distributed reading is ENABLED.
-MPI Rank 0: 08/16/2016 09:57:12:  Epoch[ 3 of 4]-Minibatch[   1-  10, 2.50%]: CrossEntropyWithSoftmax = 0.12573638 * 250; EvalErrorPrediction = 0.05600000 * 250; time = 0.0440s; samplesPerSecond = 5677.8
-MPI Rank 0: 08/16/2016 09:57:12:  Epoch[ 3 of 4]-Minibatch[  11-  20, 5.00%]: CrossEntropyWithSoftmax = 0.17793506 * 250; EvalErrorPrediction = 0.09200000 * 250; time = 0.0529s; samplesPerSecond = 4728.4
-MPI Rank 0: 08/16/2016 09:57:12:  Epoch[ 3 of 4]-Minibatch[  21-  30, 7.50%]: CrossEntropyWithSoftmax = 0.14424050 * 250; EvalErrorPrediction = 0.07600000 * 250; time = 0.0229s; samplesPerSecond = 10940.4
-MPI Rank 0: 08/16/2016 09:57:12:  Epoch[ 3 of 4]-Minibatch[  31-  40, 10.00%]: CrossEntropyWithSoftmax = 0.15793261 * 250; EvalErrorPrediction = 0.06400000 * 250; time = 0.0392s; samplesPerSecond = 6372.2
-MPI Rank 0: 08/16/2016 09:57:12:  Epoch[ 3 of 4]-Minibatch[  41-  50, 12.50%]: CrossEntropyWithSoftmax = 0.17032397 * 250; EvalErrorPrediction = 0.10000000 * 250; time = 0.0305s; samplesPerSecond = 8202.1
-MPI Rank 0: 08/16/2016 09:57:13:  Epoch[ 3 of 4]-Minibatch[  51-  60, 15.00%]: CrossEntropyWithSoftmax = 0.18248471 * 250; EvalErrorPrediction = 0.08000000 * 250; time = 0.0621s; samplesPerSecond = 4024.0
-MPI Rank 0: 08/16/2016 09:57:13:  Epoch[ 3 of 4]-Minibatch[  61-  70, 17.50%]: CrossEntropyWithSoftmax = 0.14633367 * 250; EvalErrorPrediction = 0.07200000 * 250; time = 0.0506s; samplesPerSecond = 4945.0
-MPI Rank 0: 08/16/2016 09:57:13:  Epoch[ 3 of 4]-Minibatch[  71-  80, 20.00%]: CrossEntropyWithSoftmax = 0.18031057 * 250; EvalErrorPrediction = 0.09600000 * 250; time = 0.0505s; samplesPerSecond = 4955.0
-MPI Rank 0: 08/16/2016 09:57:13:  Epoch[ 3 of 4]-Minibatch[  81-  90, 22.50%]: CrossEntropyWithSoftmax = 0.15850971 * 250; EvalErrorPrediction = 0.07600000 * 250; time = 0.0396s; samplesPerSecond = 6316.6
-MPI Rank 0: 08/16/2016 09:57:13:  Epoch[ 3 of 4]-Minibatch[  91- 100, 25.00%]: CrossEntropyWithSoftmax = 0.14480887 * 250; EvalErrorPrediction = 0.07200000 * 250; time = 0.0322s; samplesPerSecond = 7765.2
-MPI Rank 0: 08/16/2016 09:57:13:  Epoch[ 3 of 4]-Minibatch[ 101- 110, 27.50%]: CrossEntropyWithSoftmax = 0.13441155 * 250; EvalErrorPrediction = 0.05200000 * 250; time = 0.0359s; samplesPerSecond = 6960.3
-MPI Rank 0: 08/16/2016 09:57:13:  Epoch[ 3 of 4]-Minibatch[ 111- 120, 30.00%]: CrossEntropyWithSoftmax = 0.13702170 * 250; EvalErrorPrediction = 0.06000000 * 250; time = 0.0394s; samplesPerSecond = 6342.4
-MPI Rank 0: 08/16/2016 09:57:13:  Epoch[ 3 of 4]-Minibatch[ 121- 130, 32.50%]: CrossEntropyWithSoftmax = 0.11643467 * 250; EvalErrorPrediction = 0.05600000 * 250; time = 0.0096s; samplesPerSecond = 26164.3
-MPI Rank 0: 08/16/2016 09:57:13:  Epoch[ 3 of 4]-Minibatch[ 131- 140, 35.00%]: CrossEntropyWithSoftmax = 0.16800547 * 250; EvalErrorPrediction = 0.08800000 * 250; time = 0.0495s; samplesPerSecond = 5049.5
-MPI Rank 0: 08/16/2016 09:57:13:  Epoch[ 3 of 4]-Minibatch[ 141- 150, 37.50%]: CrossEntropyWithSoftmax = 0.12793895 * 250; EvalErrorPrediction = 0.04800000 * 250; time = 0.0783s; samplesPerSecond = 3192.5
-MPI Rank 0: 08/16/2016 09:57:13:  Epoch[ 3 of 4]-Minibatch[ 151- 160, 40.00%]: CrossEntropyWithSoftmax = 0.17254071 * 250; EvalErrorPrediction = 0.08000000 * 250; time = 0.0820s; samplesPerSecond = 3047.0
-MPI Rank 0: 08/16/2016 09:57:13:  Epoch[ 3 of 4]-Minibatch[ 161- 170, 42.50%]: CrossEntropyWithSoftmax = 0.17663137 * 250; EvalErrorPrediction = 0.09600000 * 250; time = 0.0495s; samplesPerSecond = 5051.4
-MPI Rank 0: 08/16/2016 09:57:13:  Epoch[ 3 of 4]-Minibatch[ 171- 180, 45.00%]: CrossEntropyWithSoftmax = 0.14120431 * 250; EvalErrorPrediction = 0.06400000 * 250; time = 0.0402s; samplesPerSecond = 6224.0
-MPI Rank 0: 08/16/2016 09:57:13:  Epoch[ 3 of 4]-Minibatch[ 181- 190, 47.50%]: CrossEntropyWithSoftmax = 0.19250710 * 250; EvalErrorPrediction = 0.10000000 * 250; time = 0.0427s; samplesPerSecond = 5856.4
-MPI Rank 0: 08/16/2016 09:57:13:  Epoch[ 3 of 4]-Minibatch[ 191- 200, 50.00%]: CrossEntropyWithSoftmax = 0.20912001 * 250; EvalErrorPrediction = 0.10000000 * 250; time = 0.0430s; samplesPerSecond = 5818.1
-MPI Rank 0: 08/16/2016 09:57:13:  Epoch[ 3 of 4]-Minibatch[ 201- 210, 52.50%]: CrossEntropyWithSoftmax = 0.18485462 * 250; EvalErrorPrediction = 0.08000000 * 250; time = 0.0597s; samplesPerSecond = 4185.2
-MPI Rank 0: 08/16/2016 09:57:13:  Epoch[ 3 of 4]-Minibatch[ 211- 220, 55.00%]: CrossEntropyWithSoftmax = 0.18191864 * 250; EvalErrorPrediction = 0.07600000 * 250; time = 0.0510s; samplesPerSecond = 4900.1
-MPI Rank 0: 08/16/2016 09:57:13:  Epoch[ 3 of 4]-Minibatch[ 221- 230, 57.50%]: CrossEntropyWithSoftmax = 0.14066571 * 250; EvalErrorPrediction = 0.06000000 * 250; time = 0.0288s; samplesPerSecond = 8668.8
-MPI Rank 0: 08/16/2016 09:57:13:  Epoch[ 3 of 4]-Minibatch[ 231- 240, 60.00%]: CrossEntropyWithSoftmax = 0.14839150 * 250; EvalErrorPrediction = 0.07600000 * 250; time = 0.0392s; samplesPerSecond = 6382.6
-MPI Rank 0: 08/16/2016 09:57:13:  Epoch[ 3 of 4]-Minibatch[ 241- 250, 62.50%]: CrossEntropyWithSoftmax = 0.20326119 * 250; EvalErrorPrediction = 0.11600000 * 250; time = 0.0349s; samplesPerSecond = 7158.2
-MPI Rank 0: 08/16/2016 09:57:13:  Epoch[ 3 of 4]-Minibatch[ 251- 260, 65.00%]: CrossEntropyWithSoftmax = 0.12850544 * 250; EvalErrorPrediction = 0.07200000 * 250; time = 0.0334s; samplesPerSecond = 7489.7
-MPI Rank 0: 08/16/2016 09:57:13:  Epoch[ 3 of 4]-Minibatch[ 261- 270, 67.50%]: CrossEntropyWithSoftmax = 0.18637526 * 250; EvalErrorPrediction = 0.11600000 * 250; time = 0.0366s; samplesPerSecond = 6828.5
-MPI Rank 0: 08/16/2016 09:57:13:  Epoch[ 3 of 4]-Minibatch[ 271- 280, 70.00%]: CrossEntropyWithSoftmax = 0.19588263 * 250; EvalErrorPrediction = 0.08800000 * 250; time = 0.0284s; samplesPerSecond = 8796.6
-MPI Rank 0: 08/16/2016 09:57:14:  Epoch[ 3 of 4]-Minibatch[ 281- 290, 72.50%]: CrossEntropyWithSoftmax = 0.16642744 * 250; EvalErrorPrediction = 0.06800000 * 250; time = 0.0521s; samplesPerSecond = 4800.1
-MPI Rank 0: 08/16/2016 09:57:14:  Epoch[ 3 of 4]-Minibatch[ 291- 300, 75.00%]: CrossEntropyWithSoftmax = 0.12514794 * 250; EvalErrorPrediction = 0.04400000 * 250; time = 0.0440s; samplesPerSecond = 5676.9
-MPI Rank 0: 08/16/2016 09:57:14:  Epoch[ 3 of 4]-Minibatch[ 301- 310, 77.50%]: CrossEntropyWithSoftmax = 0.17398269 * 250; EvalErrorPrediction = 0.08800000 * 250; time = 0.0542s; samplesPerSecond = 4611.7
-MPI Rank 0: 08/16/2016 09:57:14:  Epoch[ 3 of 4]-Minibatch[ 311- 320, 80.00%]: CrossEntropyWithSoftmax = 0.12276461 * 250; EvalErrorPrediction = 0.05200000 * 250; time = 0.0408s; samplesPerSecond = 6123.7
-MPI Rank 0: 08/16/2016 09:57:14:  Epoch[ 3 of 4]-Minibatch[ 321- 330, 82.50%]: CrossEntropyWithSoftmax = 0.14747644 * 250; EvalErrorPrediction = 0.06000000 * 250; time = 0.0355s; samplesPerSecond = 7041.5
-MPI Rank 0: 08/16/2016 09:57:14:  Epoch[ 3 of 4]-Minibatch[ 331- 340, 85.00%]: CrossEntropyWithSoftmax = 0.19803461 * 250; EvalErrorPrediction = 0.09600000 * 250; time = 0.0408s; samplesPerSecond = 6132.9
-MPI Rank 0: 08/16/2016 09:57:14:  Epoch[ 3 of 4]-Minibatch[ 341- 350, 87.50%]: CrossEntropyWithSoftmax = 0.12590469 * 250; EvalErrorPrediction = 0.05200000 * 250; time = 0.0595s; samplesPerSecond = 4200.9
-MPI Rank 0: 08/16/2016 09:57:14:  Epoch[ 3 of 4]-Minibatch[ 351- 360, 90.00%]: CrossEntropyWithSoftmax = 0.13748952 * 250; EvalErrorPrediction = 0.05600000 * 250; time = 0.0417s; samplesPerSecond = 5993.0
-MPI Rank 0: 08/16/2016 09:57:14:  Epoch[ 3 of 4]-Minibatch[ 361- 370, 92.50%]: CrossEntropyWithSoftmax = 0.12855558 * 250; EvalErrorPrediction = 0.06000000 * 250; time = 0.0394s; samplesPerSecond = 6341.5
-MPI Rank 0: 08/16/2016 09:57:14:  Epoch[ 3 of 4]-Minibatch[ 371- 380, 95.00%]: CrossEntropyWithSoftmax = 0.16663050 * 250; EvalErrorPrediction = 0.09600000 * 250; time = 0.0508s; samplesPerSecond = 4917.6
-MPI Rank 0: 08/16/2016 09:57:14:  Epoch[ 3 of 4]-Minibatch[ 381- 390, 97.50%]: CrossEntropyWithSoftmax = 0.20689620 * 250; EvalErrorPrediction = 0.11600000 * 250; time = 0.0782s; samplesPerSecond = 3197.3
-MPI Rank 0: 08/16/2016 09:57:14:  Epoch[ 3 of 4]-Minibatch[ 391- 400, 100.00%]: CrossEntropyWithSoftmax = 0.14580661 * 250; EvalErrorPrediction = 0.06800000 * 250; time = 0.1091s; samplesPerSecond = 2291.7
-MPI Rank 0: 08/16/2016 09:57:14: Finished Epoch[ 3 of 4]: [Training] CrossEntropyWithSoftmax = 0.15948509 * 10000; EvalErrorPrediction = 0.07670000 * 10000; totalSamplesSeen = 30000; learningRatePerSample = 0.0080000004; epochTime=1.87359s
-MPI Rank 0: 08/16/2016 09:57:14: SGD: Saving checkpoint model '/tmp/cntk-test-20160816095705.492453/ParallelTraining/NoQuantization_DoublePrecision@release_cpu/models/Simple.dnn.3'
-MPI Rank 0: 
-<<<<<<< HEAD
+MPI Rank 0: 
+MPI Rank 0: 05/03/2016 18:02:47: Starting Epoch 4: learning rate per sample = 0.008000  effective momentum = 0.900000  momentum as time constant = 237.3 samples
+MPI Rank 0: starting epoch 3 at record count 30000, and file position 0
+MPI Rank 0: already there from last epoch
+MPI Rank 0: 
 MPI Rank 0: 05/03/2016 18:02:47: Starting minibatch loop, DataParallelSGD training (MyRank = 0, NumNodes = 4, NumGradientBits = 64).
-MPI Rank 0: 05/03/2016 18:02:47:  Epoch[ 4 of 4]-Minibatch[   1-  10, 2.50%]: CrossEntropyWithSoftmax = 0.12378899 * 250; EvalClassificationError = 0.06000000 * 250; time = 0.2236s; samplesPerSecond = 1118.2
-MPI Rank 0: 05/03/2016 18:02:47:  Epoch[ 4 of 4]-Minibatch[  11-  20, 5.00%]: CrossEntropyWithSoftmax = 0.18072658 * 250; EvalClassificationError = 0.09600000 * 250; time = 0.1809s; samplesPerSecond = 1382.3
-MPI Rank 0: 05/03/2016 18:02:47:  Epoch[ 4 of 4]-Minibatch[  21-  30, 7.50%]: CrossEntropyWithSoftmax = 0.14257652 * 250; EvalClassificationError = 0.07600000 * 250; time = 0.1830s; samplesPerSecond = 1366.1
-MPI Rank 0: 05/03/2016 18:02:48:  Epoch[ 4 of 4]-Minibatch[  31-  40, 10.00%]: CrossEntropyWithSoftmax = 0.15640664 * 250; EvalClassificationError = 0.06400000 * 250; time = 0.2720s; samplesPerSecond = 919.2
-MPI Rank 0: 05/03/2016 18:02:48:  Epoch[ 4 of 4]-Minibatch[  41-  50, 12.50%]: CrossEntropyWithSoftmax = 0.16965711 * 250; EvalClassificationError = 0.09600000 * 250; time = 0.1991s; samplesPerSecond = 1255.9
-MPI Rank 0: 05/03/2016 18:02:48:  Epoch[ 4 of 4]-Minibatch[  51-  60, 15.00%]: CrossEntropyWithSoftmax = 0.18193507 * 250; EvalClassificationError = 0.08000000 * 250; time = 0.2199s; samplesPerSecond = 1137.1
-MPI Rank 0: 05/03/2016 18:02:48:  Epoch[ 4 of 4]-Minibatch[  61-  70, 17.50%]: CrossEntropyWithSoftmax = 0.14480715 * 250; EvalClassificationError = 0.07200000 * 250; time = 0.2963s; samplesPerSecond = 843.8
-MPI Rank 0: 05/03/2016 18:02:49:  Epoch[ 4 of 4]-Minibatch[  71-  80, 20.00%]: CrossEntropyWithSoftmax = 0.18022375 * 250; EvalClassificationError = 0.09600000 * 250; time = 0.1874s; samplesPerSecond = 1334.1
-MPI Rank 0: 05/03/2016 18:02:49:  Epoch[ 4 of 4]-Minibatch[  81-  90, 22.50%]: CrossEntropyWithSoftmax = 0.15853227 * 250; EvalClassificationError = 0.07600000 * 250; time = 0.1970s; samplesPerSecond = 1269.3
-MPI Rank 0: 05/03/2016 18:02:49:  Epoch[ 4 of 4]-Minibatch[  91- 100, 25.00%]: CrossEntropyWithSoftmax = 0.14475377 * 250; EvalClassificationError = 0.07200000 * 250; time = 0.2368s; samplesPerSecond = 1055.8
-MPI Rank 0: 05/03/2016 18:02:49:  Epoch[ 4 of 4]-Minibatch[ 101- 110, 27.50%]: CrossEntropyWithSoftmax = 0.13347154 * 250; EvalClassificationError = 0.05200000 * 250; time = 0.3211s; samplesPerSecond = 778.6
-MPI Rank 0: 05/03/2016 18:02:49:  Epoch[ 4 of 4]-Minibatch[ 111- 120, 30.00%]: CrossEntropyWithSoftmax = 0.13697718 * 250; EvalClassificationError = 0.06400000 * 250; time = 0.1619s; samplesPerSecond = 1544.1
-MPI Rank 0: 05/03/2016 18:02:50:  Epoch[ 4 of 4]-Minibatch[ 121- 130, 32.50%]: CrossEntropyWithSoftmax = 0.11578526 * 250; EvalClassificationError = 0.05600000 * 250; time = 0.3172s; samplesPerSecond = 788.2
-MPI Rank 0: 05/03/2016 18:02:50:  Epoch[ 4 of 4]-Minibatch[ 131- 140, 35.00%]: CrossEntropyWithSoftmax = 0.16903500 * 250; EvalClassificationError = 0.08800000 * 250; time = 0.1444s; samplesPerSecond = 1731.1
-MPI Rank 0: 05/03/2016 18:02:50:  Epoch[ 4 of 4]-Minibatch[ 141- 150, 37.50%]: CrossEntropyWithSoftmax = 0.12744479 * 250; EvalClassificationError = 0.04800000 * 250; time = 0.1874s; samplesPerSecond = 1334.2
-MPI Rank 0: 05/03/2016 18:02:50:  Epoch[ 4 of 4]-Minibatch[ 151- 160, 40.00%]: CrossEntropyWithSoftmax = 0.17105836 * 250; EvalClassificationError = 0.08400000 * 250; time = 0.1834s; samplesPerSecond = 1363.4
-MPI Rank 0: 05/03/2016 18:02:51:  Epoch[ 4 of 4]-Minibatch[ 161- 170, 42.50%]: CrossEntropyWithSoftmax = 0.17692391 * 250; EvalClassificationError = 0.10000000 * 250; time = 0.2749s; samplesPerSecond = 909.5
-MPI Rank 0: 05/03/2016 18:02:51:  Epoch[ 4 of 4]-Minibatch[ 171- 180, 45.00%]: CrossEntropyWithSoftmax = 0.14107508 * 250; EvalClassificationError = 0.06400000 * 250; time = 0.4328s; samplesPerSecond = 577.7
-MPI Rank 0: 05/03/2016 18:02:51:  Epoch[ 4 of 4]-Minibatch[ 181- 190, 47.50%]: CrossEntropyWithSoftmax = 0.19340521 * 250; EvalClassificationError = 0.10000000 * 250; time = 0.3595s; samplesPerSecond = 695.4
-MPI Rank 0: 05/03/2016 18:02:52:  Epoch[ 4 of 4]-Minibatch[ 191- 200, 50.00%]: CrossEntropyWithSoftmax = 0.20866697 * 250; EvalClassificationError = 0.10000000 * 250; time = 0.3773s; samplesPerSecond = 662.6
-MPI Rank 0: 05/03/2016 18:02:52:  Epoch[ 4 of 4]-Minibatch[ 201- 210, 52.50%]: CrossEntropyWithSoftmax = 0.18511042 * 250; EvalClassificationError = 0.08000000 * 250; time = 0.3480s; samplesPerSecond = 718.4
-MPI Rank 0: 05/03/2016 18:02:52:  Epoch[ 4 of 4]-Minibatch[ 211- 220, 55.00%]: CrossEntropyWithSoftmax = 0.18159934 * 250; EvalClassificationError = 0.07600000 * 250; time = 0.3190s; samplesPerSecond = 783.6
-MPI Rank 0: 05/03/2016 18:02:53:  Epoch[ 4 of 4]-Minibatch[ 221- 230, 57.50%]: CrossEntropyWithSoftmax = 0.14034224 * 250; EvalClassificationError = 0.05600000 * 250; time = 0.4492s; samplesPerSecond = 556.5
-MPI Rank 0: 05/03/2016 18:02:53:  Epoch[ 4 of 4]-Minibatch[ 231- 240, 60.00%]: CrossEntropyWithSoftmax = 0.14844686 * 250; EvalClassificationError = 0.07600000 * 250; time = 0.3530s; samplesPerSecond = 708.3
-MPI Rank 0: 05/03/2016 18:02:54:  Epoch[ 4 of 4]-Minibatch[ 241- 250, 62.50%]: CrossEntropyWithSoftmax = 0.20372579 * 250; EvalClassificationError = 0.11200000 * 250; time = 0.3658s; samplesPerSecond = 683.5
-MPI Rank 0: 05/03/2016 18:02:54:  Epoch[ 4 of 4]-Minibatch[ 251- 260, 65.00%]: CrossEntropyWithSoftmax = 0.12816440 * 250; EvalClassificationError = 0.07200000 * 250; time = 0.4335s; samplesPerSecond = 576.8
-MPI Rank 0: 05/03/2016 18:02:54:  Epoch[ 4 of 4]-Minibatch[ 261- 270, 67.50%]: CrossEntropyWithSoftmax = 0.18657425 * 250; EvalClassificationError = 0.11600000 * 250; time = 0.4230s; samplesPerSecond = 591.0
-MPI Rank 0: 05/03/2016 18:02:55:  Epoch[ 4 of 4]-Minibatch[ 271- 280, 70.00%]: CrossEntropyWithSoftmax = 0.19568349 * 250; EvalClassificationError = 0.08400000 * 250; time = 0.4623s; samplesPerSecond = 540.7
-MPI Rank 0: 05/03/2016 18:02:55:  Epoch[ 4 of 4]-Minibatch[ 281- 290, 72.50%]: CrossEntropyWithSoftmax = 0.16445355 * 250; EvalClassificationError = 0.06800000 * 250; time = 0.3388s; samplesPerSecond = 737.8
-MPI Rank 0: 05/03/2016 18:02:56:  Epoch[ 4 of 4]-Minibatch[ 291- 300, 75.00%]: CrossEntropyWithSoftmax = 0.12455473 * 250; EvalClassificationError = 0.04400000 * 250; time = 0.2467s; samplesPerSecond = 1013.3
-MPI Rank 0: 05/03/2016 18:02:56:  Epoch[ 4 of 4]-Minibatch[ 301- 310, 77.50%]: CrossEntropyWithSoftmax = 0.17299493 * 250; EvalClassificationError = 0.08400000 * 250; time = 0.2470s; samplesPerSecond = 1012.2
-MPI Rank 0: 05/03/2016 18:02:56:  Epoch[ 4 of 4]-Minibatch[ 311- 320, 80.00%]: CrossEntropyWithSoftmax = 0.12251633 * 250; EvalClassificationError = 0.05200000 * 250; time = 0.4154s; samplesPerSecond = 601.8
-MPI Rank 0: 05/03/2016 18:02:56:  Epoch[ 4 of 4]-Minibatch[ 321- 330, 82.50%]: CrossEntropyWithSoftmax = 0.14716873 * 250; EvalClassificationError = 0.06000000 * 250; time = 0.2986s; samplesPerSecond = 837.2
-MPI Rank 0: 05/03/2016 18:02:57:  Epoch[ 4 of 4]-Minibatch[ 331- 340, 85.00%]: CrossEntropyWithSoftmax = 0.19795421 * 250; EvalClassificationError = 0.09200000 * 250; time = 0.2217s; samplesPerSecond = 1127.8
-MPI Rank 0: 05/03/2016 18:02:57:  Epoch[ 4 of 4]-Minibatch[ 341- 350, 87.50%]: CrossEntropyWithSoftmax = 0.12574906 * 250; EvalClassificationError = 0.05200000 * 250; time = 0.2888s; samplesPerSecond = 865.6
-MPI Rank 0: 05/03/2016 18:02:57:  Epoch[ 4 of 4]-Minibatch[ 351- 360, 90.00%]: CrossEntropyWithSoftmax = 0.13742429 * 250; EvalClassificationError = 0.05600000 * 250; time = 0.2035s; samplesPerSecond = 1228.3
-MPI Rank 0: 05/03/2016 18:02:57:  Epoch[ 4 of 4]-Minibatch[ 361- 370, 92.50%]: CrossEntropyWithSoftmax = 0.12857418 * 250; EvalClassificationError = 0.06000000 * 250; time = 0.2842s; samplesPerSecond = 879.7
-MPI Rank 0: 05/03/2016 18:02:58:  Epoch[ 4 of 4]-Minibatch[ 371- 380, 95.00%]: CrossEntropyWithSoftmax = 0.16659309 * 250; EvalClassificationError = 0.09600000 * 250; time = 0.2913s; samplesPerSecond = 858.2
-MPI Rank 0: 05/03/2016 18:02:58:  Epoch[ 4 of 4]-Minibatch[ 381- 390, 97.50%]: CrossEntropyWithSoftmax = 0.20708750 * 250; EvalClassificationError = 0.11600000 * 250; time = 0.3241s; samplesPerSecond = 771.3
-MPI Rank 0: 05/03/2016 18:02:58:  Epoch[ 4 of 4]-Minibatch[ 391- 400, 100.00%]: CrossEntropyWithSoftmax = 0.14587123 * 250; EvalClassificationError = 0.06400000 * 250; time = 0.2810s; samplesPerSecond = 889.7
-MPI Rank 0: 05/03/2016 18:02:58: Finished Epoch[ 4 of 4]: [Training] CrossEntropyWithSoftmax = 0.15919599 * 10000; EvalClassificationError = 0.07650000 * 10000; totalSamplesSeen = 40000; learningRatePerSample = 0.0080000004; epochTime=11.5792s
+MPI Rank 0: 05/03/2016 18:02:47:  Epoch[ 4 of 4]-Minibatch[   1-  10, 2.50%]: CrossEntropyWithSoftmax = 0.12378899 * 250; EvalErrorPrediction = 0.06000000 * 250; time = 0.2236s; samplesPerSecond = 1118.2
+MPI Rank 0: 05/03/2016 18:02:47:  Epoch[ 4 of 4]-Minibatch[  11-  20, 5.00%]: CrossEntropyWithSoftmax = 0.18072658 * 250; EvalErrorPrediction = 0.09600000 * 250; time = 0.1809s; samplesPerSecond = 1382.3
+MPI Rank 0: 05/03/2016 18:02:47:  Epoch[ 4 of 4]-Minibatch[  21-  30, 7.50%]: CrossEntropyWithSoftmax = 0.14257652 * 250; EvalErrorPrediction = 0.07600000 * 250; time = 0.1830s; samplesPerSecond = 1366.1
+MPI Rank 0: 05/03/2016 18:02:48:  Epoch[ 4 of 4]-Minibatch[  31-  40, 10.00%]: CrossEntropyWithSoftmax = 0.15640664 * 250; EvalErrorPrediction = 0.06400000 * 250; time = 0.2720s; samplesPerSecond = 919.2
+MPI Rank 0: 05/03/2016 18:02:48:  Epoch[ 4 of 4]-Minibatch[  41-  50, 12.50%]: CrossEntropyWithSoftmax = 0.16965711 * 250; EvalErrorPrediction = 0.09600000 * 250; time = 0.1991s; samplesPerSecond = 1255.9
+MPI Rank 0: 05/03/2016 18:02:48:  Epoch[ 4 of 4]-Minibatch[  51-  60, 15.00%]: CrossEntropyWithSoftmax = 0.18193507 * 250; EvalErrorPrediction = 0.08000000 * 250; time = 0.2199s; samplesPerSecond = 1137.1
+MPI Rank 0: 05/03/2016 18:02:48:  Epoch[ 4 of 4]-Minibatch[  61-  70, 17.50%]: CrossEntropyWithSoftmax = 0.14480715 * 250; EvalErrorPrediction = 0.07200000 * 250; time = 0.2963s; samplesPerSecond = 843.8
+MPI Rank 0: 05/03/2016 18:02:49:  Epoch[ 4 of 4]-Minibatch[  71-  80, 20.00%]: CrossEntropyWithSoftmax = 0.18022375 * 250; EvalErrorPrediction = 0.09600000 * 250; time = 0.1874s; samplesPerSecond = 1334.1
+MPI Rank 0: 05/03/2016 18:02:49:  Epoch[ 4 of 4]-Minibatch[  81-  90, 22.50%]: CrossEntropyWithSoftmax = 0.15853227 * 250; EvalErrorPrediction = 0.07600000 * 250; time = 0.1970s; samplesPerSecond = 1269.3
+MPI Rank 0: 05/03/2016 18:02:49:  Epoch[ 4 of 4]-Minibatch[  91- 100, 25.00%]: CrossEntropyWithSoftmax = 0.14475377 * 250; EvalErrorPrediction = 0.07200000 * 250; time = 0.2368s; samplesPerSecond = 1055.8
+MPI Rank 0: 05/03/2016 18:02:49:  Epoch[ 4 of 4]-Minibatch[ 101- 110, 27.50%]: CrossEntropyWithSoftmax = 0.13347154 * 250; EvalErrorPrediction = 0.05200000 * 250; time = 0.3211s; samplesPerSecond = 778.6
+MPI Rank 0: 05/03/2016 18:02:49:  Epoch[ 4 of 4]-Minibatch[ 111- 120, 30.00%]: CrossEntropyWithSoftmax = 0.13697718 * 250; EvalErrorPrediction = 0.06400000 * 250; time = 0.1619s; samplesPerSecond = 1544.1
+MPI Rank 0: 05/03/2016 18:02:50:  Epoch[ 4 of 4]-Minibatch[ 121- 130, 32.50%]: CrossEntropyWithSoftmax = 0.11578526 * 250; EvalErrorPrediction = 0.05600000 * 250; time = 0.3172s; samplesPerSecond = 788.2
+MPI Rank 0: 05/03/2016 18:02:50:  Epoch[ 4 of 4]-Minibatch[ 131- 140, 35.00%]: CrossEntropyWithSoftmax = 0.16903500 * 250; EvalErrorPrediction = 0.08800000 * 250; time = 0.1444s; samplesPerSecond = 1731.1
+MPI Rank 0: 05/03/2016 18:02:50:  Epoch[ 4 of 4]-Minibatch[ 141- 150, 37.50%]: CrossEntropyWithSoftmax = 0.12744479 * 250; EvalErrorPrediction = 0.04800000 * 250; time = 0.1874s; samplesPerSecond = 1334.2
+MPI Rank 0: 05/03/2016 18:02:50:  Epoch[ 4 of 4]-Minibatch[ 151- 160, 40.00%]: CrossEntropyWithSoftmax = 0.17105836 * 250; EvalErrorPrediction = 0.08400000 * 250; time = 0.1834s; samplesPerSecond = 1363.4
+MPI Rank 0: 05/03/2016 18:02:51:  Epoch[ 4 of 4]-Minibatch[ 161- 170, 42.50%]: CrossEntropyWithSoftmax = 0.17692391 * 250; EvalErrorPrediction = 0.10000000 * 250; time = 0.2749s; samplesPerSecond = 909.5
+MPI Rank 0: 05/03/2016 18:02:51:  Epoch[ 4 of 4]-Minibatch[ 171- 180, 45.00%]: CrossEntropyWithSoftmax = 0.14107508 * 250; EvalErrorPrediction = 0.06400000 * 250; time = 0.4328s; samplesPerSecond = 577.7
+MPI Rank 0: 05/03/2016 18:02:51:  Epoch[ 4 of 4]-Minibatch[ 181- 190, 47.50%]: CrossEntropyWithSoftmax = 0.19340521 * 250; EvalErrorPrediction = 0.10000000 * 250; time = 0.3595s; samplesPerSecond = 695.4
+MPI Rank 0: 05/03/2016 18:02:52:  Epoch[ 4 of 4]-Minibatch[ 191- 200, 50.00%]: CrossEntropyWithSoftmax = 0.20866697 * 250; EvalErrorPrediction = 0.10000000 * 250; time = 0.3773s; samplesPerSecond = 662.6
+MPI Rank 0: 05/03/2016 18:02:52:  Epoch[ 4 of 4]-Minibatch[ 201- 210, 52.50%]: CrossEntropyWithSoftmax = 0.18511042 * 250; EvalErrorPrediction = 0.08000000 * 250; time = 0.3480s; samplesPerSecond = 718.4
+MPI Rank 0: 05/03/2016 18:02:52:  Epoch[ 4 of 4]-Minibatch[ 211- 220, 55.00%]: CrossEntropyWithSoftmax = 0.18159934 * 250; EvalErrorPrediction = 0.07600000 * 250; time = 0.3190s; samplesPerSecond = 783.6
+MPI Rank 0: 05/03/2016 18:02:53:  Epoch[ 4 of 4]-Minibatch[ 221- 230, 57.50%]: CrossEntropyWithSoftmax = 0.14034224 * 250; EvalErrorPrediction = 0.05600000 * 250; time = 0.4492s; samplesPerSecond = 556.5
+MPI Rank 0: 05/03/2016 18:02:53:  Epoch[ 4 of 4]-Minibatch[ 231- 240, 60.00%]: CrossEntropyWithSoftmax = 0.14844686 * 250; EvalErrorPrediction = 0.07600000 * 250; time = 0.3530s; samplesPerSecond = 708.3
+MPI Rank 0: 05/03/2016 18:02:54:  Epoch[ 4 of 4]-Minibatch[ 241- 250, 62.50%]: CrossEntropyWithSoftmax = 0.20372579 * 250; EvalErrorPrediction = 0.11200000 * 250; time = 0.3658s; samplesPerSecond = 683.5
+MPI Rank 0: 05/03/2016 18:02:54:  Epoch[ 4 of 4]-Minibatch[ 251- 260, 65.00%]: CrossEntropyWithSoftmax = 0.12816440 * 250; EvalErrorPrediction = 0.07200000 * 250; time = 0.4335s; samplesPerSecond = 576.8
+MPI Rank 0: 05/03/2016 18:02:54:  Epoch[ 4 of 4]-Minibatch[ 261- 270, 67.50%]: CrossEntropyWithSoftmax = 0.18657425 * 250; EvalErrorPrediction = 0.11600000 * 250; time = 0.4230s; samplesPerSecond = 591.0
+MPI Rank 0: 05/03/2016 18:02:55:  Epoch[ 4 of 4]-Minibatch[ 271- 280, 70.00%]: CrossEntropyWithSoftmax = 0.19568349 * 250; EvalErrorPrediction = 0.08400000 * 250; time = 0.4623s; samplesPerSecond = 540.7
+MPI Rank 0: 05/03/2016 18:02:55:  Epoch[ 4 of 4]-Minibatch[ 281- 290, 72.50%]: CrossEntropyWithSoftmax = 0.16445355 * 250; EvalErrorPrediction = 0.06800000 * 250; time = 0.3388s; samplesPerSecond = 737.8
+MPI Rank 0: 05/03/2016 18:02:56:  Epoch[ 4 of 4]-Minibatch[ 291- 300, 75.00%]: CrossEntropyWithSoftmax = 0.12455473 * 250; EvalErrorPrediction = 0.04400000 * 250; time = 0.2467s; samplesPerSecond = 1013.3
+MPI Rank 0: 05/03/2016 18:02:56:  Epoch[ 4 of 4]-Minibatch[ 301- 310, 77.50%]: CrossEntropyWithSoftmax = 0.17299493 * 250; EvalErrorPrediction = 0.08400000 * 250; time = 0.2470s; samplesPerSecond = 1012.2
+MPI Rank 0: 05/03/2016 18:02:56:  Epoch[ 4 of 4]-Minibatch[ 311- 320, 80.00%]: CrossEntropyWithSoftmax = 0.12251633 * 250; EvalErrorPrediction = 0.05200000 * 250; time = 0.4154s; samplesPerSecond = 601.8
+MPI Rank 0: 05/03/2016 18:02:56:  Epoch[ 4 of 4]-Minibatch[ 321- 330, 82.50%]: CrossEntropyWithSoftmax = 0.14716873 * 250; EvalErrorPrediction = 0.06000000 * 250; time = 0.2986s; samplesPerSecond = 837.2
+MPI Rank 0: 05/03/2016 18:02:57:  Epoch[ 4 of 4]-Minibatch[ 331- 340, 85.00%]: CrossEntropyWithSoftmax = 0.19795421 * 250; EvalErrorPrediction = 0.09200000 * 250; time = 0.2217s; samplesPerSecond = 1127.8
+MPI Rank 0: 05/03/2016 18:02:57:  Epoch[ 4 of 4]-Minibatch[ 341- 350, 87.50%]: CrossEntropyWithSoftmax = 0.12574906 * 250; EvalErrorPrediction = 0.05200000 * 250; time = 0.2888s; samplesPerSecond = 865.6
+MPI Rank 0: 05/03/2016 18:02:57:  Epoch[ 4 of 4]-Minibatch[ 351- 360, 90.00%]: CrossEntropyWithSoftmax = 0.13742429 * 250; EvalErrorPrediction = 0.05600000 * 250; time = 0.2035s; samplesPerSecond = 1228.3
+MPI Rank 0: 05/03/2016 18:02:57:  Epoch[ 4 of 4]-Minibatch[ 361- 370, 92.50%]: CrossEntropyWithSoftmax = 0.12857418 * 250; EvalErrorPrediction = 0.06000000 * 250; time = 0.2842s; samplesPerSecond = 879.7
+MPI Rank 0: 05/03/2016 18:02:58:  Epoch[ 4 of 4]-Minibatch[ 371- 380, 95.00%]: CrossEntropyWithSoftmax = 0.16659309 * 250; EvalErrorPrediction = 0.09600000 * 250; time = 0.2913s; samplesPerSecond = 858.2
+MPI Rank 0: 05/03/2016 18:02:58:  Epoch[ 4 of 4]-Minibatch[ 381- 390, 97.50%]: CrossEntropyWithSoftmax = 0.20708750 * 250; EvalErrorPrediction = 0.11600000 * 250; time = 0.3241s; samplesPerSecond = 771.3
+MPI Rank 0: 05/03/2016 18:02:58:  Epoch[ 4 of 4]-Minibatch[ 391- 400, 100.00%]: CrossEntropyWithSoftmax = 0.14587123 * 250; EvalErrorPrediction = 0.06400000 * 250; time = 0.2810s; samplesPerSecond = 889.7
+MPI Rank 0: 05/03/2016 18:02:58: Finished Epoch[ 4 of 4]: [Training] CrossEntropyWithSoftmax = 0.15919599 * 10000; EvalErrorPrediction = 0.07650000 * 10000; totalSamplesSeen = 40000; learningRatePerSample = 0.0080000004; epochTime=11.5792s
 MPI Rank 0: 05/03/2016 18:02:58: SGD: Saving checkpoint model '/tmp/cntk-test-20160503175932.483858/ParallelTraining/NoQuantization_DoublePrecision@release_cpu/models/Simple.dnn'
 MPI Rank 0: 05/03/2016 18:02:58: CNTKCommandTrainEnd: SimpleMultiGPU
-=======
-MPI Rank 0: 08/16/2016 09:57:14: Starting Epoch 4: learning rate per sample = 0.008000  effective momentum = 0.900000  momentum as time constant = 237.3 samples
->>>>>>> 8493f118
-MPI Rank 0: 
-MPI Rank 0: 08/16/2016 09:57:14: Starting minibatch loop, DataParallelSGD training (MyRank = 0, NumNodes = 4, NumGradientBits = 64), distributed reading is ENABLED.
-MPI Rank 0: 08/16/2016 09:57:14:  Epoch[ 4 of 4]-Minibatch[   1-  10, 2.50%]: CrossEntropyWithSoftmax = 0.12378899 * 250; EvalErrorPrediction = 0.06000000 * 250; time = 0.0885s; samplesPerSecond = 2825.7
-MPI Rank 0: 08/16/2016 09:57:14:  Epoch[ 4 of 4]-Minibatch[  11-  20, 5.00%]: CrossEntropyWithSoftmax = 0.18072658 * 250; EvalErrorPrediction = 0.09600000 * 250; time = 0.0204s; samplesPerSecond = 12260.9
-MPI Rank 0: 08/16/2016 09:57:14:  Epoch[ 4 of 4]-Minibatch[  21-  30, 7.50%]: CrossEntropyWithSoftmax = 0.14257652 * 250; EvalErrorPrediction = 0.07600000 * 250; time = 0.0417s; samplesPerSecond = 5988.2
-MPI Rank 0: 08/16/2016 09:57:14:  Epoch[ 4 of 4]-Minibatch[  31-  40, 10.00%]: CrossEntropyWithSoftmax = 0.15640664 * 250; EvalErrorPrediction = 0.06400000 * 250; time = 0.0429s; samplesPerSecond = 5829.5
-MPI Rank 0: 08/16/2016 09:57:14:  Epoch[ 4 of 4]-Minibatch[  41-  50, 12.50%]: CrossEntropyWithSoftmax = 0.16965711 * 250; EvalErrorPrediction = 0.09600000 * 250; time = 0.0694s; samplesPerSecond = 3600.9
-MPI Rank 0: 08/16/2016 09:57:14:  Epoch[ 4 of 4]-Minibatch[  51-  60, 15.00%]: CrossEntropyWithSoftmax = 0.18193507 * 250; EvalErrorPrediction = 0.08000000 * 250; time = 0.0328s; samplesPerSecond = 7622.6
-MPI Rank 0: 08/16/2016 09:57:14:  Epoch[ 4 of 4]-Minibatch[  61-  70, 17.50%]: CrossEntropyWithSoftmax = 0.14480715 * 250; EvalErrorPrediction = 0.07200000 * 250; time = 0.0132s; samplesPerSecond = 18906.5
-MPI Rank 0: 08/16/2016 09:57:14:  Epoch[ 4 of 4]-Minibatch[  71-  80, 20.00%]: CrossEntropyWithSoftmax = 0.18022375 * 250; EvalErrorPrediction = 0.09600000 * 250; time = 0.0288s; samplesPerSecond = 8693.5
-MPI Rank 0: 08/16/2016 09:57:14:  Epoch[ 4 of 4]-Minibatch[  81-  90, 22.50%]: CrossEntropyWithSoftmax = 0.15853227 * 250; EvalErrorPrediction = 0.07600000 * 250; time = 0.0292s; samplesPerSecond = 8568.4
-MPI Rank 0: 08/16/2016 09:57:15:  Epoch[ 4 of 4]-Minibatch[  91- 100, 25.00%]: CrossEntropyWithSoftmax = 0.14475377 * 250; EvalErrorPrediction = 0.07200000 * 250; time = 0.0342s; samplesPerSecond = 7304.2
-MPI Rank 0: 08/16/2016 09:57:15:  Epoch[ 4 of 4]-Minibatch[ 101- 110, 27.50%]: CrossEntropyWithSoftmax = 0.13347154 * 250; EvalErrorPrediction = 0.05200000 * 250; time = 0.0290s; samplesPerSecond = 8610.3
-MPI Rank 0: 08/16/2016 09:57:15:  Epoch[ 4 of 4]-Minibatch[ 111- 120, 30.00%]: CrossEntropyWithSoftmax = 0.13697718 * 250; EvalErrorPrediction = 0.06400000 * 250; time = 0.0486s; samplesPerSecond = 5145.0
-MPI Rank 0: 08/16/2016 09:57:15:  Epoch[ 4 of 4]-Minibatch[ 121- 130, 32.50%]: CrossEntropyWithSoftmax = 0.11578526 * 250; EvalErrorPrediction = 0.05600000 * 250; time = 0.0446s; samplesPerSecond = 5609.9
-MPI Rank 0: 08/16/2016 09:57:15:  Epoch[ 4 of 4]-Minibatch[ 131- 140, 35.00%]: CrossEntropyWithSoftmax = 0.16903500 * 250; EvalErrorPrediction = 0.08800000 * 250; time = 0.0884s; samplesPerSecond = 2827.9
-MPI Rank 0: 08/16/2016 09:57:15:  Epoch[ 4 of 4]-Minibatch[ 141- 150, 37.50%]: CrossEntropyWithSoftmax = 0.12744479 * 250; EvalErrorPrediction = 0.04800000 * 250; time = 0.0455s; samplesPerSecond = 5495.2
-MPI Rank 0: 08/16/2016 09:57:15:  Epoch[ 4 of 4]-Minibatch[ 151- 160, 40.00%]: CrossEntropyWithSoftmax = 0.17105836 * 250; EvalErrorPrediction = 0.08400000 * 250; time = 0.0658s; samplesPerSecond = 3797.5
-MPI Rank 0: 08/16/2016 09:57:15:  Epoch[ 4 of 4]-Minibatch[ 161- 170, 42.50%]: CrossEntropyWithSoftmax = 0.17692391 * 250; EvalErrorPrediction = 0.10000000 * 250; time = 0.0654s; samplesPerSecond = 3825.4
-MPI Rank 0: 08/16/2016 09:57:15:  Epoch[ 4 of 4]-Minibatch[ 171- 180, 45.00%]: CrossEntropyWithSoftmax = 0.14107508 * 250; EvalErrorPrediction = 0.06400000 * 250; time = 0.0317s; samplesPerSecond = 7879.0
-MPI Rank 0: 08/16/2016 09:57:15:  Epoch[ 4 of 4]-Minibatch[ 181- 190, 47.50%]: CrossEntropyWithSoftmax = 0.19340521 * 250; EvalErrorPrediction = 0.10000000 * 250; time = 0.0201s; samplesPerSecond = 12424.2
-MPI Rank 0: 08/16/2016 09:57:15:  Epoch[ 4 of 4]-Minibatch[ 191- 200, 50.00%]: CrossEntropyWithSoftmax = 0.20866697 * 250; EvalErrorPrediction = 0.10000000 * 250; time = 0.0610s; samplesPerSecond = 4099.8
-MPI Rank 0: 08/16/2016 09:57:15:  Epoch[ 4 of 4]-Minibatch[ 201- 210, 52.50%]: CrossEntropyWithSoftmax = 0.18511042 * 250; EvalErrorPrediction = 0.08000000 * 250; time = 0.0623s; samplesPerSecond = 4015.3
-MPI Rank 0: 08/16/2016 09:57:15:  Epoch[ 4 of 4]-Minibatch[ 211- 220, 55.00%]: CrossEntropyWithSoftmax = 0.18159934 * 250; EvalErrorPrediction = 0.07600000 * 250; time = 0.0493s; samplesPerSecond = 5073.6
-MPI Rank 0: 08/16/2016 09:57:15:  Epoch[ 4 of 4]-Minibatch[ 221- 230, 57.50%]: CrossEntropyWithSoftmax = 0.14034224 * 250; EvalErrorPrediction = 0.05600000 * 250; time = 0.0413s; samplesPerSecond = 6051.2
-MPI Rank 0: 08/16/2016 09:57:15:  Epoch[ 4 of 4]-Minibatch[ 231- 240, 60.00%]: CrossEntropyWithSoftmax = 0.14844686 * 250; EvalErrorPrediction = 0.07600000 * 250; time = 0.0461s; samplesPerSecond = 5423.7
-MPI Rank 0: 08/16/2016 09:57:15:  Epoch[ 4 of 4]-Minibatch[ 241- 250, 62.50%]: CrossEntropyWithSoftmax = 0.20372579 * 250; EvalErrorPrediction = 0.11200000 * 250; time = 0.0543s; samplesPerSecond = 4599.8
-MPI Rank 0: 08/16/2016 09:57:15:  Epoch[ 4 of 4]-Minibatch[ 251- 260, 65.00%]: CrossEntropyWithSoftmax = 0.12816440 * 250; EvalErrorPrediction = 0.07200000 * 250; time = 0.0749s; samplesPerSecond = 3338.7
-MPI Rank 0: 08/16/2016 09:57:15:  Epoch[ 4 of 4]-Minibatch[ 261- 270, 67.50%]: CrossEntropyWithSoftmax = 0.18657425 * 250; EvalErrorPrediction = 0.11600000 * 250; time = 0.0486s; samplesPerSecond = 5145.3
-MPI Rank 0: 08/16/2016 09:57:15:  Epoch[ 4 of 4]-Minibatch[ 271- 280, 70.00%]: CrossEntropyWithSoftmax = 0.19568349 * 250; EvalErrorPrediction = 0.08400000 * 250; time = 0.0434s; samplesPerSecond = 5756.4
-MPI Rank 0: 08/16/2016 09:57:15:  Epoch[ 4 of 4]-Minibatch[ 281- 290, 72.50%]: CrossEntropyWithSoftmax = 0.16445355 * 250; EvalErrorPrediction = 0.06800000 * 250; time = 0.0407s; samplesPerSecond = 6143.1
-MPI Rank 0: 08/16/2016 09:57:16:  Epoch[ 4 of 4]-Minibatch[ 291- 300, 75.00%]: CrossEntropyWithSoftmax = 0.12455473 * 250; EvalErrorPrediction = 0.04400000 * 250; time = 0.0590s; samplesPerSecond = 4236.9
-MPI Rank 0: 08/16/2016 09:57:16:  Epoch[ 4 of 4]-Minibatch[ 301- 310, 77.50%]: CrossEntropyWithSoftmax = 0.17299493 * 250; EvalErrorPrediction = 0.08400000 * 250; time = 0.0572s; samplesPerSecond = 4367.3
-MPI Rank 0: 08/16/2016 09:57:16:  Epoch[ 4 of 4]-Minibatch[ 311- 320, 80.00%]: CrossEntropyWithSoftmax = 0.12251633 * 250; EvalErrorPrediction = 0.05200000 * 250; time = 0.0366s; samplesPerSecond = 6822.8
-MPI Rank 0: 08/16/2016 09:57:16:  Epoch[ 4 of 4]-Minibatch[ 321- 330, 82.50%]: CrossEntropyWithSoftmax = 0.14716873 * 250; EvalErrorPrediction = 0.06000000 * 250; time = 0.0297s; samplesPerSecond = 8405.1
-MPI Rank 0: 08/16/2016 09:57:16:  Epoch[ 4 of 4]-Minibatch[ 331- 340, 85.00%]: CrossEntropyWithSoftmax = 0.19795421 * 250; EvalErrorPrediction = 0.09200000 * 250; time = 0.0350s; samplesPerSecond = 7151.0
-MPI Rank 0: 08/16/2016 09:57:16:  Epoch[ 4 of 4]-Minibatch[ 341- 350, 87.50%]: CrossEntropyWithSoftmax = 0.12574906 * 250; EvalErrorPrediction = 0.05200000 * 250; time = 0.0335s; samplesPerSecond = 7464.7
-MPI Rank 0: 08/16/2016 09:57:16:  Epoch[ 4 of 4]-Minibatch[ 351- 360, 90.00%]: CrossEntropyWithSoftmax = 0.13742429 * 250; EvalErrorPrediction = 0.05600000 * 250; time = 0.0580s; samplesPerSecond = 4312.3
-MPI Rank 0: 08/16/2016 09:57:16:  Epoch[ 4 of 4]-Minibatch[ 361- 370, 92.50%]: CrossEntropyWithSoftmax = 0.12857418 * 250; EvalErrorPrediction = 0.06000000 * 250; time = 0.0472s; samplesPerSecond = 5292.1
-MPI Rank 0: 08/16/2016 09:57:16:  Epoch[ 4 of 4]-Minibatch[ 371- 380, 95.00%]: CrossEntropyWithSoftmax = 0.16659309 * 250; EvalErrorPrediction = 0.09600000 * 250; time = 0.0396s; samplesPerSecond = 6311.9
-MPI Rank 0: 08/16/2016 09:57:16:  Epoch[ 4 of 4]-Minibatch[ 381- 390, 97.50%]: CrossEntropyWithSoftmax = 0.20708750 * 250; EvalErrorPrediction = 0.11600000 * 250; time = 0.0415s; samplesPerSecond = 6020.2
-MPI Rank 0: 08/16/2016 09:57:16:  Epoch[ 4 of 4]-Minibatch[ 391- 400, 100.00%]: CrossEntropyWithSoftmax = 0.14587123 * 250; EvalErrorPrediction = 0.06400000 * 250; time = 0.0405s; samplesPerSecond = 6173.3
-MPI Rank 0: 08/16/2016 09:57:16: Finished Epoch[ 4 of 4]: [Training] CrossEntropyWithSoftmax = 0.15919599 * 10000; EvalErrorPrediction = 0.07650000 * 10000; totalSamplesSeen = 40000; learningRatePerSample = 0.0080000004; epochTime=1.84828s
-MPI Rank 0: 08/16/2016 09:57:16: SGD: Saving checkpoint model '/tmp/cntk-test-20160816095705.492453/ParallelTraining/NoQuantization_DoublePrecision@release_cpu/models/Simple.dnn'
-MPI Rank 0: 08/16/2016 09:57:16: CNTKCommandTrainEnd: SimpleMultiGPU
-MPI Rank 0: 
-MPI Rank 0: 08/16/2016 09:57:16: Action "train" complete.
-MPI Rank 0: 
-MPI Rank 0: 08/16/2016 09:57:16: __COMPLETED__
-MPI Rank 0: ~MPIWrapper
-MPI Rank 1: 08/16/2016 09:57:06: -------------------------------------------------------------------
-MPI Rank 1: 08/16/2016 09:57:06: Build info: 
-MPI Rank 1: 
-MPI Rank 1: 08/16/2016 09:57:06: 		Built time: Aug 16 2016 09:41:56
-MPI Rank 1: 08/16/2016 09:57:06: 		Last modified date: Fri Aug 12 07:32:43 2016
-MPI Rank 1: 08/16/2016 09:57:06: 		Build type: release
-MPI Rank 1: 08/16/2016 09:57:06: 		Build target: GPU
-MPI Rank 1: 08/16/2016 09:57:06: 		With 1bit-SGD: no
-MPI Rank 1: 08/16/2016 09:57:06: 		Math lib: mkl
-MPI Rank 1: 08/16/2016 09:57:06: 		CUDA_PATH: /usr/local/cuda-7.5
-MPI Rank 1: 08/16/2016 09:57:06: 		CUB_PATH: /usr/local/cub-1.4.1
-MPI Rank 1: 08/16/2016 09:57:06: 		CUDNN_PATH: /usr/local/cudnn-4.0
-MPI Rank 1: 08/16/2016 09:57:06: 		Build Branch: HEAD
-MPI Rank 1: 08/16/2016 09:57:06: 		Build SHA1: 026b1e772b963461e189f8f00aa7ed6951298f84
-MPI Rank 1: 08/16/2016 09:57:06: 		Built by philly on f67b30a647de
-MPI Rank 1: 08/16/2016 09:57:06: 		Build Path: /home/philly/jenkins/workspace/CNTK-Build-Linux
-MPI Rank 1: 08/16/2016 09:57:06: -------------------------------------------------------------------
-MPI Rank 1: 08/16/2016 09:57:07: -------------------------------------------------------------------
-MPI Rank 1: 08/16/2016 09:57:07: GPU info:
-MPI Rank 1: 
-MPI Rank 1: 08/16/2016 09:57:07: 		Device[0]: cores = 2880; computeCapability = 3.5; type = "GeForce GTX 780 Ti"; memory = 3071 MB
-MPI Rank 1: 08/16/2016 09:57:07: 		Device[1]: cores = 2880; computeCapability = 3.5; type = "GeForce GTX 780 Ti"; memory = 3071 MB
-MPI Rank 1: 08/16/2016 09:57:07: 		Device[2]: cores = 2880; computeCapability = 3.5; type = "GeForce GTX 780 Ti"; memory = 3071 MB
-MPI Rank 1: 08/16/2016 09:57:07: 		Device[3]: cores = 2880; computeCapability = 3.5; type = "GeForce GTX 780 Ti"; memory = 3071 MB
-MPI Rank 1: 08/16/2016 09:57:07: -------------------------------------------------------------------
-MPI Rank 1: 
-MPI Rank 1: 08/16/2016 09:57:07: Running on localhost at 2016/08/16 09:57:07
-MPI Rank 1: 08/16/2016 09:57:07: Command line: 
-MPI Rank 1: /home/philly/jenkins/workspace/CNTK-Test-Linux-W2/build/gpu/release/bin/cntk  configFile=/home/philly/jenkins/workspace/CNTK-Test-Linux-W2/Tests/EndToEndTests/ParallelTraining/NoQuantization/DoublePrecision/../../SimpleMultiGPU.cntk  currentDirectory=/home/philly/jenkins/workspace/CNTK-Test-Linux-W2/Tests/EndToEndTests/ParallelTraining/Data  RunDir=/tmp/cntk-test-20160816095705.492453/ParallelTraining/NoQuantization_DoublePrecision@release_cpu  DataDir=/home/philly/jenkins/workspace/CNTK-Test-Linux-W2/Tests/EndToEndTests/ParallelTraining/Data  ConfigDir=/home/philly/jenkins/workspace/CNTK-Test-Linux-W2/Tests/EndToEndTests/ParallelTraining/NoQuantization/DoublePrecision/../..  OutputDir=/tmp/cntk-test-20160816095705.492453/ParallelTraining/NoQuantization_DoublePrecision@release_cpu  DeviceId=-1  timestamping=true  numCPUThreads=6  precision=double  SimpleMultiGPU=[SGD=[ParallelTrain=[DataParallelSGD=[gradientBits=64]]]]  stderr=/tmp/cntk-test-20160816095705.492453/ParallelTraining/NoQuantization_DoublePrecision@release_cpu/stderr
-MPI Rank 1: 
-MPI Rank 1: 
-MPI Rank 1: 
-MPI Rank 1: 08/16/2016 09:57:07: >>>>>>>>>>>>>>>>>>>> RAW CONFIG (VARIABLES NOT RESOLVED) >>>>>>>>>>>>>>>>>>>>
-MPI Rank 1: 08/16/2016 09:57:07: deviceId = $DeviceId$
+MPI Rank 0: 
+MPI Rank 0: 05/03/2016 18:02:58: Action "train" complete.
+MPI Rank 0: 
+MPI Rank 0: 05/03/2016 18:02:58: __COMPLETED__
+MPI Rank 1: 05/03/2016 18:02:09: -------------------------------------------------------------------
+MPI Rank 1: 05/03/2016 18:02:09: Build info: 
+MPI Rank 1: 
+MPI Rank 1: 05/03/2016 18:02:09: 		Built time: May  3 2016 17:56:15
+MPI Rank 1: 05/03/2016 18:02:09: 		Last modified date: Tue May  3 11:36:22 2016
+MPI Rank 1: 05/03/2016 18:02:09: 		Build type: release
+MPI Rank 1: 05/03/2016 18:02:09: 		Build target: GPU
+MPI Rank 1: 05/03/2016 18:02:09: 		With 1bit-SGD: no
+MPI Rank 1: 05/03/2016 18:02:09: 		Math lib: acml
+MPI Rank 1: 05/03/2016 18:02:09: 		CUDA_PATH: /usr/local/cuda-7.5
+MPI Rank 1: 05/03/2016 18:02:09: 		CUB_PATH: /usr/local/cub-1.4.1
+MPI Rank 1: 05/03/2016 18:02:09: 		CUDNN_PATH: /usr/local/cudnn-4.0
+MPI Rank 1: 05/03/2016 18:02:09: 		Build Branch: HEAD
+MPI Rank 1: 05/03/2016 18:02:09: 		Build SHA1: 571b092d60e131fd529081a5ed52af2dc815dc82
+MPI Rank 1: 05/03/2016 18:02:09: 		Built by philly on 18750d26eb32
+MPI Rank 1: 05/03/2016 18:02:09: 		Build Path: /home/philly/jenkins/workspace/CNTK-Build-Linux
+MPI Rank 1: 05/03/2016 18:02:09: -------------------------------------------------------------------
+MPI Rank 1: 
+MPI Rank 1: 05/03/2016 18:02:09: Running on localhost at 2016/05/03 18:02:09
+MPI Rank 1: 05/03/2016 18:02:09: Command line: 
+MPI Rank 1: /home/philly/jenkins/workspace/CNTK-Test-Linux-W2/build/gpu/release/bin/cntk  configFile=/home/philly/jenkins/workspace/CNTK-Test-Linux-W2/Tests/EndToEndTests/ParallelTraining/NoQuantization/DoublePrecision/../../SimpleMultiGPU.cntk  currentDirectory=/home/philly/jenkins/workspace/CNTK-Test-Linux-W2/Tests/EndToEndTests/ParallelTraining/Data  RunDir=/tmp/cntk-test-20160503175932.483858/ParallelTraining/NoQuantization_DoublePrecision@release_cpu  DataDir=/home/philly/jenkins/workspace/CNTK-Test-Linux-W2/Tests/EndToEndTests/ParallelTraining/Data  ConfigDir=/home/philly/jenkins/workspace/CNTK-Test-Linux-W2/Tests/EndToEndTests/ParallelTraining/NoQuantization/DoublePrecision/../..  OutputDir=/tmp/cntk-test-20160503175932.483858/ParallelTraining/NoQuantization_DoublePrecision@release_cpu  DeviceId=-1  timestamping=true  numCPUThreads=1  precision=double  SimpleMultiGPU=[SGD=[ParallelTrain=[DataParallelSGD=[gradientBits=64]]]]  stderr=/tmp/cntk-test-20160503175932.483858/ParallelTraining/NoQuantization_DoublePrecision@release_cpu/stderr
+MPI Rank 1: 
+MPI Rank 1: 
+MPI Rank 1: 
+MPI Rank 1: 05/03/2016 18:02:09: >>>>>>>>>>>>>>>>>>>> RAW CONFIG (VARIABLES NOT RESOLVED) >>>>>>>>>>>>>>>>>>>>
+MPI Rank 1: 05/03/2016 18:02:09: deviceId = $DeviceId$
 MPI Rank 1: command = SimpleMultiGPU
 MPI Rank 1: precision = "float"
 MPI Rank 1: parallelTrain = true
@@ -931,7 +721,7 @@
 MPI Rank 1:     SimpleNetworkBuilder = [
 MPI Rank 1:         layerSizes = 2:50*2:2
 MPI Rank 1:         trainingCriterion = "CrossEntropyWithSoftmax"
-MPI Rank 1:         evalCriterion = "ClassificationError"
+MPI Rank 1:         evalCriterion = "ErrorPrediction"
 MPI Rank 1:         layerTypes = "Sigmoid"
 MPI Rank 1:         initValueScale = 1.0
 MPI Rank 1:         applyMeanVarNorm = true
@@ -946,7 +736,6 @@
 MPI Rank 1:         dropoutRate = 0.0
 MPI Rank 1:         maxEpochs = 4
 MPI Rank 1:         ParallelTrain = [
-MPI Rank 1:             distributedMBReading = true
 MPI Rank 1:             parallelizationMethod = "DataParallelSGD"
 MPI Rank 1:             DataParallelSGD = [
 MPI Rank 1:                 gradientBits = 1
@@ -954,50 +743,50 @@
 MPI Rank 1:         ]
 MPI Rank 1:     ]
 MPI Rank 1:     reader = [
-MPI Rank 1:         readerType = "CNTKTextFormatReader"
-MPI Rank 1:         file = "$DataDir$/SimpleDataTrain_cntk_text.txt"
-MPI Rank 1:         randomize = false
-MPI Rank 1:         input = [
-MPI Rank 1:             features = [
-MPI Rank 1:                 alias = "F"
-MPI Rank 1:                 dim = 2
-MPI Rank 1:                 format = "dense"
-MPI Rank 1:             ]
-MPI Rank 1:             labels = [
-MPI Rank 1:                 alias = "L"
-MPI Rank 1:                 dim = 2
-MPI Rank 1:                 format = "dense"
-MPI Rank 1:             ]
+MPI Rank 1:         readerType = "UCIFastReader"
+MPI Rank 1:         file = "$DataDir$/SimpleDataTrain.txt"
+MPI Rank 1:         miniBatchMode = "partial"
+MPI Rank 1:         randomize = "none"
+MPI Rank 1:         verbosity = 1   
+MPI Rank 1:         features = [
+MPI Rank 1: dim = 2      
+MPI Rank 1: start = 0    
+MPI Rank 1:         ]
+MPI Rank 1:         labels = [
+MPI Rank 1: start = 2      
+MPI Rank 1: dim = 1        
+MPI Rank 1: labelDim = 2   
+MPI Rank 1:             labelMappingFile = "$DataDir$/SimpleMapping.txt"
 MPI Rank 1:         ]
 MPI Rank 1:     ]
 MPI Rank 1: ]
 MPI Rank 1: currentDirectory=/home/philly/jenkins/workspace/CNTK-Test-Linux-W2/Tests/EndToEndTests/ParallelTraining/Data
-MPI Rank 1: RunDir=/tmp/cntk-test-20160816095705.492453/ParallelTraining/NoQuantization_DoublePrecision@release_cpu
+MPI Rank 1: RunDir=/tmp/cntk-test-20160503175932.483858/ParallelTraining/NoQuantization_DoublePrecision@release_cpu
 MPI Rank 1: DataDir=/home/philly/jenkins/workspace/CNTK-Test-Linux-W2/Tests/EndToEndTests/ParallelTraining/Data
 MPI Rank 1: ConfigDir=/home/philly/jenkins/workspace/CNTK-Test-Linux-W2/Tests/EndToEndTests/ParallelTraining/NoQuantization/DoublePrecision/../..
-MPI Rank 1: OutputDir=/tmp/cntk-test-20160816095705.492453/ParallelTraining/NoQuantization_DoublePrecision@release_cpu
+MPI Rank 1: OutputDir=/tmp/cntk-test-20160503175932.483858/ParallelTraining/NoQuantization_DoublePrecision@release_cpu
 MPI Rank 1: DeviceId=-1
 MPI Rank 1: timestamping=true
-MPI Rank 1: numCPUThreads=6
+MPI Rank 1: numCPUThreads=1
 MPI Rank 1: precision=double
 MPI Rank 1: SimpleMultiGPU=[SGD=[ParallelTrain=[DataParallelSGD=[gradientBits=64]]]]
-MPI Rank 1: stderr=/tmp/cntk-test-20160816095705.492453/ParallelTraining/NoQuantization_DoublePrecision@release_cpu/stderr
-MPI Rank 1: 
-MPI Rank 1: 08/16/2016 09:57:07: <<<<<<<<<<<<<<<<<<<< RAW CONFIG (VARIABLES NOT RESOLVED)  <<<<<<<<<<<<<<<<<<<<
-MPI Rank 1: 
-MPI Rank 1: 08/16/2016 09:57:07: >>>>>>>>>>>>>>>>>>>> RAW CONFIG WITH ALL VARIABLES RESOLVED >>>>>>>>>>>>>>>>>>>>
-MPI Rank 1: 08/16/2016 09:57:07: deviceId = -1
+MPI Rank 1: stderr=/tmp/cntk-test-20160503175932.483858/ParallelTraining/NoQuantization_DoublePrecision@release_cpu/stderr
+MPI Rank 1: 
+MPI Rank 1: 05/03/2016 18:02:09: <<<<<<<<<<<<<<<<<<<< RAW CONFIG (VARIABLES NOT RESOLVED)  <<<<<<<<<<<<<<<<<<<<
+MPI Rank 1: 
+MPI Rank 1: 05/03/2016 18:02:09: >>>>>>>>>>>>>>>>>>>> RAW CONFIG WITH ALL VARIABLES RESOLVED >>>>>>>>>>>>>>>>>>>>
+MPI Rank 1: 05/03/2016 18:02:09: deviceId = -1
 MPI Rank 1: command = SimpleMultiGPU
 MPI Rank 1: precision = "float"
 MPI Rank 1: parallelTrain = true
 MPI Rank 1: SimpleMultiGPU = [
 MPI Rank 1:     action = "train"
-MPI Rank 1:     modelPath = "/tmp/cntk-test-20160816095705.492453/ParallelTraining/NoQuantization_DoublePrecision@release_cpu/models/Simple.dnn"
+MPI Rank 1:     modelPath = "/tmp/cntk-test-20160503175932.483858/ParallelTraining/NoQuantization_DoublePrecision@release_cpu/models/Simple.dnn"
 MPI Rank 1:     traceLevel = 1
 MPI Rank 1:     SimpleNetworkBuilder = [
 MPI Rank 1:         layerSizes = 2:50*2:2
 MPI Rank 1:         trainingCriterion = "CrossEntropyWithSoftmax"
-MPI Rank 1:         evalCriterion = "ClassificationError"
+MPI Rank 1:         evalCriterion = "ErrorPrediction"
 MPI Rank 1:         layerTypes = "Sigmoid"
 MPI Rank 1:         initValueScale = 1.0
 MPI Rank 1:         applyMeanVarNorm = true
@@ -1012,7 +801,6 @@
 MPI Rank 1:         dropoutRate = 0.0
 MPI Rank 1:         maxEpochs = 4
 MPI Rank 1:         ParallelTrain = [
-MPI Rank 1:             distributedMBReading = true
 MPI Rank 1:             parallelizationMethod = "DataParallelSGD"
 MPI Rank 1:             DataParallelSGD = [
 MPI Rank 1:                 gradientBits = 1
@@ -1020,56 +808,56 @@
 MPI Rank 1:         ]
 MPI Rank 1:     ]
 MPI Rank 1:     reader = [
-MPI Rank 1:         readerType = "CNTKTextFormatReader"
-MPI Rank 1:         file = "/home/philly/jenkins/workspace/CNTK-Test-Linux-W2/Tests/EndToEndTests/ParallelTraining/Data/SimpleDataTrain_cntk_text.txt"
-MPI Rank 1:         randomize = false
-MPI Rank 1:         input = [
-MPI Rank 1:             features = [
-MPI Rank 1:                 alias = "F"
-MPI Rank 1:                 dim = 2
-MPI Rank 1:                 format = "dense"
-MPI Rank 1:             ]
-MPI Rank 1:             labels = [
-MPI Rank 1:                 alias = "L"
-MPI Rank 1:                 dim = 2
-MPI Rank 1:                 format = "dense"
-MPI Rank 1:             ]
+MPI Rank 1:         readerType = "UCIFastReader"
+MPI Rank 1:         file = "/home/philly/jenkins/workspace/CNTK-Test-Linux-W2/Tests/EndToEndTests/ParallelTraining/Data/SimpleDataTrain.txt"
+MPI Rank 1:         miniBatchMode = "partial"
+MPI Rank 1:         randomize = "none"
+MPI Rank 1:         verbosity = 1   
+MPI Rank 1:         features = [
+MPI Rank 1: dim = 2      
+MPI Rank 1: start = 0    
+MPI Rank 1:         ]
+MPI Rank 1:         labels = [
+MPI Rank 1: start = 2      
+MPI Rank 1: dim = 1        
+MPI Rank 1: labelDim = 2   
+MPI Rank 1:             labelMappingFile = "/home/philly/jenkins/workspace/CNTK-Test-Linux-W2/Tests/EndToEndTests/ParallelTraining/Data/SimpleMapping.txt"
 MPI Rank 1:         ]
 MPI Rank 1:     ]
 MPI Rank 1: ]
 MPI Rank 1: currentDirectory=/home/philly/jenkins/workspace/CNTK-Test-Linux-W2/Tests/EndToEndTests/ParallelTraining/Data
-MPI Rank 1: RunDir=/tmp/cntk-test-20160816095705.492453/ParallelTraining/NoQuantization_DoublePrecision@release_cpu
+MPI Rank 1: RunDir=/tmp/cntk-test-20160503175932.483858/ParallelTraining/NoQuantization_DoublePrecision@release_cpu
 MPI Rank 1: DataDir=/home/philly/jenkins/workspace/CNTK-Test-Linux-W2/Tests/EndToEndTests/ParallelTraining/Data
 MPI Rank 1: ConfigDir=/home/philly/jenkins/workspace/CNTK-Test-Linux-W2/Tests/EndToEndTests/ParallelTraining/NoQuantization/DoublePrecision/../..
-MPI Rank 1: OutputDir=/tmp/cntk-test-20160816095705.492453/ParallelTraining/NoQuantization_DoublePrecision@release_cpu
+MPI Rank 1: OutputDir=/tmp/cntk-test-20160503175932.483858/ParallelTraining/NoQuantization_DoublePrecision@release_cpu
 MPI Rank 1: DeviceId=-1
 MPI Rank 1: timestamping=true
-MPI Rank 1: numCPUThreads=6
+MPI Rank 1: numCPUThreads=1
 MPI Rank 1: precision=double
 MPI Rank 1: SimpleMultiGPU=[SGD=[ParallelTrain=[DataParallelSGD=[gradientBits=64]]]]
-MPI Rank 1: stderr=/tmp/cntk-test-20160816095705.492453/ParallelTraining/NoQuantization_DoublePrecision@release_cpu/stderr
-MPI Rank 1: 
-MPI Rank 1: 08/16/2016 09:57:07: <<<<<<<<<<<<<<<<<<<< RAW CONFIG WITH ALL VARIABLES RESOLVED <<<<<<<<<<<<<<<<<<<<
-MPI Rank 1: 
-MPI Rank 1: 08/16/2016 09:57:07: >>>>>>>>>>>>>>>>>>>> PROCESSED CONFIG WITH ALL VARIABLES RESOLVED >>>>>>>>>>>>>>>>>>>>
+MPI Rank 1: stderr=/tmp/cntk-test-20160503175932.483858/ParallelTraining/NoQuantization_DoublePrecision@release_cpu/stderr
+MPI Rank 1: 
+MPI Rank 1: 05/03/2016 18:02:09: <<<<<<<<<<<<<<<<<<<< RAW CONFIG WITH ALL VARIABLES RESOLVED <<<<<<<<<<<<<<<<<<<<
+MPI Rank 1: 
+MPI Rank 1: 05/03/2016 18:02:09: >>>>>>>>>>>>>>>>>>>> PROCESSED CONFIG WITH ALL VARIABLES RESOLVED >>>>>>>>>>>>>>>>>>>>
 MPI Rank 1: configparameters: SimpleMultiGPU.cntk:command=SimpleMultiGPU
 MPI Rank 1: configparameters: SimpleMultiGPU.cntk:ConfigDir=/home/philly/jenkins/workspace/CNTK-Test-Linux-W2/Tests/EndToEndTests/ParallelTraining/NoQuantization/DoublePrecision/../..
 MPI Rank 1: configparameters: SimpleMultiGPU.cntk:currentDirectory=/home/philly/jenkins/workspace/CNTK-Test-Linux-W2/Tests/EndToEndTests/ParallelTraining/Data
 MPI Rank 1: configparameters: SimpleMultiGPU.cntk:DataDir=/home/philly/jenkins/workspace/CNTK-Test-Linux-W2/Tests/EndToEndTests/ParallelTraining/Data
 MPI Rank 1: configparameters: SimpleMultiGPU.cntk:deviceId=-1
-MPI Rank 1: configparameters: SimpleMultiGPU.cntk:numCPUThreads=6
-MPI Rank 1: configparameters: SimpleMultiGPU.cntk:OutputDir=/tmp/cntk-test-20160816095705.492453/ParallelTraining/NoQuantization_DoublePrecision@release_cpu
+MPI Rank 1: configparameters: SimpleMultiGPU.cntk:numCPUThreads=1
+MPI Rank 1: configparameters: SimpleMultiGPU.cntk:OutputDir=/tmp/cntk-test-20160503175932.483858/ParallelTraining/NoQuantization_DoublePrecision@release_cpu
 MPI Rank 1: configparameters: SimpleMultiGPU.cntk:parallelTrain=true
 MPI Rank 1: configparameters: SimpleMultiGPU.cntk:precision=double
-MPI Rank 1: configparameters: SimpleMultiGPU.cntk:RunDir=/tmp/cntk-test-20160816095705.492453/ParallelTraining/NoQuantization_DoublePrecision@release_cpu
+MPI Rank 1: configparameters: SimpleMultiGPU.cntk:RunDir=/tmp/cntk-test-20160503175932.483858/ParallelTraining/NoQuantization_DoublePrecision@release_cpu
 MPI Rank 1: configparameters: SimpleMultiGPU.cntk:SimpleMultiGPU=[
 MPI Rank 1:     action = "train"
-MPI Rank 1:     modelPath = "/tmp/cntk-test-20160816095705.492453/ParallelTraining/NoQuantization_DoublePrecision@release_cpu/models/Simple.dnn"
+MPI Rank 1:     modelPath = "/tmp/cntk-test-20160503175932.483858/ParallelTraining/NoQuantization_DoublePrecision@release_cpu/models/Simple.dnn"
 MPI Rank 1:     traceLevel = 1
 MPI Rank 1:     SimpleNetworkBuilder = [
 MPI Rank 1:         layerSizes = 2:50*2:2
 MPI Rank 1:         trainingCriterion = "CrossEntropyWithSoftmax"
-MPI Rank 1:         evalCriterion = "ClassificationError"
+MPI Rank 1:         evalCriterion = "ErrorPrediction"
 MPI Rank 1:         layerTypes = "Sigmoid"
 MPI Rank 1:         initValueScale = 1.0
 MPI Rank 1:         applyMeanVarNorm = true
@@ -1084,7 +872,6 @@
 MPI Rank 1:         dropoutRate = 0.0
 MPI Rank 1:         maxEpochs = 4
 MPI Rank 1:         ParallelTrain = [
-MPI Rank 1:             distributedMBReading = true
 MPI Rank 1:             parallelizationMethod = "DataParallelSGD"
 MPI Rank 1:             DataParallelSGD = [
 MPI Rank 1:                 gradientBits = 1
@@ -1092,62 +879,51 @@
 MPI Rank 1:         ]
 MPI Rank 1:     ]
 MPI Rank 1:     reader = [
-MPI Rank 1:         readerType = "CNTKTextFormatReader"
-MPI Rank 1:         file = "/home/philly/jenkins/workspace/CNTK-Test-Linux-W2/Tests/EndToEndTests/ParallelTraining/Data/SimpleDataTrain_cntk_text.txt"
-MPI Rank 1:         randomize = false
-MPI Rank 1:         input = [
-MPI Rank 1:             features = [
-MPI Rank 1:                 alias = "F"
-MPI Rank 1:                 dim = 2
-MPI Rank 1:                 format = "dense"
-MPI Rank 1:             ]
-MPI Rank 1:             labels = [
-MPI Rank 1:                 alias = "L"
-MPI Rank 1:                 dim = 2
-MPI Rank 1:                 format = "dense"
-MPI Rank 1:             ]
+MPI Rank 1:         readerType = "UCIFastReader"
+MPI Rank 1:         file = "/home/philly/jenkins/workspace/CNTK-Test-Linux-W2/Tests/EndToEndTests/ParallelTraining/Data/SimpleDataTrain.txt"
+MPI Rank 1:         miniBatchMode = "partial"
+MPI Rank 1:         randomize = "none"
+MPI Rank 1:         verbosity = 1   
+MPI Rank 1:         features = [
+MPI Rank 1: dim = 2      
+MPI Rank 1: start = 0    
+MPI Rank 1:         ]
+MPI Rank 1:         labels = [
+MPI Rank 1: start = 2      
+MPI Rank 1: dim = 1        
+MPI Rank 1: labelDim = 2   
+MPI Rank 1:             labelMappingFile = "/home/philly/jenkins/workspace/CNTK-Test-Linux-W2/Tests/EndToEndTests/ParallelTraining/Data/SimpleMapping.txt"
 MPI Rank 1:         ]
 MPI Rank 1:     ]
 MPI Rank 1: ] [SGD=[ParallelTrain=[DataParallelSGD=[gradientBits=64]]]]
 MPI Rank 1: 
-MPI Rank 1: configparameters: SimpleMultiGPU.cntk:stderr=/tmp/cntk-test-20160816095705.492453/ParallelTraining/NoQuantization_DoublePrecision@release_cpu/stderr
+MPI Rank 1: configparameters: SimpleMultiGPU.cntk:stderr=/tmp/cntk-test-20160503175932.483858/ParallelTraining/NoQuantization_DoublePrecision@release_cpu/stderr
 MPI Rank 1: configparameters: SimpleMultiGPU.cntk:timestamping=true
-MPI Rank 1: 08/16/2016 09:57:07: <<<<<<<<<<<<<<<<<<<< PROCESSED CONFIG WITH ALL VARIABLES RESOLVED <<<<<<<<<<<<<<<<<<<<
-MPI Rank 1: 08/16/2016 09:57:07: Commands: SimpleMultiGPU
-MPI Rank 1: 08/16/2016 09:57:07: Precision = "double"
-MPI Rank 1: 08/16/2016 09:57:07: Using 6 CPU threads.
-MPI Rank 1: 08/16/2016 09:57:07: CNTKModelPath: /tmp/cntk-test-20160816095705.492453/ParallelTraining/NoQuantization_DoublePrecision@release_cpu/models/Simple.dnn
-MPI Rank 1: 08/16/2016 09:57:07: CNTKCommandTrainInfo: SimpleMultiGPU : 4
-MPI Rank 1: 08/16/2016 09:57:07: CNTKCommandTrainInfo: CNTKNoMoreCommands_Total : 4
-MPI Rank 1: 
-MPI Rank 1: 08/16/2016 09:57:07: ##############################################################################
-MPI Rank 1: 08/16/2016 09:57:07: #                                                                            #
-MPI Rank 1: 08/16/2016 09:57:07: # Action "train"                                                             #
-MPI Rank 1: 08/16/2016 09:57:07: #                                                                            #
-MPI Rank 1: 08/16/2016 09:57:07: ##############################################################################
-MPI Rank 1: 
-MPI Rank 1: 08/16/2016 09:57:07: CNTKCommandTrainBegin: SimpleMultiGPU
+MPI Rank 1: 05/03/2016 18:02:09: <<<<<<<<<<<<<<<<<<<< PROCESSED CONFIG WITH ALL VARIABLES RESOLVED <<<<<<<<<<<<<<<<<<<<
+MPI Rank 1: 05/03/2016 18:02:09: Commands: SimpleMultiGPU
+MPI Rank 1: 05/03/2016 18:02:09: Precision = "double"
+MPI Rank 1: 05/03/2016 18:02:09: Using 1 CPU threads.
+MPI Rank 1: 05/03/2016 18:02:09: CNTKModelPath: /tmp/cntk-test-20160503175932.483858/ParallelTraining/NoQuantization_DoublePrecision@release_cpu/models/Simple.dnn
+MPI Rank 1: 05/03/2016 18:02:09: CNTKCommandTrainInfo: SimpleMultiGPU : 4
+MPI Rank 1: 05/03/2016 18:02:09: CNTKCommandTrainInfo: CNTKNoMoreCommands_Total : 4
+MPI Rank 1: 
+MPI Rank 1: 05/03/2016 18:02:09: ##############################################################################
+MPI Rank 1: 05/03/2016 18:02:09: #                                                                            #
+MPI Rank 1: 05/03/2016 18:02:09: # Action "train"                                                             #
+MPI Rank 1: 05/03/2016 18:02:09: #                                                                            #
+MPI Rank 1: 05/03/2016 18:02:09: ##############################################################################
+MPI Rank 1: 
+MPI Rank 1: 05/03/2016 18:02:09: CNTKCommandTrainBegin: SimpleMultiGPU
 MPI Rank 1: SimpleNetworkBuilder Using CPU
-MPI Rank 1: 
-MPI Rank 1: 08/16/2016 09:57:07: Creating virgin network.
-MPI Rank 1: Node 'W0' (LearnableParameter operation): Initializing Parameter[50 x 2] <- 0.000000.
-MPI Rank 1: Node 'W0' (LearnableParameter operation): Initializing Parameter[50 x 2] <- uniform(seed=1, range=0.050000*1.000000, onCPU=false).
-MPI Rank 1: Node 'B0' (LearnableParameter operation): Initializing Parameter[50 x 1] <- 0.000000.
-MPI Rank 1: Node 'B0' (LearnableParameter operation): Initializing Parameter[50 x 1] <- 0.000000.
-MPI Rank 1: Node 'W1' (LearnableParameter operation): Initializing Parameter[50 x 50] <- 0.000000.
-MPI Rank 1: Node 'W1' (LearnableParameter operation): Initializing Parameter[50 x 50] <- uniform(seed=2, range=0.050000*1.000000, onCPU=false).
-MPI Rank 1: Node 'B1' (LearnableParameter operation): Initializing Parameter[50 x 1] <- 0.000000.
-MPI Rank 1: Node 'B1' (LearnableParameter operation): Initializing Parameter[50 x 1] <- 0.000000.
-MPI Rank 1: Node 'W2' (LearnableParameter operation): Initializing Parameter[2 x 50] <- 0.000000.
-MPI Rank 1: Node 'W2' (LearnableParameter operation): Initializing Parameter[2 x 50] <- uniform(seed=3, range=0.050000*1.000000, onCPU=false).
-MPI Rank 1: Node 'B2' (LearnableParameter operation): Initializing Parameter[2 x 1] <- 0.000000.
-MPI Rank 1: Node 'B2' (LearnableParameter operation): Initializing Parameter[2 x 1] <- 0.000000.
+MPI Rank 1: Reading UCI file /home/philly/jenkins/workspace/CNTK-Test-Linux-W2/Tests/EndToEndTests/ParallelTraining/Data/SimpleDataTrain.txt
+MPI Rank 1: 
+MPI Rank 1: 05/03/2016 18:02:09: Creating virgin network.
 MPI Rank 1: 
 MPI Rank 1: Post-processing network...
 MPI Rank 1: 
 MPI Rank 1: 7 roots:
 MPI Rank 1: 	CrossEntropyWithSoftmax = CrossEntropyWithSoftmax()
-MPI Rank 1: 	EvalClassificationError = ClassificationError()
+MPI Rank 1: 	EvalErrorPrediction = ErrorPrediction()
 MPI Rank 1: 	InvStdOfFeatures = InvStdDev()
 MPI Rank 1: 	MeanOfFeatures = Mean()
 MPI Rank 1: 	PosteriorProb = Softmax()
@@ -1176,7 +952,7 @@
 MPI Rank 1: Validating --> B2 = LearnableParameter() :  -> [2 x 1]
 MPI Rank 1: Validating --> HLast = Plus (W2*H1, B2) : [2 x 1 x *], [2 x 1] -> [2 x 1 x *]
 MPI Rank 1: Validating --> CrossEntropyWithSoftmax = CrossEntropyWithSoftmax (labels, HLast) : [2 x *], [2 x 1 x *] -> [1]
-MPI Rank 1: Validating --> EvalClassificationError = ClassificationError (labels, HLast) : [2 x *], [2 x 1 x *] -> [1]
+MPI Rank 1: Validating --> EvalErrorPrediction = ErrorPrediction (labels, HLast) : [2 x *], [2 x 1 x *] -> [1]
 MPI Rank 1: Validating --> PosteriorProb = Softmax (HLast) : [2 x 1 x *] -> [2 x 1 x *]
 MPI Rank 1: Validating --> Prior = Mean (labels) : [2 x *] -> [2]
 MPI Rank 1: Validating --> LogOfPrior = Log (Prior) : [2] -> [2]
@@ -1193,25 +969,21 @@
 MPI Rank 1: 
 MPI Rank 1: Post-processing network complete.
 MPI Rank 1: 
-MPI Rank 1: 08/16/2016 09:57:07: Created model with 25 nodes on CPU.
-MPI Rank 1: 
-MPI Rank 1: 08/16/2016 09:57:07: Training criterion node(s):
-MPI Rank 1: 08/16/2016 09:57:07: 	CrossEntropyWithSoftmax = CrossEntropyWithSoftmax
-MPI Rank 1: 
-<<<<<<< HEAD
-MPI Rank 1: 05/03/2016 18:02:09: 	EvalClassificationError = ClassificationError
-=======
-MPI Rank 1: 08/16/2016 09:57:07: Evaluation criterion node(s):
-MPI Rank 1: 08/16/2016 09:57:07: 	EvalErrorPrediction = ErrorPrediction
->>>>>>> 8493f118
+MPI Rank 1: 05/03/2016 18:02:09: Created model with 25 nodes on CPU.
+MPI Rank 1: 
+MPI Rank 1: 05/03/2016 18:02:09: Training criterion node(s):
+MPI Rank 1: 05/03/2016 18:02:09: 	CrossEntropyWithSoftmax = CrossEntropyWithSoftmax
+MPI Rank 1: 
+MPI Rank 1: 05/03/2016 18:02:09: Evaluation criterion node(s):
+MPI Rank 1: 
+MPI Rank 1: 05/03/2016 18:02:09: 	EvalErrorPrediction = ErrorPrediction
 MPI Rank 1: 
 MPI Rank 1: 
 MPI Rank 1: Allocating matrices for forward and/or backward propagation.
 MPI Rank 1: 
-MPI Rank 1: Memory Sharing: Out of 40 matrices, 19 are shared as 8, and 21 are not shared.
-MPI Rank 1: 
-<<<<<<< HEAD
-MPI Rank 1: (nil): {[EvalClassificationError Gradient[1]] [InvStdOfFeatures Gradient[2]] [LogOfPrior Gradient[2]] [MVNormalizedFeatures Gradient[2 x *]] [MeanOfFeatures Gradient[2]] [PosteriorProb Gradient[2 x 1 x *]] [PosteriorProb Value[2 x 1 x *]] [Prior Gradient[2]] [ScaledLogLikelihood Gradient[2 x 1 x *]] [features Gradient[2 x *]] [labels Gradient[2 x *]] }
+MPI Rank 1: Memory Sharing Structure:
+MPI Rank 1: 
+MPI Rank 1: (nil): {[EvalErrorPrediction Gradient[1]] [InvStdOfFeatures Gradient[2]] [LogOfPrior Gradient[2]] [MVNormalizedFeatures Gradient[2 x *]] [MeanOfFeatures Gradient[2]] [PosteriorProb Gradient[2 x 1 x *]] [PosteriorProb Value[2 x 1 x *]] [Prior Gradient[2]] [ScaledLogLikelihood Gradient[2 x 1 x *]] [features Gradient[2 x *]] [labels Gradient[2 x *]] }
 MPI Rank 1: 0x25cee88: {[features Value[2 x *]] }
 MPI Rank 1: 0x25d7c08: {[InvStdOfFeatures Value[2]] }
 MPI Rank 1: 0x25d7f98: {[MeanOfFeatures Value[2]] }
@@ -1223,7 +995,7 @@
 MPI Rank 1: 0x25e16f8: {[B2 Value[2 x 1]] }
 MPI Rank 1: 0x25e21c8: {[labels Value[2 x *]] }
 MPI Rank 1: 0x25e2f48: {[Prior Value[2]] }
-MPI Rank 1: 0x25e8ae8: {[EvalClassificationError Value[1]] }
+MPI Rank 1: 0x25e8ae8: {[EvalErrorPrediction Value[1]] }
 MPI Rank 1: 0x25e8c48: {[ScaledLogLikelihood Value[2 x 1 x *]] }
 MPI Rank 1: 0x25e8e08: {[CrossEntropyWithSoftmax Value[1]] }
 MPI Rank 1: 0x25e93c8: {[LogOfPrior Value[2]] }
@@ -1240,448 +1012,239 @@
 MPI Rank 1: 0x25ecae8: {[B1 Gradient[50 x 1]] [H2 Gradient[50 x 1 x *]] [HLast Gradient[2 x 1 x *]] }
 MPI Rank 1: 0x25ecca8: {[W2*H1 Gradient[2 x 1 x *]] }
 MPI Rank 1: 0x25ece68: {[B2 Gradient[2 x 1]] }
-=======
-MPI Rank 1: 	{ W0 : [50 x 2] (gradient)
-MPI Rank 1: 	  W0*features+B0 : [50 x 1 x *] }
-MPI Rank 1: 	{ H1 : [50 x 1 x *]
-MPI Rank 1: 	  W0*features : [50 x *] (gradient) }
-MPI Rank 1: 	{ W0*features+B0 : [50 x 1 x *] (gradient)
-MPI Rank 1: 	  W1*H1 : [50 x 1 x *] }
-MPI Rank 1: 	{ W1 : [50 x 50] (gradient)
-MPI Rank 1: 	  W1*H1+B1 : [50 x 1 x *] }
-MPI Rank 1: 	{ H2 : [50 x 1 x *]
-MPI Rank 1: 	  W1*H1 : [50 x 1 x *] (gradient) }
-MPI Rank 1: 	{ B0 : [50 x 1] (gradient)
-MPI Rank 1: 	  H1 : [50 x 1 x *] (gradient)
-MPI Rank 1: 	  W1*H1+B1 : [50 x 1 x *] (gradient)
-MPI Rank 1: 	  W2*H1 : [2 x 1 x *] }
-MPI Rank 1: 	{ HLast : [2 x 1 x *]
-MPI Rank 1: 	  W2 : [2 x 50] (gradient) }
-MPI Rank 1: 	{ B1 : [50 x 1] (gradient)
-MPI Rank 1: 	  H2 : [50 x 1 x *] (gradient)
-MPI Rank 1: 	  HLast : [2 x 1 x *] (gradient) }
->>>>>>> 8493f118
-MPI Rank 1: 
-MPI Rank 1: 
-MPI Rank 1: 08/16/2016 09:57:07: Training 2802 parameters in 6 out of 6 parameter tensors and 15 nodes with gradient:
-MPI Rank 1: 
-MPI Rank 1: 08/16/2016 09:57:07: 	Node 'B0' (LearnableParameter operation) : [50 x 1]
-MPI Rank 1: 08/16/2016 09:57:07: 	Node 'B1' (LearnableParameter operation) : [50 x 1]
-MPI Rank 1: 08/16/2016 09:57:07: 	Node 'B2' (LearnableParameter operation) : [2 x 1]
-MPI Rank 1: 08/16/2016 09:57:07: 	Node 'W0' (LearnableParameter operation) : [50 x 2]
-MPI Rank 1: 08/16/2016 09:57:07: 	Node 'W1' (LearnableParameter operation) : [50 x 50]
-MPI Rank 1: 08/16/2016 09:57:07: 	Node 'W2' (LearnableParameter operation) : [2 x 50]
-MPI Rank 1: 
-MPI Rank 1: 
-MPI Rank 1: 08/16/2016 09:57:07: Precomputing --> 3 PreCompute nodes found.
-MPI Rank 1: 
-MPI Rank 1: 08/16/2016 09:57:07: 	MeanOfFeatures = Mean()
-MPI Rank 1: 08/16/2016 09:57:07: 	InvStdOfFeatures = InvStdDev()
-MPI Rank 1: 08/16/2016 09:57:07: 	Prior = Mean()
-MPI Rank 1: 
-<<<<<<< HEAD
+MPI Rank 1: 
+MPI Rank 1: 
+MPI Rank 1: 05/03/2016 18:02:09: Precomputing --> 3 PreCompute nodes found.
+MPI Rank 1: 
+MPI Rank 1: 05/03/2016 18:02:09: 	MeanOfFeatures = Mean()
+MPI Rank 1: 05/03/2016 18:02:09: 	InvStdOfFeatures = InvStdDev()
+MPI Rank 1: 05/03/2016 18:02:09: 	Prior = Mean()
+MPI Rank 1: UCIFastReader: Starting at epoch 0, counting lines to determine record count...
+MPI Rank 1:  10000 records found.
+MPI Rank 1: starting epoch 0 at record count 0, and file position 0
+MPI Rank 1: already there from last epoch
+MPI Rank 1: 
+MPI Rank 1: 05/03/2016 18:02:09: Precomputing --> Completed.
+MPI Rank 1: 
+MPI Rank 1: 
+MPI Rank 1: 05/03/2016 18:02:10: Starting Epoch 1: learning rate per sample = 0.020000  effective momentum = 0.900000  momentum as time constant = 237.3 samples
+MPI Rank 1: starting epoch 0 at record count 0, and file position 0
+MPI Rank 1: already there from last epoch
+MPI Rank 1: 
 MPI Rank 1: 05/03/2016 18:02:10: Starting minibatch loop, DataParallelSGD training (MyRank = 1, NumNodes = 4, NumGradientBits = 64).
-MPI Rank 1: 05/03/2016 18:02:10:  Epoch[ 1 of 4]-Minibatch[   1-  10]: CrossEntropyWithSoftmax = 0.69938312 * 250; EvalClassificationError = 0.50400000 * 250; time = 0.3905s; samplesPerSecond = 640.3
-MPI Rank 1: 05/03/2016 18:02:11:  Epoch[ 1 of 4]-Minibatch[  11-  20]: CrossEntropyWithSoftmax = 0.71368781 * 250; EvalClassificationError = 0.52000000 * 250; time = 0.3172s; samplesPerSecond = 788.3
-MPI Rank 1: 05/03/2016 18:02:11:  Epoch[ 1 of 4]-Minibatch[  21-  30]: CrossEntropyWithSoftmax = 0.72806030 * 250; EvalClassificationError = 0.47600000 * 250; time = 0.3049s; samplesPerSecond = 819.9
-MPI Rank 1: 05/03/2016 18:02:11:  Epoch[ 1 of 4]-Minibatch[  31-  40]: CrossEntropyWithSoftmax = 0.70071040 * 250; EvalClassificationError = 0.52800000 * 250; time = 0.2459s; samplesPerSecond = 1016.7
-MPI Rank 1: 05/03/2016 18:02:11:  Epoch[ 1 of 4]-Minibatch[  41-  50]: CrossEntropyWithSoftmax = 0.70603825 * 250; EvalClassificationError = 0.54000000 * 250; time = 0.2419s; samplesPerSecond = 1033.5
-MPI Rank 1: 05/03/2016 18:02:12:  Epoch[ 1 of 4]-Minibatch[  51-  60]: CrossEntropyWithSoftmax = 0.71561721 * 250; EvalClassificationError = 0.47600000 * 250; time = 0.2659s; samplesPerSecond = 940.2
-MPI Rank 1: 05/03/2016 18:02:12:  Epoch[ 1 of 4]-Minibatch[  61-  70]: CrossEntropyWithSoftmax = 0.72155643 * 250; EvalClassificationError = 0.48000000 * 250; time = 0.2159s; samplesPerSecond = 1157.8
-MPI Rank 1: 05/03/2016 18:02:12:  Epoch[ 1 of 4]-Minibatch[  71-  80]: CrossEntropyWithSoftmax = 0.79834136 * 250; EvalClassificationError = 0.47600000 * 250; time = 0.4819s; samplesPerSecond = 518.8
-MPI Rank 1: 05/03/2016 18:02:13:  Epoch[ 1 of 4]-Minibatch[  81-  90]: CrossEntropyWithSoftmax = 0.69652738 * 250; EvalClassificationError = 0.46800000 * 250; time = 0.5548s; samplesPerSecond = 450.6
-MPI Rank 1: 05/03/2016 18:02:14:  Epoch[ 1 of 4]-Minibatch[  91- 100]: CrossEntropyWithSoftmax = 0.70725555 * 250; EvalClassificationError = 0.49200000 * 250; time = 0.5471s; samplesPerSecond = 457.0
-MPI Rank 1: 05/03/2016 18:02:14:  Epoch[ 1 of 4]-Minibatch[ 101- 110]: CrossEntropyWithSoftmax = 0.71430834 * 250; EvalClassificationError = 0.55200000 * 250; time = 0.5148s; samplesPerSecond = 485.6
-MPI Rank 1: 05/03/2016 18:02:15:  Epoch[ 1 of 4]-Minibatch[ 111- 120]: CrossEntropyWithSoftmax = 0.69540014 * 250; EvalClassificationError = 0.43600000 * 250; time = 0.5383s; samplesPerSecond = 464.4
-MPI Rank 1: 05/03/2016 18:02:15:  Epoch[ 1 of 4]-Minibatch[ 121- 130]: CrossEntropyWithSoftmax = 0.70090497 * 250; EvalClassificationError = 0.44000000 * 250; time = 0.5284s; samplesPerSecond = 473.1
-MPI Rank 1: 05/03/2016 18:02:16:  Epoch[ 1 of 4]-Minibatch[ 131- 140]: CrossEntropyWithSoftmax = 0.71864144 * 250; EvalClassificationError = 0.54800000 * 250; time = 0.4300s; samplesPerSecond = 581.3
-MPI Rank 1: 05/03/2016 18:02:16:  Epoch[ 1 of 4]-Minibatch[ 141- 150]: CrossEntropyWithSoftmax = 0.72069108 * 250; EvalClassificationError = 0.48800000 * 250; time = 0.2238s; samplesPerSecond = 1117.3
-MPI Rank 1: 05/03/2016 18:02:16:  Epoch[ 1 of 4]-Minibatch[ 151- 160]: CrossEntropyWithSoftmax = 0.71805059 * 250; EvalClassificationError = 0.55200000 * 250; time = 0.2039s; samplesPerSecond = 1225.9
-MPI Rank 1: 05/03/2016 18:02:16:  Epoch[ 1 of 4]-Minibatch[ 161- 170]: CrossEntropyWithSoftmax = 0.74145599 * 250; EvalClassificationError = 0.50000000 * 250; time = 0.2249s; samplesPerSecond = 1111.4
-MPI Rank 1: 05/03/2016 18:02:16:  Epoch[ 1 of 4]-Minibatch[ 171- 180]: CrossEntropyWithSoftmax = 0.71815373 * 250; EvalClassificationError = 0.51600000 * 250; time = 0.2264s; samplesPerSecond = 1104.2
-MPI Rank 1: 05/03/2016 18:02:17:  Epoch[ 1 of 4]-Minibatch[ 181- 190]: CrossEntropyWithSoftmax = 0.71521468 * 250; EvalClassificationError = 0.48400000 * 250; time = 0.3454s; samplesPerSecond = 723.8
-MPI Rank 1: 05/03/2016 18:02:17:  Epoch[ 1 of 4]-Minibatch[ 191- 200]: CrossEntropyWithSoftmax = 0.71724547 * 250; EvalClassificationError = 0.53200000 * 250; time = 0.1957s; samplesPerSecond = 1277.7
-MPI Rank 1: 05/03/2016 18:02:17:  Epoch[ 1 of 4]-Minibatch[ 201- 210]: CrossEntropyWithSoftmax = 0.71700077 * 250; EvalClassificationError = 0.51600000 * 250; time = 0.1864s; samplesPerSecond = 1341.5
-MPI Rank 1: 05/03/2016 18:02:17:  Epoch[ 1 of 4]-Minibatch[ 211- 220]: CrossEntropyWithSoftmax = 0.72074011 * 250; EvalClassificationError = 0.49200000 * 250; time = 0.2511s; samplesPerSecond = 995.7
-MPI Rank 1: 05/03/2016 18:02:18:  Epoch[ 1 of 4]-Minibatch[ 221- 230]: CrossEntropyWithSoftmax = 0.71998761 * 250; EvalClassificationError = 0.50800000 * 250; time = 0.1623s; samplesPerSecond = 1540.1
-MPI Rank 1: 05/03/2016 18:02:18:  Epoch[ 1 of 4]-Minibatch[ 231- 240]: CrossEntropyWithSoftmax = 0.71267826 * 250; EvalClassificationError = 0.51200000 * 250; time = 0.2218s; samplesPerSecond = 1126.9
-MPI Rank 1: 05/03/2016 18:02:18:  Epoch[ 1 of 4]-Minibatch[ 241- 250]: CrossEntropyWithSoftmax = 0.69635636 * 250; EvalClassificationError = 0.50000000 * 250; time = 0.1800s; samplesPerSecond = 1388.6
-MPI Rank 1: 05/03/2016 18:02:18:  Epoch[ 1 of 4]-Minibatch[ 251- 260]: CrossEntropyWithSoftmax = 0.70119282 * 250; EvalClassificationError = 0.51200000 * 250; time = 0.1953s; samplesPerSecond = 1280.0
-MPI Rank 1: 05/03/2016 18:02:18:  Epoch[ 1 of 4]-Minibatch[ 261- 270]: CrossEntropyWithSoftmax = 0.70757362 * 250; EvalClassificationError = 0.54400000 * 250; time = 0.1901s; samplesPerSecond = 1315.1
-MPI Rank 1: 05/03/2016 18:02:19:  Epoch[ 1 of 4]-Minibatch[ 271- 280]: CrossEntropyWithSoftmax = 0.69720608 * 250; EvalClassificationError = 0.52800000 * 250; time = 0.2094s; samplesPerSecond = 1193.8
-MPI Rank 1: 05/03/2016 18:02:19:  Epoch[ 1 of 4]-Minibatch[ 281- 290]: CrossEntropyWithSoftmax = 0.69235635 * 250; EvalClassificationError = 0.44800000 * 250; time = 0.1815s; samplesPerSecond = 1377.8
-MPI Rank 1: 05/03/2016 18:02:19:  Epoch[ 1 of 4]-Minibatch[ 291- 300]: CrossEntropyWithSoftmax = 0.69311594 * 250; EvalClassificationError = 0.49600000 * 250; time = 0.2963s; samplesPerSecond = 843.8
-MPI Rank 1: 05/03/2016 18:02:19:  Epoch[ 1 of 4]-Minibatch[ 301- 310]: CrossEntropyWithSoftmax = 0.69221061 * 250; EvalClassificationError = 0.54000000 * 250; time = 0.2027s; samplesPerSecond = 1233.3
-MPI Rank 1: 05/03/2016 18:02:19:  Epoch[ 1 of 4]-Minibatch[ 311- 320]: CrossEntropyWithSoftmax = 0.68576872 * 250; EvalClassificationError = 0.36400000 * 250; time = 0.1824s; samplesPerSecond = 1370.6
-MPI Rank 1: 05/03/2016 18:02:20:  Epoch[ 1 of 4]-Minibatch[ 321- 330]: CrossEntropyWithSoftmax = 0.68991515 * 250; EvalClassificationError = 0.46800000 * 250; time = 0.3234s; samplesPerSecond = 773.1
-MPI Rank 1: 05/03/2016 18:02:20:  Epoch[ 1 of 4]-Minibatch[ 331- 340]: CrossEntropyWithSoftmax = 0.70080043 * 250; EvalClassificationError = 0.46000000 * 250; time = 0.2282s; samplesPerSecond = 1095.5
-MPI Rank 1: 05/03/2016 18:02:20:  Epoch[ 1 of 4]-Minibatch[ 341- 350]: CrossEntropyWithSoftmax = 0.68900423 * 250; EvalClassificationError = 0.51600000 * 250; time = 0.2099s; samplesPerSecond = 1190.8
-MPI Rank 1: 05/03/2016 18:02:21:  Epoch[ 1 of 4]-Minibatch[ 351- 360]: CrossEntropyWithSoftmax = 0.66756383 * 250; EvalClassificationError = 0.38000000 * 250; time = 0.6993s; samplesPerSecond = 357.5
-MPI Rank 1: 05/03/2016 18:02:21:  Epoch[ 1 of 4]-Minibatch[ 361- 370]: CrossEntropyWithSoftmax = 0.65430071 * 250; EvalClassificationError = 0.34000000 * 250; time = 0.6214s; samplesPerSecond = 402.3
-MPI Rank 1: 05/03/2016 18:02:22:  Epoch[ 1 of 4]-Minibatch[ 371- 380]: CrossEntropyWithSoftmax = 0.63244846 * 250; EvalClassificationError = 0.33600000 * 250; time = 0.6229s; samplesPerSecond = 401.3
-MPI Rank 1: 05/03/2016 18:02:23:  Epoch[ 1 of 4]-Minibatch[ 381- 390]: CrossEntropyWithSoftmax = 0.59987049 * 250; EvalClassificationError = 0.16800000 * 250; time = 0.6149s; samplesPerSecond = 406.6
-MPI Rank 1: 05/03/2016 18:02:23:  Epoch[ 1 of 4]-Minibatch[ 391- 400]: CrossEntropyWithSoftmax = 0.52792434 * 250; EvalClassificationError = 0.15600000 * 250; time = 0.6859s; samplesPerSecond = 364.5
-MPI Rank 1: 05/03/2016 18:02:23: Finished Epoch[ 1 of 4]: [Training] CrossEntropyWithSoftmax = 0.69863148 * 10000; EvalClassificationError = 0.46980000 * 10000; totalSamplesSeen = 10000; learningRatePerSample = 0.02; epochTime=13.467s
-=======
-MPI Rank 1: 08/16/2016 09:57:08: Precomputing --> Completed.
->>>>>>> 8493f118
-MPI Rank 1: 
-MPI Rank 1: 
-<<<<<<< HEAD
+MPI Rank 1: 05/03/2016 18:02:10:  Epoch[ 1 of 4]-Minibatch[   1-  10]: CrossEntropyWithSoftmax = 0.69938312 * 250; EvalErrorPrediction = 0.50400000 * 250; time = 0.3905s; samplesPerSecond = 640.3
+MPI Rank 1: 05/03/2016 18:02:11:  Epoch[ 1 of 4]-Minibatch[  11-  20]: CrossEntropyWithSoftmax = 0.71368781 * 250; EvalErrorPrediction = 0.52000000 * 250; time = 0.3172s; samplesPerSecond = 788.3
+MPI Rank 1: 05/03/2016 18:02:11:  Epoch[ 1 of 4]-Minibatch[  21-  30]: CrossEntropyWithSoftmax = 0.72806030 * 250; EvalErrorPrediction = 0.47600000 * 250; time = 0.3049s; samplesPerSecond = 819.9
+MPI Rank 1: 05/03/2016 18:02:11:  Epoch[ 1 of 4]-Minibatch[  31-  40]: CrossEntropyWithSoftmax = 0.70071040 * 250; EvalErrorPrediction = 0.52800000 * 250; time = 0.2459s; samplesPerSecond = 1016.7
+MPI Rank 1: 05/03/2016 18:02:11:  Epoch[ 1 of 4]-Minibatch[  41-  50]: CrossEntropyWithSoftmax = 0.70603825 * 250; EvalErrorPrediction = 0.54000000 * 250; time = 0.2419s; samplesPerSecond = 1033.5
+MPI Rank 1: 05/03/2016 18:02:12:  Epoch[ 1 of 4]-Minibatch[  51-  60]: CrossEntropyWithSoftmax = 0.71561721 * 250; EvalErrorPrediction = 0.47600000 * 250; time = 0.2659s; samplesPerSecond = 940.2
+MPI Rank 1: 05/03/2016 18:02:12:  Epoch[ 1 of 4]-Minibatch[  61-  70]: CrossEntropyWithSoftmax = 0.72155643 * 250; EvalErrorPrediction = 0.48000000 * 250; time = 0.2159s; samplesPerSecond = 1157.8
+MPI Rank 1: 05/03/2016 18:02:12:  Epoch[ 1 of 4]-Minibatch[  71-  80]: CrossEntropyWithSoftmax = 0.79834136 * 250; EvalErrorPrediction = 0.47600000 * 250; time = 0.4819s; samplesPerSecond = 518.8
+MPI Rank 1: 05/03/2016 18:02:13:  Epoch[ 1 of 4]-Minibatch[  81-  90]: CrossEntropyWithSoftmax = 0.69652738 * 250; EvalErrorPrediction = 0.46800000 * 250; time = 0.5548s; samplesPerSecond = 450.6
+MPI Rank 1: 05/03/2016 18:02:14:  Epoch[ 1 of 4]-Minibatch[  91- 100]: CrossEntropyWithSoftmax = 0.70725555 * 250; EvalErrorPrediction = 0.49200000 * 250; time = 0.5471s; samplesPerSecond = 457.0
+MPI Rank 1: 05/03/2016 18:02:14:  Epoch[ 1 of 4]-Minibatch[ 101- 110]: CrossEntropyWithSoftmax = 0.71430834 * 250; EvalErrorPrediction = 0.55200000 * 250; time = 0.5148s; samplesPerSecond = 485.6
+MPI Rank 1: 05/03/2016 18:02:15:  Epoch[ 1 of 4]-Minibatch[ 111- 120]: CrossEntropyWithSoftmax = 0.69540014 * 250; EvalErrorPrediction = 0.43600000 * 250; time = 0.5383s; samplesPerSecond = 464.4
+MPI Rank 1: 05/03/2016 18:02:15:  Epoch[ 1 of 4]-Minibatch[ 121- 130]: CrossEntropyWithSoftmax = 0.70090497 * 250; EvalErrorPrediction = 0.44000000 * 250; time = 0.5284s; samplesPerSecond = 473.1
+MPI Rank 1: 05/03/2016 18:02:16:  Epoch[ 1 of 4]-Minibatch[ 131- 140]: CrossEntropyWithSoftmax = 0.71864144 * 250; EvalErrorPrediction = 0.54800000 * 250; time = 0.4300s; samplesPerSecond = 581.3
+MPI Rank 1: 05/03/2016 18:02:16:  Epoch[ 1 of 4]-Minibatch[ 141- 150]: CrossEntropyWithSoftmax = 0.72069108 * 250; EvalErrorPrediction = 0.48800000 * 250; time = 0.2238s; samplesPerSecond = 1117.3
+MPI Rank 1: 05/03/2016 18:02:16:  Epoch[ 1 of 4]-Minibatch[ 151- 160]: CrossEntropyWithSoftmax = 0.71805059 * 250; EvalErrorPrediction = 0.55200000 * 250; time = 0.2039s; samplesPerSecond = 1225.9
+MPI Rank 1: 05/03/2016 18:02:16:  Epoch[ 1 of 4]-Minibatch[ 161- 170]: CrossEntropyWithSoftmax = 0.74145599 * 250; EvalErrorPrediction = 0.50000000 * 250; time = 0.2249s; samplesPerSecond = 1111.4
+MPI Rank 1: 05/03/2016 18:02:16:  Epoch[ 1 of 4]-Minibatch[ 171- 180]: CrossEntropyWithSoftmax = 0.71815373 * 250; EvalErrorPrediction = 0.51600000 * 250; time = 0.2264s; samplesPerSecond = 1104.2
+MPI Rank 1: 05/03/2016 18:02:17:  Epoch[ 1 of 4]-Minibatch[ 181- 190]: CrossEntropyWithSoftmax = 0.71521468 * 250; EvalErrorPrediction = 0.48400000 * 250; time = 0.3454s; samplesPerSecond = 723.8
+MPI Rank 1: 05/03/2016 18:02:17:  Epoch[ 1 of 4]-Minibatch[ 191- 200]: CrossEntropyWithSoftmax = 0.71724547 * 250; EvalErrorPrediction = 0.53200000 * 250; time = 0.1957s; samplesPerSecond = 1277.7
+MPI Rank 1: 05/03/2016 18:02:17:  Epoch[ 1 of 4]-Minibatch[ 201- 210]: CrossEntropyWithSoftmax = 0.71700077 * 250; EvalErrorPrediction = 0.51600000 * 250; time = 0.1864s; samplesPerSecond = 1341.5
+MPI Rank 1: 05/03/2016 18:02:17:  Epoch[ 1 of 4]-Minibatch[ 211- 220]: CrossEntropyWithSoftmax = 0.72074011 * 250; EvalErrorPrediction = 0.49200000 * 250; time = 0.2511s; samplesPerSecond = 995.7
+MPI Rank 1: 05/03/2016 18:02:18:  Epoch[ 1 of 4]-Minibatch[ 221- 230]: CrossEntropyWithSoftmax = 0.71998761 * 250; EvalErrorPrediction = 0.50800000 * 250; time = 0.1623s; samplesPerSecond = 1540.1
+MPI Rank 1: 05/03/2016 18:02:18:  Epoch[ 1 of 4]-Minibatch[ 231- 240]: CrossEntropyWithSoftmax = 0.71267826 * 250; EvalErrorPrediction = 0.51200000 * 250; time = 0.2218s; samplesPerSecond = 1126.9
+MPI Rank 1: 05/03/2016 18:02:18:  Epoch[ 1 of 4]-Minibatch[ 241- 250]: CrossEntropyWithSoftmax = 0.69635636 * 250; EvalErrorPrediction = 0.50000000 * 250; time = 0.1800s; samplesPerSecond = 1388.6
+MPI Rank 1: 05/03/2016 18:02:18:  Epoch[ 1 of 4]-Minibatch[ 251- 260]: CrossEntropyWithSoftmax = 0.70119282 * 250; EvalErrorPrediction = 0.51200000 * 250; time = 0.1953s; samplesPerSecond = 1280.0
+MPI Rank 1: 05/03/2016 18:02:18:  Epoch[ 1 of 4]-Minibatch[ 261- 270]: CrossEntropyWithSoftmax = 0.70757362 * 250; EvalErrorPrediction = 0.54400000 * 250; time = 0.1901s; samplesPerSecond = 1315.1
+MPI Rank 1: 05/03/2016 18:02:19:  Epoch[ 1 of 4]-Minibatch[ 271- 280]: CrossEntropyWithSoftmax = 0.69720608 * 250; EvalErrorPrediction = 0.52800000 * 250; time = 0.2094s; samplesPerSecond = 1193.8
+MPI Rank 1: 05/03/2016 18:02:19:  Epoch[ 1 of 4]-Minibatch[ 281- 290]: CrossEntropyWithSoftmax = 0.69235635 * 250; EvalErrorPrediction = 0.44800000 * 250; time = 0.1815s; samplesPerSecond = 1377.8
+MPI Rank 1: 05/03/2016 18:02:19:  Epoch[ 1 of 4]-Minibatch[ 291- 300]: CrossEntropyWithSoftmax = 0.69311594 * 250; EvalErrorPrediction = 0.49600000 * 250; time = 0.2963s; samplesPerSecond = 843.8
+MPI Rank 1: 05/03/2016 18:02:19:  Epoch[ 1 of 4]-Minibatch[ 301- 310]: CrossEntropyWithSoftmax = 0.69221061 * 250; EvalErrorPrediction = 0.54000000 * 250; time = 0.2027s; samplesPerSecond = 1233.3
+MPI Rank 1: 05/03/2016 18:02:19:  Epoch[ 1 of 4]-Minibatch[ 311- 320]: CrossEntropyWithSoftmax = 0.68576872 * 250; EvalErrorPrediction = 0.36400000 * 250; time = 0.1824s; samplesPerSecond = 1370.6
+MPI Rank 1: 05/03/2016 18:02:20:  Epoch[ 1 of 4]-Minibatch[ 321- 330]: CrossEntropyWithSoftmax = 0.68991515 * 250; EvalErrorPrediction = 0.46800000 * 250; time = 0.3234s; samplesPerSecond = 773.1
+MPI Rank 1: 05/03/2016 18:02:20:  Epoch[ 1 of 4]-Minibatch[ 331- 340]: CrossEntropyWithSoftmax = 0.70080043 * 250; EvalErrorPrediction = 0.46000000 * 250; time = 0.2282s; samplesPerSecond = 1095.5
+MPI Rank 1: 05/03/2016 18:02:20:  Epoch[ 1 of 4]-Minibatch[ 341- 350]: CrossEntropyWithSoftmax = 0.68900423 * 250; EvalErrorPrediction = 0.51600000 * 250; time = 0.2099s; samplesPerSecond = 1190.8
+MPI Rank 1: 05/03/2016 18:02:21:  Epoch[ 1 of 4]-Minibatch[ 351- 360]: CrossEntropyWithSoftmax = 0.66756383 * 250; EvalErrorPrediction = 0.38000000 * 250; time = 0.6993s; samplesPerSecond = 357.5
+MPI Rank 1: 05/03/2016 18:02:21:  Epoch[ 1 of 4]-Minibatch[ 361- 370]: CrossEntropyWithSoftmax = 0.65430071 * 250; EvalErrorPrediction = 0.34000000 * 250; time = 0.6214s; samplesPerSecond = 402.3
+MPI Rank 1: 05/03/2016 18:02:22:  Epoch[ 1 of 4]-Minibatch[ 371- 380]: CrossEntropyWithSoftmax = 0.63244846 * 250; EvalErrorPrediction = 0.33600000 * 250; time = 0.6229s; samplesPerSecond = 401.3
+MPI Rank 1: 05/03/2016 18:02:23:  Epoch[ 1 of 4]-Minibatch[ 381- 390]: CrossEntropyWithSoftmax = 0.59987049 * 250; EvalErrorPrediction = 0.16800000 * 250; time = 0.6149s; samplesPerSecond = 406.6
+MPI Rank 1: 05/03/2016 18:02:23:  Epoch[ 1 of 4]-Minibatch[ 391- 400]: CrossEntropyWithSoftmax = 0.52792434 * 250; EvalErrorPrediction = 0.15600000 * 250; time = 0.6859s; samplesPerSecond = 364.5
+MPI Rank 1: 05/03/2016 18:02:23: Finished Epoch[ 1 of 4]: [Training] CrossEntropyWithSoftmax = 0.69863148 * 10000; EvalErrorPrediction = 0.46980000 * 10000; totalSamplesSeen = 10000; learningRatePerSample = 0.02; epochTime=13.467s
+MPI Rank 1: 
+MPI Rank 1: 05/03/2016 18:02:23: Starting Epoch 2: learning rate per sample = 0.008000  effective momentum = 0.900000  momentum as time constant = 237.3 samples
+MPI Rank 1: starting epoch 1 at record count 10000, and file position 0
+MPI Rank 1: already there from last epoch
+MPI Rank 1: 
 MPI Rank 1: 05/03/2016 18:02:23: Starting minibatch loop, DataParallelSGD training (MyRank = 1, NumNodes = 4, NumGradientBits = 64).
-MPI Rank 1: 05/03/2016 18:02:24:  Epoch[ 2 of 4]-Minibatch[   1-  10, 2.50%]: CrossEntropyWithSoftmax = 0.46767057 * 250; EvalClassificationError = 0.18400000 * 250; time = 0.6300s; samplesPerSecond = 396.8
-MPI Rank 1: 05/03/2016 18:02:25:  Epoch[ 2 of 4]-Minibatch[  11-  20, 5.00%]: CrossEntropyWithSoftmax = 0.39369585 * 250; EvalClassificationError = 0.11600000 * 250; time = 0.7588s; samplesPerSecond = 329.5
-MPI Rank 1: 05/03/2016 18:02:25:  Epoch[ 2 of 4]-Minibatch[  21-  30, 7.50%]: CrossEntropyWithSoftmax = 0.32550048 * 250; EvalClassificationError = 0.08000000 * 250; time = 0.6389s; samplesPerSecond = 391.3
-MPI Rank 1: 05/03/2016 18:02:26:  Epoch[ 2 of 4]-Minibatch[  31-  40, 10.00%]: CrossEntropyWithSoftmax = 0.29940388 * 250; EvalClassificationError = 0.06400000 * 250; time = 0.3823s; samplesPerSecond = 654.0
-MPI Rank 1: 05/03/2016 18:02:26:  Epoch[ 2 of 4]-Minibatch[  41-  50, 12.50%]: CrossEntropyWithSoftmax = 0.27205445 * 250; EvalClassificationError = 0.07200000 * 250; time = 0.3533s; samplesPerSecond = 707.7
-MPI Rank 1: 05/03/2016 18:02:26:  Epoch[ 2 of 4]-Minibatch[  51-  60, 15.00%]: CrossEntropyWithSoftmax = 0.27093051 * 250; EvalClassificationError = 0.09200000 * 250; time = 0.2243s; samplesPerSecond = 1114.4
-MPI Rank 1: 05/03/2016 18:02:27:  Epoch[ 2 of 4]-Minibatch[  61-  70, 17.50%]: CrossEntropyWithSoftmax = 0.22945500 * 250; EvalClassificationError = 0.07600000 * 250; time = 0.1515s; samplesPerSecond = 1650.6
-MPI Rank 1: 05/03/2016 18:02:27:  Epoch[ 2 of 4]-Minibatch[  71-  80, 20.00%]: CrossEntropyWithSoftmax = 0.23196803 * 250; EvalClassificationError = 0.09200000 * 250; time = 0.1857s; samplesPerSecond = 1346.6
-MPI Rank 1: 05/03/2016 18:02:27:  Epoch[ 2 of 4]-Minibatch[  81-  90, 22.50%]: CrossEntropyWithSoftmax = 0.19779419 * 250; EvalClassificationError = 0.08400000 * 250; time = 0.1794s; samplesPerSecond = 1393.8
-MPI Rank 1: 05/03/2016 18:02:27:  Epoch[ 2 of 4]-Minibatch[  91- 100, 25.00%]: CrossEntropyWithSoftmax = 0.18056423 * 250; EvalClassificationError = 0.06400000 * 250; time = 0.1620s; samplesPerSecond = 1543.0
-MPI Rank 1: 05/03/2016 18:02:28:  Epoch[ 2 of 4]-Minibatch[ 101- 110, 27.50%]: CrossEntropyWithSoftmax = 0.17046881 * 250; EvalClassificationError = 0.05200000 * 250; time = 0.4148s; samplesPerSecond = 602.8
-MPI Rank 1: 05/03/2016 18:02:28:  Epoch[ 2 of 4]-Minibatch[ 111- 120, 30.00%]: CrossEntropyWithSoftmax = 0.16362256 * 250; EvalClassificationError = 0.06800000 * 250; time = 0.5095s; samplesPerSecond = 490.7
-MPI Rank 1: 05/03/2016 18:02:28:  Epoch[ 2 of 4]-Minibatch[ 121- 130, 32.50%]: CrossEntropyWithSoftmax = 0.13875887 * 250; EvalClassificationError = 0.05600000 * 250; time = 0.1940s; samplesPerSecond = 1288.8
-MPI Rank 1: 05/03/2016 18:02:28:  Epoch[ 2 of 4]-Minibatch[ 131- 140, 35.00%]: CrossEntropyWithSoftmax = 0.17428415 * 250; EvalClassificationError = 0.08800000 * 250; time = 0.2207s; samplesPerSecond = 1132.7
-MPI Rank 1: 05/03/2016 18:02:29:  Epoch[ 2 of 4]-Minibatch[ 141- 150, 37.50%]: CrossEntropyWithSoftmax = 0.14661386 * 250; EvalClassificationError = 0.05200000 * 250; time = 0.4888s; samplesPerSecond = 511.5
-MPI Rank 1: 05/03/2016 18:02:29:  Epoch[ 2 of 4]-Minibatch[ 151- 160, 40.00%]: CrossEntropyWithSoftmax = 0.18948459 * 250; EvalClassificationError = 0.08000000 * 250; time = 0.4324s; samplesPerSecond = 578.2
-MPI Rank 1: 05/03/2016 18:02:30:  Epoch[ 2 of 4]-Minibatch[ 161- 170, 42.50%]: CrossEntropyWithSoftmax = 0.17734278 * 250; EvalClassificationError = 0.08800000 * 250; time = 0.4770s; samplesPerSecond = 524.1
-MPI Rank 1: 05/03/2016 18:02:30:  Epoch[ 2 of 4]-Minibatch[ 171- 180, 45.00%]: CrossEntropyWithSoftmax = 0.14923991 * 250; EvalClassificationError = 0.06400000 * 250; time = 0.5422s; samplesPerSecond = 461.1
-MPI Rank 1: 05/03/2016 18:02:31:  Epoch[ 2 of 4]-Minibatch[ 181- 190, 47.50%]: CrossEntropyWithSoftmax = 0.19041611 * 250; EvalClassificationError = 0.10000000 * 250; time = 0.3115s; samplesPerSecond = 802.7
-MPI Rank 1: 05/03/2016 18:02:31:  Epoch[ 2 of 4]-Minibatch[ 191- 200, 50.00%]: CrossEntropyWithSoftmax = 0.21386373 * 250; EvalClassificationError = 0.10400000 * 250; time = 0.2597s; samplesPerSecond = 962.8
-MPI Rank 1: 05/03/2016 18:02:31:  Epoch[ 2 of 4]-Minibatch[ 201- 210, 52.50%]: CrossEntropyWithSoftmax = 0.18606755 * 250; EvalClassificationError = 0.08400000 * 250; time = 0.3427s; samplesPerSecond = 729.5
-MPI Rank 1: 05/03/2016 18:02:32:  Epoch[ 2 of 4]-Minibatch[ 211- 220, 55.00%]: CrossEntropyWithSoftmax = 0.18411605 * 250; EvalClassificationError = 0.07600000 * 250; time = 0.5055s; samplesPerSecond = 494.6
-MPI Rank 1: 05/03/2016 18:02:32:  Epoch[ 2 of 4]-Minibatch[ 221- 230, 57.50%]: CrossEntropyWithSoftmax = 0.14589322 * 250; EvalClassificationError = 0.06000000 * 250; time = 0.5819s; samplesPerSecond = 429.6
-MPI Rank 1: 05/03/2016 18:02:33:  Epoch[ 2 of 4]-Minibatch[ 231- 240, 60.00%]: CrossEntropyWithSoftmax = 0.15195450 * 250; EvalClassificationError = 0.07600000 * 250; time = 0.2649s; samplesPerSecond = 943.7
-MPI Rank 1: 05/03/2016 18:02:33:  Epoch[ 2 of 4]-Minibatch[ 241- 250, 62.50%]: CrossEntropyWithSoftmax = 0.19906604 * 250; EvalClassificationError = 0.11600000 * 250; time = 0.4009s; samplesPerSecond = 623.6
-MPI Rank 1: 05/03/2016 18:02:33:  Epoch[ 2 of 4]-Minibatch[ 251- 260, 65.00%]: CrossEntropyWithSoftmax = 0.13578972 * 250; EvalClassificationError = 0.07200000 * 250; time = 0.4069s; samplesPerSecond = 614.4
-MPI Rank 1: 05/03/2016 18:02:34:  Epoch[ 2 of 4]-Minibatch[ 261- 270, 67.50%]: CrossEntropyWithSoftmax = 0.18561157 * 250; EvalClassificationError = 0.11600000 * 250; time = 0.4659s; samplesPerSecond = 536.6
-MPI Rank 1: 05/03/2016 18:02:34:  Epoch[ 2 of 4]-Minibatch[ 271- 280, 70.00%]: CrossEntropyWithSoftmax = 0.19412104 * 250; EvalClassificationError = 0.08400000 * 250; time = 0.4459s; samplesPerSecond = 560.7
-MPI Rank 1: 05/03/2016 18:02:35:  Epoch[ 2 of 4]-Minibatch[ 281- 290, 72.50%]: CrossEntropyWithSoftmax = 0.17222089 * 250; EvalClassificationError = 0.07200000 * 250; time = 0.2875s; samplesPerSecond = 869.6
-MPI Rank 1: 05/03/2016 18:02:35:  Epoch[ 2 of 4]-Minibatch[ 291- 300, 75.00%]: CrossEntropyWithSoftmax = 0.13177463 * 250; EvalClassificationError = 0.04800000 * 250; time = 0.4508s; samplesPerSecond = 554.6
-MPI Rank 1: 05/03/2016 18:02:35:  Epoch[ 2 of 4]-Minibatch[ 301- 310, 77.50%]: CrossEntropyWithSoftmax = 0.17613442 * 250; EvalClassificationError = 0.09200000 * 250; time = 0.2372s; samplesPerSecond = 1054.0
-MPI Rank 1: 05/03/2016 18:02:36:  Epoch[ 2 of 4]-Minibatch[ 311- 320, 80.00%]: CrossEntropyWithSoftmax = 0.12677858 * 250; EvalClassificationError = 0.05200000 * 250; time = 0.1675s; samplesPerSecond = 1492.8
-MPI Rank 1: 05/03/2016 18:02:36:  Epoch[ 2 of 4]-Minibatch[ 321- 330, 82.50%]: CrossEntropyWithSoftmax = 0.15056492 * 250; EvalClassificationError = 0.05600000 * 250; time = 0.2110s; samplesPerSecond = 1184.9
-MPI Rank 1: 05/03/2016 18:02:36:  Epoch[ 2 of 4]-Minibatch[ 331- 340, 85.00%]: CrossEntropyWithSoftmax = 0.19724440 * 250; EvalClassificationError = 0.09200000 * 250; time = 0.4320s; samplesPerSecond = 578.7
-MPI Rank 1: 05/03/2016 18:02:36:  Epoch[ 2 of 4]-Minibatch[ 341- 350, 87.50%]: CrossEntropyWithSoftmax = 0.12827562 * 250; EvalClassificationError = 0.05200000 * 250; time = 0.2104s; samplesPerSecond = 1188.5
-MPI Rank 1: 05/03/2016 18:02:37:  Epoch[ 2 of 4]-Minibatch[ 351- 360, 90.00%]: CrossEntropyWithSoftmax = 0.13842761 * 250; EvalClassificationError = 0.05600000 * 250; time = 0.3382s; samplesPerSecond = 739.2
-MPI Rank 1: 05/03/2016 18:02:37:  Epoch[ 2 of 4]-Minibatch[ 361- 370, 92.50%]: CrossEntropyWithSoftmax = 0.12801527 * 250; EvalClassificationError = 0.06000000 * 250; time = 0.3376s; samplesPerSecond = 740.6
-MPI Rank 1: 05/03/2016 18:02:37:  Epoch[ 2 of 4]-Minibatch[ 371- 380, 95.00%]: CrossEntropyWithSoftmax = 0.16644218 * 250; EvalClassificationError = 0.09600000 * 250; time = 0.2436s; samplesPerSecond = 1026.1
-MPI Rank 1: 05/03/2016 18:02:37:  Epoch[ 2 of 4]-Minibatch[ 381- 390, 97.50%]: CrossEntropyWithSoftmax = 0.20479249 * 250; EvalClassificationError = 0.11200000 * 250; time = 0.1769s; samplesPerSecond = 1413.1
-MPI Rank 1: 05/03/2016 18:02:38:  Epoch[ 2 of 4]-Minibatch[ 391- 400, 100.00%]: CrossEntropyWithSoftmax = 0.14556085 * 250; EvalClassificationError = 0.06800000 * 250; time = 0.3391s; samplesPerSecond = 737.3
-MPI Rank 1: 05/03/2016 18:02:38: Finished Epoch[ 2 of 4]: [Training] CrossEntropyWithSoftmax = 0.19579960 * 10000; EvalClassificationError = 0.08040000 * 10000; totalSamplesSeen = 20000; learningRatePerSample = 0.0080000004; epochTime=14.3671s
-=======
-MPI Rank 1: 08/16/2016 09:57:08: Starting Epoch 1: learning rate per sample = 0.020000  effective momentum = 0.900000  momentum as time constant = 237.3 samples
->>>>>>> 8493f118
-MPI Rank 1: 
-MPI Rank 1: 08/16/2016 09:57:08: Starting minibatch loop, DataParallelSGD training (MyRank = 1, NumNodes = 4, NumGradientBits = 64), distributed reading is ENABLED.
-MPI Rank 1: 08/16/2016 09:57:08:  Epoch[ 1 of 4]-Minibatch[   1-  10]: CrossEntropyWithSoftmax = 0.69938312 * 250; EvalErrorPrediction = 0.50400000 * 250; time = 0.1176s; samplesPerSecond = 2125.0
-MPI Rank 1: 08/16/2016 09:57:08:  Epoch[ 1 of 4]-Minibatch[  11-  20]: CrossEntropyWithSoftmax = 0.71368781 * 250; EvalErrorPrediction = 0.52000000 * 250; time = 0.0418s; samplesPerSecond = 5982.7
-MPI Rank 1: 08/16/2016 09:57:09:  Epoch[ 1 of 4]-Minibatch[  21-  30]: CrossEntropyWithSoftmax = 0.72806030 * 250; EvalErrorPrediction = 0.47600000 * 250; time = 0.0600s; samplesPerSecond = 4163.8
-MPI Rank 1: 08/16/2016 09:57:09:  Epoch[ 1 of 4]-Minibatch[  31-  40]: CrossEntropyWithSoftmax = 0.70071040 * 250; EvalErrorPrediction = 0.52800000 * 250; time = 0.0564s; samplesPerSecond = 4431.6
-MPI Rank 1: 08/16/2016 09:57:09:  Epoch[ 1 of 4]-Minibatch[  41-  50]: CrossEntropyWithSoftmax = 0.70603825 * 250; EvalErrorPrediction = 0.54000000 * 250; time = 0.0732s; samplesPerSecond = 3415.8
-MPI Rank 1: 08/16/2016 09:57:09:  Epoch[ 1 of 4]-Minibatch[  51-  60]: CrossEntropyWithSoftmax = 0.71561721 * 250; EvalErrorPrediction = 0.47600000 * 250; time = 0.0603s; samplesPerSecond = 4147.4
-MPI Rank 1: 08/16/2016 09:57:09:  Epoch[ 1 of 4]-Minibatch[  61-  70]: CrossEntropyWithSoftmax = 0.72155643 * 250; EvalErrorPrediction = 0.48000000 * 250; time = 0.0565s; samplesPerSecond = 4421.0
-MPI Rank 1: 08/16/2016 09:57:09:  Epoch[ 1 of 4]-Minibatch[  71-  80]: CrossEntropyWithSoftmax = 0.79834136 * 250; EvalErrorPrediction = 0.47600000 * 250; time = 0.0522s; samplesPerSecond = 4788.7
-MPI Rank 1: 08/16/2016 09:57:09:  Epoch[ 1 of 4]-Minibatch[  81-  90]: CrossEntropyWithSoftmax = 0.69652738 * 250; EvalErrorPrediction = 0.46800000 * 250; time = 0.0435s; samplesPerSecond = 5751.4
-MPI Rank 1: 08/16/2016 09:57:09:  Epoch[ 1 of 4]-Minibatch[  91- 100]: CrossEntropyWithSoftmax = 0.70725555 * 250; EvalErrorPrediction = 0.49200000 * 250; time = 0.0497s; samplesPerSecond = 5034.2
-MPI Rank 1: 08/16/2016 09:57:09:  Epoch[ 1 of 4]-Minibatch[ 101- 110]: CrossEntropyWithSoftmax = 0.71430834 * 250; EvalErrorPrediction = 0.55200000 * 250; time = 0.0775s; samplesPerSecond = 3224.8
-MPI Rank 1: 08/16/2016 09:57:09:  Epoch[ 1 of 4]-Minibatch[ 111- 120]: CrossEntropyWithSoftmax = 0.69540014 * 250; EvalErrorPrediction = 0.43600000 * 250; time = 0.0923s; samplesPerSecond = 2709.7
-MPI Rank 1: 08/16/2016 09:57:09:  Epoch[ 1 of 4]-Minibatch[ 121- 130]: CrossEntropyWithSoftmax = 0.70090497 * 250; EvalErrorPrediction = 0.44000000 * 250; time = 0.0869s; samplesPerSecond = 2875.4
-MPI Rank 1: 08/16/2016 09:57:09:  Epoch[ 1 of 4]-Minibatch[ 131- 140]: CrossEntropyWithSoftmax = 0.71864144 * 250; EvalErrorPrediction = 0.54800000 * 250; time = 0.0490s; samplesPerSecond = 5105.2
-MPI Rank 1: 08/16/2016 09:57:09:  Epoch[ 1 of 4]-Minibatch[ 141- 150]: CrossEntropyWithSoftmax = 0.72069108 * 250; EvalErrorPrediction = 0.48800000 * 250; time = 0.0471s; samplesPerSecond = 5308.5
-MPI Rank 1: 08/16/2016 09:57:09:  Epoch[ 1 of 4]-Minibatch[ 151- 160]: CrossEntropyWithSoftmax = 0.71805059 * 250; EvalErrorPrediction = 0.55200000 * 250; time = 0.0581s; samplesPerSecond = 4302.0
-MPI Rank 1: 08/16/2016 09:57:09:  Epoch[ 1 of 4]-Minibatch[ 161- 170]: CrossEntropyWithSoftmax = 0.74145599 * 250; EvalErrorPrediction = 0.50000000 * 250; time = 0.0343s; samplesPerSecond = 7283.1
-MPI Rank 1: 08/16/2016 09:57:09:  Epoch[ 1 of 4]-Minibatch[ 171- 180]: CrossEntropyWithSoftmax = 0.71815373 * 250; EvalErrorPrediction = 0.51600000 * 250; time = 0.0139s; samplesPerSecond = 18037.5
-MPI Rank 1: 08/16/2016 09:57:09:  Epoch[ 1 of 4]-Minibatch[ 181- 190]: CrossEntropyWithSoftmax = 0.71521468 * 250; EvalErrorPrediction = 0.48400000 * 250; time = 0.0256s; samplesPerSecond = 9747.0
-MPI Rank 1: 08/16/2016 09:57:09:  Epoch[ 1 of 4]-Minibatch[ 191- 200]: CrossEntropyWithSoftmax = 0.71724547 * 250; EvalErrorPrediction = 0.53200000 * 250; time = 0.0362s; samplesPerSecond = 6907.4
-MPI Rank 1: 08/16/2016 09:57:09:  Epoch[ 1 of 4]-Minibatch[ 201- 210]: CrossEntropyWithSoftmax = 0.71700077 * 250; EvalErrorPrediction = 0.51600000 * 250; time = 0.0337s; samplesPerSecond = 7413.1
-MPI Rank 1: 08/16/2016 09:57:10:  Epoch[ 1 of 4]-Minibatch[ 211- 220]: CrossEntropyWithSoftmax = 0.72074011 * 250; EvalErrorPrediction = 0.49200000 * 250; time = 0.0490s; samplesPerSecond = 5106.6
-MPI Rank 1: 08/16/2016 09:57:10:  Epoch[ 1 of 4]-Minibatch[ 221- 230]: CrossEntropyWithSoftmax = 0.71998761 * 250; EvalErrorPrediction = 0.50800000 * 250; time = 0.0982s; samplesPerSecond = 2545.7
-MPI Rank 1: 08/16/2016 09:57:10:  Epoch[ 1 of 4]-Minibatch[ 231- 240]: CrossEntropyWithSoftmax = 0.71267826 * 250; EvalErrorPrediction = 0.51200000 * 250; time = 0.0420s; samplesPerSecond = 5951.7
-MPI Rank 1: 08/16/2016 09:57:10:  Epoch[ 1 of 4]-Minibatch[ 241- 250]: CrossEntropyWithSoftmax = 0.69635636 * 250; EvalErrorPrediction = 0.50000000 * 250; time = 0.0271s; samplesPerSecond = 9229.5
-MPI Rank 1: 08/16/2016 09:57:10:  Epoch[ 1 of 4]-Minibatch[ 251- 260]: CrossEntropyWithSoftmax = 0.70119282 * 250; EvalErrorPrediction = 0.51200000 * 250; time = 0.0525s; samplesPerSecond = 4761.7
-MPI Rank 1: 08/16/2016 09:57:10:  Epoch[ 1 of 4]-Minibatch[ 261- 270]: CrossEntropyWithSoftmax = 0.70757362 * 250; EvalErrorPrediction = 0.54400000 * 250; time = 0.0345s; samplesPerSecond = 7236.7
-MPI Rank 1: 08/16/2016 09:57:10:  Epoch[ 1 of 4]-Minibatch[ 271- 280]: CrossEntropyWithSoftmax = 0.69720608 * 250; EvalErrorPrediction = 0.52800000 * 250; time = 0.0406s; samplesPerSecond = 6152.3
-MPI Rank 1: 08/16/2016 09:57:10:  Epoch[ 1 of 4]-Minibatch[ 281- 290]: CrossEntropyWithSoftmax = 0.69235635 * 250; EvalErrorPrediction = 0.44800000 * 250; time = 0.0283s; samplesPerSecond = 8828.6
-MPI Rank 1: 08/16/2016 09:57:10:  Epoch[ 1 of 4]-Minibatch[ 291- 300]: CrossEntropyWithSoftmax = 0.69311594 * 250; EvalErrorPrediction = 0.49600000 * 250; time = 0.0390s; samplesPerSecond = 6411.9
-MPI Rank 1: 08/16/2016 09:57:10:  Epoch[ 1 of 4]-Minibatch[ 301- 310]: CrossEntropyWithSoftmax = 0.69221061 * 250; EvalErrorPrediction = 0.54000000 * 250; time = 0.0490s; samplesPerSecond = 5102.6
-MPI Rank 1: 08/16/2016 09:57:10:  Epoch[ 1 of 4]-Minibatch[ 311- 320]: CrossEntropyWithSoftmax = 0.68576872 * 250; EvalErrorPrediction = 0.36400000 * 250; time = 0.0562s; samplesPerSecond = 4444.5
-MPI Rank 1: 08/16/2016 09:57:10:  Epoch[ 1 of 4]-Minibatch[ 321- 330]: CrossEntropyWithSoftmax = 0.68991515 * 250; EvalErrorPrediction = 0.46800000 * 250; time = 0.0780s; samplesPerSecond = 3204.2
-MPI Rank 1: 08/16/2016 09:57:10:  Epoch[ 1 of 4]-Minibatch[ 331- 340]: CrossEntropyWithSoftmax = 0.70080043 * 250; EvalErrorPrediction = 0.46000000 * 250; time = 0.0547s; samplesPerSecond = 4571.8
-MPI Rank 1: 08/16/2016 09:57:10:  Epoch[ 1 of 4]-Minibatch[ 341- 350]: CrossEntropyWithSoftmax = 0.68900423 * 250; EvalErrorPrediction = 0.51600000 * 250; time = 0.0406s; samplesPerSecond = 6154.8
-MPI Rank 1: 08/16/2016 09:57:10:  Epoch[ 1 of 4]-Minibatch[ 351- 360]: CrossEntropyWithSoftmax = 0.66756383 * 250; EvalErrorPrediction = 0.38000000 * 250; time = 0.0095s; samplesPerSecond = 26357.4
-MPI Rank 1: 08/16/2016 09:57:10:  Epoch[ 1 of 4]-Minibatch[ 361- 370]: CrossEntropyWithSoftmax = 0.65430071 * 250; EvalErrorPrediction = 0.34000000 * 250; time = 0.0687s; samplesPerSecond = 3641.1
-MPI Rank 1: 08/16/2016 09:57:10:  Epoch[ 1 of 4]-Minibatch[ 371- 380]: CrossEntropyWithSoftmax = 0.63244846 * 250; EvalErrorPrediction = 0.33600000 * 250; time = 0.0523s; samplesPerSecond = 4776.8
-MPI Rank 1: 08/16/2016 09:57:10:  Epoch[ 1 of 4]-Minibatch[ 381- 390]: CrossEntropyWithSoftmax = 0.59987049 * 250; EvalErrorPrediction = 0.16800000 * 250; time = 0.0536s; samplesPerSecond = 4660.5
-MPI Rank 1: 08/16/2016 09:57:10:  Epoch[ 1 of 4]-Minibatch[ 391- 400]: CrossEntropyWithSoftmax = 0.52792434 * 250; EvalErrorPrediction = 0.15600000 * 250; time = 0.0435s; samplesPerSecond = 5752.2
-MPI Rank 1: 08/16/2016 09:57:10: Finished Epoch[ 1 of 4]: [Training] CrossEntropyWithSoftmax = 0.69863148 * 10000; EvalErrorPrediction = 0.46980000 * 10000; totalSamplesSeen = 10000; learningRatePerSample = 0.02; epochTime=2.09509s
-MPI Rank 1: 
-<<<<<<< HEAD
+MPI Rank 1: 05/03/2016 18:02:24:  Epoch[ 2 of 4]-Minibatch[   1-  10, 2.50%]: CrossEntropyWithSoftmax = 0.46767057 * 250; EvalErrorPrediction = 0.18400000 * 250; time = 0.6300s; samplesPerSecond = 396.8
+MPI Rank 1: 05/03/2016 18:02:25:  Epoch[ 2 of 4]-Minibatch[  11-  20, 5.00%]: CrossEntropyWithSoftmax = 0.39369585 * 250; EvalErrorPrediction = 0.11600000 * 250; time = 0.7588s; samplesPerSecond = 329.5
+MPI Rank 1: 05/03/2016 18:02:25:  Epoch[ 2 of 4]-Minibatch[  21-  30, 7.50%]: CrossEntropyWithSoftmax = 0.32550048 * 250; EvalErrorPrediction = 0.08000000 * 250; time = 0.6389s; samplesPerSecond = 391.3
+MPI Rank 1: 05/03/2016 18:02:26:  Epoch[ 2 of 4]-Minibatch[  31-  40, 10.00%]: CrossEntropyWithSoftmax = 0.29940388 * 250; EvalErrorPrediction = 0.06400000 * 250; time = 0.3823s; samplesPerSecond = 654.0
+MPI Rank 1: 05/03/2016 18:02:26:  Epoch[ 2 of 4]-Minibatch[  41-  50, 12.50%]: CrossEntropyWithSoftmax = 0.27205445 * 250; EvalErrorPrediction = 0.07200000 * 250; time = 0.3533s; samplesPerSecond = 707.7
+MPI Rank 1: 05/03/2016 18:02:26:  Epoch[ 2 of 4]-Minibatch[  51-  60, 15.00%]: CrossEntropyWithSoftmax = 0.27093051 * 250; EvalErrorPrediction = 0.09200000 * 250; time = 0.2243s; samplesPerSecond = 1114.4
+MPI Rank 1: 05/03/2016 18:02:27:  Epoch[ 2 of 4]-Minibatch[  61-  70, 17.50%]: CrossEntropyWithSoftmax = 0.22945500 * 250; EvalErrorPrediction = 0.07600000 * 250; time = 0.1515s; samplesPerSecond = 1650.6
+MPI Rank 1: 05/03/2016 18:02:27:  Epoch[ 2 of 4]-Minibatch[  71-  80, 20.00%]: CrossEntropyWithSoftmax = 0.23196803 * 250; EvalErrorPrediction = 0.09200000 * 250; time = 0.1857s; samplesPerSecond = 1346.6
+MPI Rank 1: 05/03/2016 18:02:27:  Epoch[ 2 of 4]-Minibatch[  81-  90, 22.50%]: CrossEntropyWithSoftmax = 0.19779419 * 250; EvalErrorPrediction = 0.08400000 * 250; time = 0.1794s; samplesPerSecond = 1393.8
+MPI Rank 1: 05/03/2016 18:02:27:  Epoch[ 2 of 4]-Minibatch[  91- 100, 25.00%]: CrossEntropyWithSoftmax = 0.18056423 * 250; EvalErrorPrediction = 0.06400000 * 250; time = 0.1620s; samplesPerSecond = 1543.0
+MPI Rank 1: 05/03/2016 18:02:28:  Epoch[ 2 of 4]-Minibatch[ 101- 110, 27.50%]: CrossEntropyWithSoftmax = 0.17046881 * 250; EvalErrorPrediction = 0.05200000 * 250; time = 0.4148s; samplesPerSecond = 602.8
+MPI Rank 1: 05/03/2016 18:02:28:  Epoch[ 2 of 4]-Minibatch[ 111- 120, 30.00%]: CrossEntropyWithSoftmax = 0.16362256 * 250; EvalErrorPrediction = 0.06800000 * 250; time = 0.5095s; samplesPerSecond = 490.7
+MPI Rank 1: 05/03/2016 18:02:28:  Epoch[ 2 of 4]-Minibatch[ 121- 130, 32.50%]: CrossEntropyWithSoftmax = 0.13875887 * 250; EvalErrorPrediction = 0.05600000 * 250; time = 0.1940s; samplesPerSecond = 1288.8
+MPI Rank 1: 05/03/2016 18:02:28:  Epoch[ 2 of 4]-Minibatch[ 131- 140, 35.00%]: CrossEntropyWithSoftmax = 0.17428415 * 250; EvalErrorPrediction = 0.08800000 * 250; time = 0.2207s; samplesPerSecond = 1132.7
+MPI Rank 1: 05/03/2016 18:02:29:  Epoch[ 2 of 4]-Minibatch[ 141- 150, 37.50%]: CrossEntropyWithSoftmax = 0.14661386 * 250; EvalErrorPrediction = 0.05200000 * 250; time = 0.4888s; samplesPerSecond = 511.5
+MPI Rank 1: 05/03/2016 18:02:29:  Epoch[ 2 of 4]-Minibatch[ 151- 160, 40.00%]: CrossEntropyWithSoftmax = 0.18948459 * 250; EvalErrorPrediction = 0.08000000 * 250; time = 0.4324s; samplesPerSecond = 578.2
+MPI Rank 1: 05/03/2016 18:02:30:  Epoch[ 2 of 4]-Minibatch[ 161- 170, 42.50%]: CrossEntropyWithSoftmax = 0.17734278 * 250; EvalErrorPrediction = 0.08800000 * 250; time = 0.4770s; samplesPerSecond = 524.1
+MPI Rank 1: 05/03/2016 18:02:30:  Epoch[ 2 of 4]-Minibatch[ 171- 180, 45.00%]: CrossEntropyWithSoftmax = 0.14923991 * 250; EvalErrorPrediction = 0.06400000 * 250; time = 0.5422s; samplesPerSecond = 461.1
+MPI Rank 1: 05/03/2016 18:02:31:  Epoch[ 2 of 4]-Minibatch[ 181- 190, 47.50%]: CrossEntropyWithSoftmax = 0.19041611 * 250; EvalErrorPrediction = 0.10000000 * 250; time = 0.3115s; samplesPerSecond = 802.7
+MPI Rank 1: 05/03/2016 18:02:31:  Epoch[ 2 of 4]-Minibatch[ 191- 200, 50.00%]: CrossEntropyWithSoftmax = 0.21386373 * 250; EvalErrorPrediction = 0.10400000 * 250; time = 0.2597s; samplesPerSecond = 962.8
+MPI Rank 1: 05/03/2016 18:02:31:  Epoch[ 2 of 4]-Minibatch[ 201- 210, 52.50%]: CrossEntropyWithSoftmax = 0.18606755 * 250; EvalErrorPrediction = 0.08400000 * 250; time = 0.3427s; samplesPerSecond = 729.5
+MPI Rank 1: 05/03/2016 18:02:32:  Epoch[ 2 of 4]-Minibatch[ 211- 220, 55.00%]: CrossEntropyWithSoftmax = 0.18411605 * 250; EvalErrorPrediction = 0.07600000 * 250; time = 0.5055s; samplesPerSecond = 494.6
+MPI Rank 1: 05/03/2016 18:02:32:  Epoch[ 2 of 4]-Minibatch[ 221- 230, 57.50%]: CrossEntropyWithSoftmax = 0.14589322 * 250; EvalErrorPrediction = 0.06000000 * 250; time = 0.5819s; samplesPerSecond = 429.6
+MPI Rank 1: 05/03/2016 18:02:33:  Epoch[ 2 of 4]-Minibatch[ 231- 240, 60.00%]: CrossEntropyWithSoftmax = 0.15195450 * 250; EvalErrorPrediction = 0.07600000 * 250; time = 0.2649s; samplesPerSecond = 943.7
+MPI Rank 1: 05/03/2016 18:02:33:  Epoch[ 2 of 4]-Minibatch[ 241- 250, 62.50%]: CrossEntropyWithSoftmax = 0.19906604 * 250; EvalErrorPrediction = 0.11600000 * 250; time = 0.4009s; samplesPerSecond = 623.6
+MPI Rank 1: 05/03/2016 18:02:33:  Epoch[ 2 of 4]-Minibatch[ 251- 260, 65.00%]: CrossEntropyWithSoftmax = 0.13578972 * 250; EvalErrorPrediction = 0.07200000 * 250; time = 0.4069s; samplesPerSecond = 614.4
+MPI Rank 1: 05/03/2016 18:02:34:  Epoch[ 2 of 4]-Minibatch[ 261- 270, 67.50%]: CrossEntropyWithSoftmax = 0.18561157 * 250; EvalErrorPrediction = 0.11600000 * 250; time = 0.4659s; samplesPerSecond = 536.6
+MPI Rank 1: 05/03/2016 18:02:34:  Epoch[ 2 of 4]-Minibatch[ 271- 280, 70.00%]: CrossEntropyWithSoftmax = 0.19412104 * 250; EvalErrorPrediction = 0.08400000 * 250; time = 0.4459s; samplesPerSecond = 560.7
+MPI Rank 1: 05/03/2016 18:02:35:  Epoch[ 2 of 4]-Minibatch[ 281- 290, 72.50%]: CrossEntropyWithSoftmax = 0.17222089 * 250; EvalErrorPrediction = 0.07200000 * 250; time = 0.2875s; samplesPerSecond = 869.6
+MPI Rank 1: 05/03/2016 18:02:35:  Epoch[ 2 of 4]-Minibatch[ 291- 300, 75.00%]: CrossEntropyWithSoftmax = 0.13177463 * 250; EvalErrorPrediction = 0.04800000 * 250; time = 0.4508s; samplesPerSecond = 554.6
+MPI Rank 1: 05/03/2016 18:02:35:  Epoch[ 2 of 4]-Minibatch[ 301- 310, 77.50%]: CrossEntropyWithSoftmax = 0.17613442 * 250; EvalErrorPrediction = 0.09200000 * 250; time = 0.2372s; samplesPerSecond = 1054.0
+MPI Rank 1: 05/03/2016 18:02:36:  Epoch[ 2 of 4]-Minibatch[ 311- 320, 80.00%]: CrossEntropyWithSoftmax = 0.12677858 * 250; EvalErrorPrediction = 0.05200000 * 250; time = 0.1675s; samplesPerSecond = 1492.8
+MPI Rank 1: 05/03/2016 18:02:36:  Epoch[ 2 of 4]-Minibatch[ 321- 330, 82.50%]: CrossEntropyWithSoftmax = 0.15056492 * 250; EvalErrorPrediction = 0.05600000 * 250; time = 0.2110s; samplesPerSecond = 1184.9
+MPI Rank 1: 05/03/2016 18:02:36:  Epoch[ 2 of 4]-Minibatch[ 331- 340, 85.00%]: CrossEntropyWithSoftmax = 0.19724440 * 250; EvalErrorPrediction = 0.09200000 * 250; time = 0.4320s; samplesPerSecond = 578.7
+MPI Rank 1: 05/03/2016 18:02:36:  Epoch[ 2 of 4]-Minibatch[ 341- 350, 87.50%]: CrossEntropyWithSoftmax = 0.12827562 * 250; EvalErrorPrediction = 0.05200000 * 250; time = 0.2104s; samplesPerSecond = 1188.5
+MPI Rank 1: 05/03/2016 18:02:37:  Epoch[ 2 of 4]-Minibatch[ 351- 360, 90.00%]: CrossEntropyWithSoftmax = 0.13842761 * 250; EvalErrorPrediction = 0.05600000 * 250; time = 0.3382s; samplesPerSecond = 739.2
+MPI Rank 1: 05/03/2016 18:02:37:  Epoch[ 2 of 4]-Minibatch[ 361- 370, 92.50%]: CrossEntropyWithSoftmax = 0.12801527 * 250; EvalErrorPrediction = 0.06000000 * 250; time = 0.3376s; samplesPerSecond = 740.6
+MPI Rank 1: 05/03/2016 18:02:37:  Epoch[ 2 of 4]-Minibatch[ 371- 380, 95.00%]: CrossEntropyWithSoftmax = 0.16644218 * 250; EvalErrorPrediction = 0.09600000 * 250; time = 0.2436s; samplesPerSecond = 1026.1
+MPI Rank 1: 05/03/2016 18:02:37:  Epoch[ 2 of 4]-Minibatch[ 381- 390, 97.50%]: CrossEntropyWithSoftmax = 0.20479249 * 250; EvalErrorPrediction = 0.11200000 * 250; time = 0.1769s; samplesPerSecond = 1413.1
+MPI Rank 1: 05/03/2016 18:02:38:  Epoch[ 2 of 4]-Minibatch[ 391- 400, 100.00%]: CrossEntropyWithSoftmax = 0.14556085 * 250; EvalErrorPrediction = 0.06800000 * 250; time = 0.3391s; samplesPerSecond = 737.3
+MPI Rank 1: 05/03/2016 18:02:38: Finished Epoch[ 2 of 4]: [Training] CrossEntropyWithSoftmax = 0.19579960 * 10000; EvalErrorPrediction = 0.08040000 * 10000; totalSamplesSeen = 20000; learningRatePerSample = 0.0080000004; epochTime=14.3671s
+MPI Rank 1: 
+MPI Rank 1: 05/03/2016 18:02:38: Starting Epoch 3: learning rate per sample = 0.008000  effective momentum = 0.900000  momentum as time constant = 237.3 samples
+MPI Rank 1: starting epoch 2 at record count 20000, and file position 0
+MPI Rank 1: already there from last epoch
+MPI Rank 1: 
 MPI Rank 1: 05/03/2016 18:02:38: Starting minibatch loop, DataParallelSGD training (MyRank = 1, NumNodes = 4, NumGradientBits = 64).
-MPI Rank 1: 05/03/2016 18:02:38:  Epoch[ 3 of 4]-Minibatch[   1-  10, 2.50%]: CrossEntropyWithSoftmax = 0.12573638 * 250; EvalClassificationError = 0.05600000 * 250; time = 0.3198s; samplesPerSecond = 781.7
-MPI Rank 1: 05/03/2016 18:02:38:  Epoch[ 3 of 4]-Minibatch[  11-  20, 5.00%]: CrossEntropyWithSoftmax = 0.17793506 * 250; EvalClassificationError = 0.09200000 * 250; time = 0.3240s; samplesPerSecond = 771.7
-MPI Rank 1: 05/03/2016 18:02:39:  Epoch[ 3 of 4]-Minibatch[  21-  30, 7.50%]: CrossEntropyWithSoftmax = 0.14424050 * 250; EvalClassificationError = 0.07600000 * 250; time = 0.4469s; samplesPerSecond = 559.4
-MPI Rank 1: 05/03/2016 18:02:39:  Epoch[ 3 of 4]-Minibatch[  31-  40, 10.00%]: CrossEntropyWithSoftmax = 0.15793261 * 250; EvalClassificationError = 0.06400000 * 250; time = 0.3229s; samplesPerSecond = 774.2
-MPI Rank 1: 05/03/2016 18:02:40:  Epoch[ 3 of 4]-Minibatch[  41-  50, 12.50%]: CrossEntropyWithSoftmax = 0.17032397 * 250; EvalClassificationError = 0.10000000 * 250; time = 0.3998s; samplesPerSecond = 625.3
-MPI Rank 1: 05/03/2016 18:02:40:  Epoch[ 3 of 4]-Minibatch[  51-  60, 15.00%]: CrossEntropyWithSoftmax = 0.18248471 * 250; EvalClassificationError = 0.08000000 * 250; time = 0.4289s; samplesPerSecond = 582.9
-MPI Rank 1: 05/03/2016 18:02:40:  Epoch[ 3 of 4]-Minibatch[  61-  70, 17.50%]: CrossEntropyWithSoftmax = 0.14633367 * 250; EvalClassificationError = 0.07200000 * 250; time = 0.3459s; samplesPerSecond = 722.7
-MPI Rank 1: 05/03/2016 18:02:41:  Epoch[ 3 of 4]-Minibatch[  71-  80, 20.00%]: CrossEntropyWithSoftmax = 0.18031057 * 250; EvalClassificationError = 0.09600000 * 250; time = 0.2382s; samplesPerSecond = 1049.4
-MPI Rank 1: 05/03/2016 18:02:41:  Epoch[ 3 of 4]-Minibatch[  81-  90, 22.50%]: CrossEntropyWithSoftmax = 0.15850971 * 250; EvalClassificationError = 0.07600000 * 250; time = 0.1297s; samplesPerSecond = 1928.1
-MPI Rank 1: 05/03/2016 18:02:41:  Epoch[ 3 of 4]-Minibatch[  91- 100, 25.00%]: CrossEntropyWithSoftmax = 0.14480887 * 250; EvalClassificationError = 0.07200000 * 250; time = 0.3802s; samplesPerSecond = 657.6
-MPI Rank 1: 05/03/2016 18:02:41:  Epoch[ 3 of 4]-Minibatch[ 101- 110, 27.50%]: CrossEntropyWithSoftmax = 0.13441155 * 250; EvalClassificationError = 0.05200000 * 250; time = 0.2335s; samplesPerSecond = 1070.5
-MPI Rank 1: 05/03/2016 18:02:42:  Epoch[ 3 of 4]-Minibatch[ 111- 120, 30.00%]: CrossEntropyWithSoftmax = 0.13702170 * 250; EvalClassificationError = 0.06000000 * 250; time = 0.1611s; samplesPerSecond = 1552.1
-MPI Rank 1: 05/03/2016 18:02:42:  Epoch[ 3 of 4]-Minibatch[ 121- 130, 32.50%]: CrossEntropyWithSoftmax = 0.11643467 * 250; EvalClassificationError = 0.05600000 * 250; time = 0.1916s; samplesPerSecond = 1304.5
-MPI Rank 1: 05/03/2016 18:02:42:  Epoch[ 3 of 4]-Minibatch[ 131- 140, 35.00%]: CrossEntropyWithSoftmax = 0.16800547 * 250; EvalClassificationError = 0.08800000 * 250; time = 0.1638s; samplesPerSecond = 1526.2
-MPI Rank 1: 05/03/2016 18:02:42:  Epoch[ 3 of 4]-Minibatch[ 141- 150, 37.50%]: CrossEntropyWithSoftmax = 0.12793895 * 250; EvalClassificationError = 0.04800000 * 250; time = 0.1332s; samplesPerSecond = 1876.6
-MPI Rank 1: 05/03/2016 18:02:42:  Epoch[ 3 of 4]-Minibatch[ 151- 160, 40.00%]: CrossEntropyWithSoftmax = 0.17254071 * 250; EvalClassificationError = 0.08000000 * 250; time = 0.1417s; samplesPerSecond = 1764.3
-MPI Rank 1: 05/03/2016 18:02:42:  Epoch[ 3 of 4]-Minibatch[ 161- 170, 42.50%]: CrossEntropyWithSoftmax = 0.17663137 * 250; EvalClassificationError = 0.09600000 * 250; time = 0.1347s; samplesPerSecond = 1855.8
-MPI Rank 1: 05/03/2016 18:02:42:  Epoch[ 3 of 4]-Minibatch[ 171- 180, 45.00%]: CrossEntropyWithSoftmax = 0.14120431 * 250; EvalClassificationError = 0.06400000 * 250; time = 0.1033s; samplesPerSecond = 2419.3
-MPI Rank 1: 05/03/2016 18:02:43:  Epoch[ 3 of 4]-Minibatch[ 181- 190, 47.50%]: CrossEntropyWithSoftmax = 0.19250710 * 250; EvalClassificationError = 0.10000000 * 250; time = 0.1687s; samplesPerSecond = 1482.0
-MPI Rank 1: 05/03/2016 18:02:43:  Epoch[ 3 of 4]-Minibatch[ 191- 200, 50.00%]: CrossEntropyWithSoftmax = 0.20912001 * 250; EvalClassificationError = 0.10000000 * 250; time = 0.1888s; samplesPerSecond = 1323.8
-MPI Rank 1: 05/03/2016 18:02:43:  Epoch[ 3 of 4]-Minibatch[ 201- 210, 52.50%]: CrossEntropyWithSoftmax = 0.18485462 * 250; EvalClassificationError = 0.08000000 * 250; time = 0.2169s; samplesPerSecond = 1152.6
-MPI Rank 1: 05/03/2016 18:02:43:  Epoch[ 3 of 4]-Minibatch[ 211- 220, 55.00%]: CrossEntropyWithSoftmax = 0.18191864 * 250; EvalClassificationError = 0.07600000 * 250; time = 0.2980s; samplesPerSecond = 838.8
-MPI Rank 1: 05/03/2016 18:02:43:  Epoch[ 3 of 4]-Minibatch[ 221- 230, 57.50%]: CrossEntropyWithSoftmax = 0.14066571 * 250; EvalClassificationError = 0.06000000 * 250; time = 0.1408s; samplesPerSecond = 1776.0
-MPI Rank 1: 05/03/2016 18:02:44:  Epoch[ 3 of 4]-Minibatch[ 231- 240, 60.00%]: CrossEntropyWithSoftmax = 0.14839150 * 250; EvalClassificationError = 0.07600000 * 250; time = 0.1277s; samplesPerSecond = 1957.9
-MPI Rank 1: 05/03/2016 18:02:44:  Epoch[ 3 of 4]-Minibatch[ 241- 250, 62.50%]: CrossEntropyWithSoftmax = 0.20326119 * 250; EvalClassificationError = 0.11600000 * 250; time = 0.1149s; samplesPerSecond = 2176.5
-MPI Rank 1: 05/03/2016 18:02:44:  Epoch[ 3 of 4]-Minibatch[ 251- 260, 65.00%]: CrossEntropyWithSoftmax = 0.12850544 * 250; EvalClassificationError = 0.07200000 * 250; time = 0.1926s; samplesPerSecond = 1298.2
-MPI Rank 1: 05/03/2016 18:02:44:  Epoch[ 3 of 4]-Minibatch[ 261- 270, 67.50%]: CrossEntropyWithSoftmax = 0.18637526 * 250; EvalClassificationError = 0.11600000 * 250; time = 0.1444s; samplesPerSecond = 1731.2
-MPI Rank 1: 05/03/2016 18:02:44:  Epoch[ 3 of 4]-Minibatch[ 271- 280, 70.00%]: CrossEntropyWithSoftmax = 0.19588263 * 250; EvalClassificationError = 0.08800000 * 250; time = 0.1622s; samplesPerSecond = 1541.3
-MPI Rank 1: 05/03/2016 18:02:44:  Epoch[ 3 of 4]-Minibatch[ 281- 290, 72.50%]: CrossEntropyWithSoftmax = 0.16642744 * 250; EvalClassificationError = 0.06800000 * 250; time = 0.1396s; samplesPerSecond = 1791.2
-MPI Rank 1: 05/03/2016 18:02:44:  Epoch[ 3 of 4]-Minibatch[ 291- 300, 75.00%]: CrossEntropyWithSoftmax = 0.12514794 * 250; EvalClassificationError = 0.04400000 * 250; time = 0.1444s; samplesPerSecond = 1731.6
-MPI Rank 1: 05/03/2016 18:02:45:  Epoch[ 3 of 4]-Minibatch[ 301- 310, 77.50%]: CrossEntropyWithSoftmax = 0.17398269 * 250; EvalClassificationError = 0.08800000 * 250; time = 0.1774s; samplesPerSecond = 1409.1
-MPI Rank 1: 05/03/2016 18:02:45:  Epoch[ 3 of 4]-Minibatch[ 311- 320, 80.00%]: CrossEntropyWithSoftmax = 0.12276461 * 250; EvalClassificationError = 0.05200000 * 250; time = 0.1930s; samplesPerSecond = 1295.6
-MPI Rank 1: 05/03/2016 18:02:45:  Epoch[ 3 of 4]-Minibatch[ 321- 330, 82.50%]: CrossEntropyWithSoftmax = 0.14747644 * 250; EvalClassificationError = 0.06000000 * 250; time = 0.3164s; samplesPerSecond = 790.2
-MPI Rank 1: 05/03/2016 18:02:45:  Epoch[ 3 of 4]-Minibatch[ 331- 340, 85.00%]: CrossEntropyWithSoftmax = 0.19803461 * 250; EvalClassificationError = 0.09600000 * 250; time = 0.3183s; samplesPerSecond = 785.5
-MPI Rank 1: 05/03/2016 18:02:46:  Epoch[ 3 of 4]-Minibatch[ 341- 350, 87.50%]: CrossEntropyWithSoftmax = 0.12590469 * 250; EvalClassificationError = 0.05200000 * 250; time = 0.2532s; samplesPerSecond = 987.2
-MPI Rank 1: 05/03/2016 18:02:46:  Epoch[ 3 of 4]-Minibatch[ 351- 360, 90.00%]: CrossEntropyWithSoftmax = 0.13748952 * 250; EvalClassificationError = 0.05600000 * 250; time = 0.2365s; samplesPerSecond = 1057.2
-MPI Rank 1: 05/03/2016 18:02:46:  Epoch[ 3 of 4]-Minibatch[ 361- 370, 92.50%]: CrossEntropyWithSoftmax = 0.12855558 * 250; EvalClassificationError = 0.06000000 * 250; time = 0.2051s; samplesPerSecond = 1219.0
-MPI Rank 1: 05/03/2016 18:02:46:  Epoch[ 3 of 4]-Minibatch[ 371- 380, 95.00%]: CrossEntropyWithSoftmax = 0.16663050 * 250; EvalClassificationError = 0.09600000 * 250; time = 0.1769s; samplesPerSecond = 1413.2
-MPI Rank 1: 05/03/2016 18:02:47:  Epoch[ 3 of 4]-Minibatch[ 381- 390, 97.50%]: CrossEntropyWithSoftmax = 0.20689620 * 250; EvalClassificationError = 0.11600000 * 250; time = 0.1971s; samplesPerSecond = 1268.7
-MPI Rank 1: 05/03/2016 18:02:47:  Epoch[ 3 of 4]-Minibatch[ 391- 400, 100.00%]: CrossEntropyWithSoftmax = 0.14580661 * 250; EvalClassificationError = 0.06800000 * 250; time = 0.2344s; samplesPerSecond = 1066.4
-MPI Rank 1: 05/03/2016 18:02:47: Finished Epoch[ 3 of 4]: [Training] CrossEntropyWithSoftmax = 0.15948509 * 10000; EvalClassificationError = 0.07670000 * 10000; totalSamplesSeen = 30000; learningRatePerSample = 0.0080000004; epochTime=8.95782s
-=======
-MPI Rank 1: 08/16/2016 09:57:10: Starting Epoch 2: learning rate per sample = 0.008000  effective momentum = 0.900000  momentum as time constant = 237.3 samples
->>>>>>> 8493f118
-MPI Rank 1: 
-MPI Rank 1: 08/16/2016 09:57:10: Starting minibatch loop, DataParallelSGD training (MyRank = 1, NumNodes = 4, NumGradientBits = 64), distributed reading is ENABLED.
-MPI Rank 1: 08/16/2016 09:57:10:  Epoch[ 2 of 4]-Minibatch[   1-  10, 2.50%]: CrossEntropyWithSoftmax = 0.46767057 * 250; EvalErrorPrediction = 0.18400000 * 250; time = 0.0401s; samplesPerSecond = 6236.7
-MPI Rank 1: 08/16/2016 09:57:10:  Epoch[ 2 of 4]-Minibatch[  11-  20, 5.00%]: CrossEntropyWithSoftmax = 0.39369585 * 250; EvalErrorPrediction = 0.11600000 * 250; time = 0.0482s; samplesPerSecond = 5187.4
-MPI Rank 1: 08/16/2016 09:57:11:  Epoch[ 2 of 4]-Minibatch[  21-  30, 7.50%]: CrossEntropyWithSoftmax = 0.32550048 * 250; EvalErrorPrediction = 0.08000000 * 250; time = 0.0802s; samplesPerSecond = 3116.5
-MPI Rank 1: 08/16/2016 09:57:11:  Epoch[ 2 of 4]-Minibatch[  31-  40, 10.00%]: CrossEntropyWithSoftmax = 0.29940388 * 250; EvalErrorPrediction = 0.06400000 * 250; time = 0.0586s; samplesPerSecond = 4267.7
-MPI Rank 1: 08/16/2016 09:57:11:  Epoch[ 2 of 4]-Minibatch[  41-  50, 12.50%]: CrossEntropyWithSoftmax = 0.27205445 * 250; EvalErrorPrediction = 0.07200000 * 250; time = 0.0435s; samplesPerSecond = 5748.3
-MPI Rank 1: 08/16/2016 09:57:11:  Epoch[ 2 of 4]-Minibatch[  51-  60, 15.00%]: CrossEntropyWithSoftmax = 0.27093051 * 250; EvalErrorPrediction = 0.09200000 * 250; time = 0.0460s; samplesPerSecond = 5437.6
-MPI Rank 1: 08/16/2016 09:57:11:  Epoch[ 2 of 4]-Minibatch[  61-  70, 17.50%]: CrossEntropyWithSoftmax = 0.22945500 * 250; EvalErrorPrediction = 0.07600000 * 250; time = 0.0765s; samplesPerSecond = 3268.2
-MPI Rank 1: 08/16/2016 09:57:11:  Epoch[ 2 of 4]-Minibatch[  71-  80, 20.00%]: CrossEntropyWithSoftmax = 0.23196803 * 250; EvalErrorPrediction = 0.09200000 * 250; time = 0.0390s; samplesPerSecond = 6417.0
-MPI Rank 1: 08/16/2016 09:57:11:  Epoch[ 2 of 4]-Minibatch[  81-  90, 22.50%]: CrossEntropyWithSoftmax = 0.19779419 * 250; EvalErrorPrediction = 0.08400000 * 250; time = 0.0554s; samplesPerSecond = 4508.6
-MPI Rank 1: 08/16/2016 09:57:11:  Epoch[ 2 of 4]-Minibatch[  91- 100, 25.00%]: CrossEntropyWithSoftmax = 0.18056423 * 250; EvalErrorPrediction = 0.06400000 * 250; time = 0.0625s; samplesPerSecond = 3999.4
-MPI Rank 1: 08/16/2016 09:57:11:  Epoch[ 2 of 4]-Minibatch[ 101- 110, 27.50%]: CrossEntropyWithSoftmax = 0.17046881 * 250; EvalErrorPrediction = 0.05200000 * 250; time = 0.0403s; samplesPerSecond = 6200.1
-MPI Rank 1: 08/16/2016 09:57:11:  Epoch[ 2 of 4]-Minibatch[ 111- 120, 30.00%]: CrossEntropyWithSoftmax = 0.16362256 * 250; EvalErrorPrediction = 0.06800000 * 250; time = 0.0693s; samplesPerSecond = 3608.1
-MPI Rank 1: 08/16/2016 09:57:11:  Epoch[ 2 of 4]-Minibatch[ 121- 130, 32.50%]: CrossEntropyWithSoftmax = 0.13875887 * 250; EvalErrorPrediction = 0.05600000 * 250; time = 0.0467s; samplesPerSecond = 5347.7
-MPI Rank 1: 08/16/2016 09:57:11:  Epoch[ 2 of 4]-Minibatch[ 131- 140, 35.00%]: CrossEntropyWithSoftmax = 0.17428415 * 250; EvalErrorPrediction = 0.08800000 * 250; time = 0.0456s; samplesPerSecond = 5485.5
-MPI Rank 1: 08/16/2016 09:57:11:  Epoch[ 2 of 4]-Minibatch[ 141- 150, 37.50%]: CrossEntropyWithSoftmax = 0.14661386 * 250; EvalErrorPrediction = 0.05200000 * 250; time = 0.0058s; samplesPerSecond = 43118.3
-MPI Rank 1: 08/16/2016 09:57:11:  Epoch[ 2 of 4]-Minibatch[ 151- 160, 40.00%]: CrossEntropyWithSoftmax = 0.18948459 * 250; EvalErrorPrediction = 0.08000000 * 250; time = 0.0343s; samplesPerSecond = 7297.8
-MPI Rank 1: 08/16/2016 09:57:11:  Epoch[ 2 of 4]-Minibatch[ 161- 170, 42.50%]: CrossEntropyWithSoftmax = 0.17734278 * 250; EvalErrorPrediction = 0.08800000 * 250; time = 0.0323s; samplesPerSecond = 7734.4
-MPI Rank 1: 08/16/2016 09:57:11:  Epoch[ 2 of 4]-Minibatch[ 171- 180, 45.00%]: CrossEntropyWithSoftmax = 0.14923991 * 250; EvalErrorPrediction = 0.06400000 * 250; time = 0.0367s; samplesPerSecond = 6816.3
-MPI Rank 1: 08/16/2016 09:57:11:  Epoch[ 2 of 4]-Minibatch[ 181- 190, 47.50%]: CrossEntropyWithSoftmax = 0.19041611 * 250; EvalErrorPrediction = 0.10000000 * 250; time = 0.0254s; samplesPerSecond = 9851.1
-MPI Rank 1: 08/16/2016 09:57:11:  Epoch[ 2 of 4]-Minibatch[ 191- 200, 50.00%]: CrossEntropyWithSoftmax = 0.21386373 * 250; EvalErrorPrediction = 0.10400000 * 250; time = 0.0094s; samplesPerSecond = 26666.7
-MPI Rank 1: 08/16/2016 09:57:11:  Epoch[ 2 of 4]-Minibatch[ 201- 210, 52.50%]: CrossEntropyWithSoftmax = 0.18606755 * 250; EvalErrorPrediction = 0.08400000 * 250; time = 0.0620s; samplesPerSecond = 4032.2
-MPI Rank 1: 08/16/2016 09:57:11:  Epoch[ 2 of 4]-Minibatch[ 211- 220, 55.00%]: CrossEntropyWithSoftmax = 0.18411605 * 250; EvalErrorPrediction = 0.07600000 * 250; time = 0.0524s; samplesPerSecond = 4767.2
-MPI Rank 1: 08/16/2016 09:57:11:  Epoch[ 2 of 4]-Minibatch[ 221- 230, 57.50%]: CrossEntropyWithSoftmax = 0.14589322 * 250; EvalErrorPrediction = 0.06000000 * 250; time = 0.0482s; samplesPerSecond = 5182.9
-MPI Rank 1: 08/16/2016 09:57:12:  Epoch[ 2 of 4]-Minibatch[ 231- 240, 60.00%]: CrossEntropyWithSoftmax = 0.15195450 * 250; EvalErrorPrediction = 0.07600000 * 250; time = 0.0395s; samplesPerSecond = 6322.6
-MPI Rank 1: 08/16/2016 09:57:12:  Epoch[ 2 of 4]-Minibatch[ 241- 250, 62.50%]: CrossEntropyWithSoftmax = 0.19906604 * 250; EvalErrorPrediction = 0.11600000 * 250; time = 0.0436s; samplesPerSecond = 5737.6
-MPI Rank 1: 08/16/2016 09:57:12:  Epoch[ 2 of 4]-Minibatch[ 251- 260, 65.00%]: CrossEntropyWithSoftmax = 0.13578972 * 250; EvalErrorPrediction = 0.07200000 * 250; time = 0.0323s; samplesPerSecond = 7739.0
-MPI Rank 1: 08/16/2016 09:57:12:  Epoch[ 2 of 4]-Minibatch[ 261- 270, 67.50%]: CrossEntropyWithSoftmax = 0.18561157 * 250; EvalErrorPrediction = 0.11600000 * 250; time = 0.0374s; samplesPerSecond = 6685.2
-MPI Rank 1: 08/16/2016 09:57:12:  Epoch[ 2 of 4]-Minibatch[ 271- 280, 70.00%]: CrossEntropyWithSoftmax = 0.19412104 * 250; EvalErrorPrediction = 0.08400000 * 250; time = 0.0454s; samplesPerSecond = 5508.9
-MPI Rank 1: 08/16/2016 09:57:12:  Epoch[ 2 of 4]-Minibatch[ 281- 290, 72.50%]: CrossEntropyWithSoftmax = 0.17222089 * 250; EvalErrorPrediction = 0.07200000 * 250; time = 0.0634s; samplesPerSecond = 3945.3
-MPI Rank 1: 08/16/2016 09:57:12:  Epoch[ 2 of 4]-Minibatch[ 291- 300, 75.00%]: CrossEntropyWithSoftmax = 0.13177463 * 250; EvalErrorPrediction = 0.04800000 * 250; time = 0.0467s; samplesPerSecond = 5354.9
-MPI Rank 1: 08/16/2016 09:57:12:  Epoch[ 2 of 4]-Minibatch[ 301- 310, 77.50%]: CrossEntropyWithSoftmax = 0.17613442 * 250; EvalErrorPrediction = 0.09200000 * 250; time = 0.0508s; samplesPerSecond = 4917.7
-MPI Rank 1: 08/16/2016 09:57:12:  Epoch[ 2 of 4]-Minibatch[ 311- 320, 80.00%]: CrossEntropyWithSoftmax = 0.12677858 * 250; EvalErrorPrediction = 0.05200000 * 250; time = 0.0418s; samplesPerSecond = 5978.9
-MPI Rank 1: 08/16/2016 09:57:12:  Epoch[ 2 of 4]-Minibatch[ 321- 330, 82.50%]: CrossEntropyWithSoftmax = 0.15056492 * 250; EvalErrorPrediction = 0.05600000 * 250; time = 0.0412s; samplesPerSecond = 6065.2
-MPI Rank 1: 08/16/2016 09:57:12:  Epoch[ 2 of 4]-Minibatch[ 331- 340, 85.00%]: CrossEntropyWithSoftmax = 0.19724440 * 250; EvalErrorPrediction = 0.09200000 * 250; time = 0.0555s; samplesPerSecond = 4501.1
-MPI Rank 1: 08/16/2016 09:57:12:  Epoch[ 2 of 4]-Minibatch[ 341- 350, 87.50%]: CrossEntropyWithSoftmax = 0.12827562 * 250; EvalErrorPrediction = 0.05200000 * 250; time = 0.0529s; samplesPerSecond = 4723.5
-MPI Rank 1: 08/16/2016 09:57:12:  Epoch[ 2 of 4]-Minibatch[ 351- 360, 90.00%]: CrossEntropyWithSoftmax = 0.13842761 * 250; EvalErrorPrediction = 0.05600000 * 250; time = 0.0532s; samplesPerSecond = 4697.7
-MPI Rank 1: 08/16/2016 09:57:12:  Epoch[ 2 of 4]-Minibatch[ 361- 370, 92.50%]: CrossEntropyWithSoftmax = 0.12801527 * 250; EvalErrorPrediction = 0.06000000 * 250; time = 0.0527s; samplesPerSecond = 4747.2
-MPI Rank 1: 08/16/2016 09:57:12:  Epoch[ 2 of 4]-Minibatch[ 371- 380, 95.00%]: CrossEntropyWithSoftmax = 0.16644218 * 250; EvalErrorPrediction = 0.09600000 * 250; time = 0.0475s; samplesPerSecond = 5266.7
-MPI Rank 1: 08/16/2016 09:57:12:  Epoch[ 2 of 4]-Minibatch[ 381- 390, 97.50%]: CrossEntropyWithSoftmax = 0.20479249 * 250; EvalErrorPrediction = 0.11200000 * 250; time = 0.0378s; samplesPerSecond = 6612.2
-MPI Rank 1: 08/16/2016 09:57:12:  Epoch[ 2 of 4]-Minibatch[ 391- 400, 100.00%]: CrossEntropyWithSoftmax = 0.14556085 * 250; EvalErrorPrediction = 0.06800000 * 250; time = 0.0452s; samplesPerSecond = 5525.1
-MPI Rank 1: 08/16/2016 09:57:12: Finished Epoch[ 2 of 4]: [Training] CrossEntropyWithSoftmax = 0.19579960 * 10000; EvalErrorPrediction = 0.08040000 * 10000; totalSamplesSeen = 20000; learningRatePerSample = 0.0080000004; epochTime=1.84991s
-MPI Rank 1: 
-<<<<<<< HEAD
+MPI Rank 1: 05/03/2016 18:02:38:  Epoch[ 3 of 4]-Minibatch[   1-  10, 2.50%]: CrossEntropyWithSoftmax = 0.12573638 * 250; EvalErrorPrediction = 0.05600000 * 250; time = 0.3198s; samplesPerSecond = 781.7
+MPI Rank 1: 05/03/2016 18:02:38:  Epoch[ 3 of 4]-Minibatch[  11-  20, 5.00%]: CrossEntropyWithSoftmax = 0.17793506 * 250; EvalErrorPrediction = 0.09200000 * 250; time = 0.3240s; samplesPerSecond = 771.7
+MPI Rank 1: 05/03/2016 18:02:39:  Epoch[ 3 of 4]-Minibatch[  21-  30, 7.50%]: CrossEntropyWithSoftmax = 0.14424050 * 250; EvalErrorPrediction = 0.07600000 * 250; time = 0.4469s; samplesPerSecond = 559.4
+MPI Rank 1: 05/03/2016 18:02:39:  Epoch[ 3 of 4]-Minibatch[  31-  40, 10.00%]: CrossEntropyWithSoftmax = 0.15793261 * 250; EvalErrorPrediction = 0.06400000 * 250; time = 0.3229s; samplesPerSecond = 774.2
+MPI Rank 1: 05/03/2016 18:02:40:  Epoch[ 3 of 4]-Minibatch[  41-  50, 12.50%]: CrossEntropyWithSoftmax = 0.17032397 * 250; EvalErrorPrediction = 0.10000000 * 250; time = 0.3998s; samplesPerSecond = 625.3
+MPI Rank 1: 05/03/2016 18:02:40:  Epoch[ 3 of 4]-Minibatch[  51-  60, 15.00%]: CrossEntropyWithSoftmax = 0.18248471 * 250; EvalErrorPrediction = 0.08000000 * 250; time = 0.4289s; samplesPerSecond = 582.9
+MPI Rank 1: 05/03/2016 18:02:40:  Epoch[ 3 of 4]-Minibatch[  61-  70, 17.50%]: CrossEntropyWithSoftmax = 0.14633367 * 250; EvalErrorPrediction = 0.07200000 * 250; time = 0.3459s; samplesPerSecond = 722.7
+MPI Rank 1: 05/03/2016 18:02:41:  Epoch[ 3 of 4]-Minibatch[  71-  80, 20.00%]: CrossEntropyWithSoftmax = 0.18031057 * 250; EvalErrorPrediction = 0.09600000 * 250; time = 0.2382s; samplesPerSecond = 1049.4
+MPI Rank 1: 05/03/2016 18:02:41:  Epoch[ 3 of 4]-Minibatch[  81-  90, 22.50%]: CrossEntropyWithSoftmax = 0.15850971 * 250; EvalErrorPrediction = 0.07600000 * 250; time = 0.1297s; samplesPerSecond = 1928.1
+MPI Rank 1: 05/03/2016 18:02:41:  Epoch[ 3 of 4]-Minibatch[  91- 100, 25.00%]: CrossEntropyWithSoftmax = 0.14480887 * 250; EvalErrorPrediction = 0.07200000 * 250; time = 0.3802s; samplesPerSecond = 657.6
+MPI Rank 1: 05/03/2016 18:02:41:  Epoch[ 3 of 4]-Minibatch[ 101- 110, 27.50%]: CrossEntropyWithSoftmax = 0.13441155 * 250; EvalErrorPrediction = 0.05200000 * 250; time = 0.2335s; samplesPerSecond = 1070.5
+MPI Rank 1: 05/03/2016 18:02:42:  Epoch[ 3 of 4]-Minibatch[ 111- 120, 30.00%]: CrossEntropyWithSoftmax = 0.13702170 * 250; EvalErrorPrediction = 0.06000000 * 250; time = 0.1611s; samplesPerSecond = 1552.1
+MPI Rank 1: 05/03/2016 18:02:42:  Epoch[ 3 of 4]-Minibatch[ 121- 130, 32.50%]: CrossEntropyWithSoftmax = 0.11643467 * 250; EvalErrorPrediction = 0.05600000 * 250; time = 0.1916s; samplesPerSecond = 1304.5
+MPI Rank 1: 05/03/2016 18:02:42:  Epoch[ 3 of 4]-Minibatch[ 131- 140, 35.00%]: CrossEntropyWithSoftmax = 0.16800547 * 250; EvalErrorPrediction = 0.08800000 * 250; time = 0.1638s; samplesPerSecond = 1526.2
+MPI Rank 1: 05/03/2016 18:02:42:  Epoch[ 3 of 4]-Minibatch[ 141- 150, 37.50%]: CrossEntropyWithSoftmax = 0.12793895 * 250; EvalErrorPrediction = 0.04800000 * 250; time = 0.1332s; samplesPerSecond = 1876.6
+MPI Rank 1: 05/03/2016 18:02:42:  Epoch[ 3 of 4]-Minibatch[ 151- 160, 40.00%]: CrossEntropyWithSoftmax = 0.17254071 * 250; EvalErrorPrediction = 0.08000000 * 250; time = 0.1417s; samplesPerSecond = 1764.3
+MPI Rank 1: 05/03/2016 18:02:42:  Epoch[ 3 of 4]-Minibatch[ 161- 170, 42.50%]: CrossEntropyWithSoftmax = 0.17663137 * 250; EvalErrorPrediction = 0.09600000 * 250; time = 0.1347s; samplesPerSecond = 1855.8
+MPI Rank 1: 05/03/2016 18:02:42:  Epoch[ 3 of 4]-Minibatch[ 171- 180, 45.00%]: CrossEntropyWithSoftmax = 0.14120431 * 250; EvalErrorPrediction = 0.06400000 * 250; time = 0.1033s; samplesPerSecond = 2419.3
+MPI Rank 1: 05/03/2016 18:02:43:  Epoch[ 3 of 4]-Minibatch[ 181- 190, 47.50%]: CrossEntropyWithSoftmax = 0.19250710 * 250; EvalErrorPrediction = 0.10000000 * 250; time = 0.1687s; samplesPerSecond = 1482.0
+MPI Rank 1: 05/03/2016 18:02:43:  Epoch[ 3 of 4]-Minibatch[ 191- 200, 50.00%]: CrossEntropyWithSoftmax = 0.20912001 * 250; EvalErrorPrediction = 0.10000000 * 250; time = 0.1888s; samplesPerSecond = 1323.8
+MPI Rank 1: 05/03/2016 18:02:43:  Epoch[ 3 of 4]-Minibatch[ 201- 210, 52.50%]: CrossEntropyWithSoftmax = 0.18485462 * 250; EvalErrorPrediction = 0.08000000 * 250; time = 0.2169s; samplesPerSecond = 1152.6
+MPI Rank 1: 05/03/2016 18:02:43:  Epoch[ 3 of 4]-Minibatch[ 211- 220, 55.00%]: CrossEntropyWithSoftmax = 0.18191864 * 250; EvalErrorPrediction = 0.07600000 * 250; time = 0.2980s; samplesPerSecond = 838.8
+MPI Rank 1: 05/03/2016 18:02:43:  Epoch[ 3 of 4]-Minibatch[ 221- 230, 57.50%]: CrossEntropyWithSoftmax = 0.14066571 * 250; EvalErrorPrediction = 0.06000000 * 250; time = 0.1408s; samplesPerSecond = 1776.0
+MPI Rank 1: 05/03/2016 18:02:44:  Epoch[ 3 of 4]-Minibatch[ 231- 240, 60.00%]: CrossEntropyWithSoftmax = 0.14839150 * 250; EvalErrorPrediction = 0.07600000 * 250; time = 0.1277s; samplesPerSecond = 1957.9
+MPI Rank 1: 05/03/2016 18:02:44:  Epoch[ 3 of 4]-Minibatch[ 241- 250, 62.50%]: CrossEntropyWithSoftmax = 0.20326119 * 250; EvalErrorPrediction = 0.11600000 * 250; time = 0.1149s; samplesPerSecond = 2176.5
+MPI Rank 1: 05/03/2016 18:02:44:  Epoch[ 3 of 4]-Minibatch[ 251- 260, 65.00%]: CrossEntropyWithSoftmax = 0.12850544 * 250; EvalErrorPrediction = 0.07200000 * 250; time = 0.1926s; samplesPerSecond = 1298.2
+MPI Rank 1: 05/03/2016 18:02:44:  Epoch[ 3 of 4]-Minibatch[ 261- 270, 67.50%]: CrossEntropyWithSoftmax = 0.18637526 * 250; EvalErrorPrediction = 0.11600000 * 250; time = 0.1444s; samplesPerSecond = 1731.2
+MPI Rank 1: 05/03/2016 18:02:44:  Epoch[ 3 of 4]-Minibatch[ 271- 280, 70.00%]: CrossEntropyWithSoftmax = 0.19588263 * 250; EvalErrorPrediction = 0.08800000 * 250; time = 0.1622s; samplesPerSecond = 1541.3
+MPI Rank 1: 05/03/2016 18:02:44:  Epoch[ 3 of 4]-Minibatch[ 281- 290, 72.50%]: CrossEntropyWithSoftmax = 0.16642744 * 250; EvalErrorPrediction = 0.06800000 * 250; time = 0.1396s; samplesPerSecond = 1791.2
+MPI Rank 1: 05/03/2016 18:02:44:  Epoch[ 3 of 4]-Minibatch[ 291- 300, 75.00%]: CrossEntropyWithSoftmax = 0.12514794 * 250; EvalErrorPrediction = 0.04400000 * 250; time = 0.1444s; samplesPerSecond = 1731.6
+MPI Rank 1: 05/03/2016 18:02:45:  Epoch[ 3 of 4]-Minibatch[ 301- 310, 77.50%]: CrossEntropyWithSoftmax = 0.17398269 * 250; EvalErrorPrediction = 0.08800000 * 250; time = 0.1774s; samplesPerSecond = 1409.1
+MPI Rank 1: 05/03/2016 18:02:45:  Epoch[ 3 of 4]-Minibatch[ 311- 320, 80.00%]: CrossEntropyWithSoftmax = 0.12276461 * 250; EvalErrorPrediction = 0.05200000 * 250; time = 0.1930s; samplesPerSecond = 1295.6
+MPI Rank 1: 05/03/2016 18:02:45:  Epoch[ 3 of 4]-Minibatch[ 321- 330, 82.50%]: CrossEntropyWithSoftmax = 0.14747644 * 250; EvalErrorPrediction = 0.06000000 * 250; time = 0.3164s; samplesPerSecond = 790.2
+MPI Rank 1: 05/03/2016 18:02:45:  Epoch[ 3 of 4]-Minibatch[ 331- 340, 85.00%]: CrossEntropyWithSoftmax = 0.19803461 * 250; EvalErrorPrediction = 0.09600000 * 250; time = 0.3183s; samplesPerSecond = 785.5
+MPI Rank 1: 05/03/2016 18:02:46:  Epoch[ 3 of 4]-Minibatch[ 341- 350, 87.50%]: CrossEntropyWithSoftmax = 0.12590469 * 250; EvalErrorPrediction = 0.05200000 * 250; time = 0.2532s; samplesPerSecond = 987.2
+MPI Rank 1: 05/03/2016 18:02:46:  Epoch[ 3 of 4]-Minibatch[ 351- 360, 90.00%]: CrossEntropyWithSoftmax = 0.13748952 * 250; EvalErrorPrediction = 0.05600000 * 250; time = 0.2365s; samplesPerSecond = 1057.2
+MPI Rank 1: 05/03/2016 18:02:46:  Epoch[ 3 of 4]-Minibatch[ 361- 370, 92.50%]: CrossEntropyWithSoftmax = 0.12855558 * 250; EvalErrorPrediction = 0.06000000 * 250; time = 0.2051s; samplesPerSecond = 1219.0
+MPI Rank 1: 05/03/2016 18:02:46:  Epoch[ 3 of 4]-Minibatch[ 371- 380, 95.00%]: CrossEntropyWithSoftmax = 0.16663050 * 250; EvalErrorPrediction = 0.09600000 * 250; time = 0.1769s; samplesPerSecond = 1413.2
+MPI Rank 1: 05/03/2016 18:02:47:  Epoch[ 3 of 4]-Minibatch[ 381- 390, 97.50%]: CrossEntropyWithSoftmax = 0.20689620 * 250; EvalErrorPrediction = 0.11600000 * 250; time = 0.1971s; samplesPerSecond = 1268.7
+MPI Rank 1: 05/03/2016 18:02:47:  Epoch[ 3 of 4]-Minibatch[ 391- 400, 100.00%]: CrossEntropyWithSoftmax = 0.14580661 * 250; EvalErrorPrediction = 0.06800000 * 250; time = 0.2344s; samplesPerSecond = 1066.4
+MPI Rank 1: 05/03/2016 18:02:47: Finished Epoch[ 3 of 4]: [Training] CrossEntropyWithSoftmax = 0.15948509 * 10000; EvalErrorPrediction = 0.07670000 * 10000; totalSamplesSeen = 30000; learningRatePerSample = 0.0080000004; epochTime=8.95782s
+MPI Rank 1: 
+MPI Rank 1: 05/03/2016 18:02:47: Starting Epoch 4: learning rate per sample = 0.008000  effective momentum = 0.900000  momentum as time constant = 237.3 samples
+MPI Rank 1: starting epoch 3 at record count 30000, and file position 0
+MPI Rank 1: already there from last epoch
+MPI Rank 1: 
 MPI Rank 1: 05/03/2016 18:02:47: Starting minibatch loop, DataParallelSGD training (MyRank = 1, NumNodes = 4, NumGradientBits = 64).
-MPI Rank 1: 05/03/2016 18:02:47:  Epoch[ 4 of 4]-Minibatch[   1-  10, 2.50%]: CrossEntropyWithSoftmax = 0.12378899 * 250; EvalClassificationError = 0.06000000 * 250; time = 0.2227s; samplesPerSecond = 1122.4
-MPI Rank 1: 05/03/2016 18:02:47:  Epoch[ 4 of 4]-Minibatch[  11-  20, 5.00%]: CrossEntropyWithSoftmax = 0.18072658 * 250; EvalClassificationError = 0.09600000 * 250; time = 0.1823s; samplesPerSecond = 1371.6
-MPI Rank 1: 05/03/2016 18:02:47:  Epoch[ 4 of 4]-Minibatch[  21-  30, 7.50%]: CrossEntropyWithSoftmax = 0.14257652 * 250; EvalClassificationError = 0.07600000 * 250; time = 0.1805s; samplesPerSecond = 1384.8
-MPI Rank 1: 05/03/2016 18:02:48:  Epoch[ 4 of 4]-Minibatch[  31-  40, 10.00%]: CrossEntropyWithSoftmax = 0.15640664 * 250; EvalClassificationError = 0.06400000 * 250; time = 0.2933s; samplesPerSecond = 852.5
-MPI Rank 1: 05/03/2016 18:02:48:  Epoch[ 4 of 4]-Minibatch[  41-  50, 12.50%]: CrossEntropyWithSoftmax = 0.16965711 * 250; EvalClassificationError = 0.09600000 * 250; time = 0.1988s; samplesPerSecond = 1257.3
-MPI Rank 1: 05/03/2016 18:02:48:  Epoch[ 4 of 4]-Minibatch[  51-  60, 15.00%]: CrossEntropyWithSoftmax = 0.18193507 * 250; EvalClassificationError = 0.08000000 * 250; time = 0.2390s; samplesPerSecond = 1046.2
-MPI Rank 1: 05/03/2016 18:02:48:  Epoch[ 4 of 4]-Minibatch[  61-  70, 17.50%]: CrossEntropyWithSoftmax = 0.14480715 * 250; EvalClassificationError = 0.07200000 * 250; time = 0.2774s; samplesPerSecond = 901.2
-MPI Rank 1: 05/03/2016 18:02:49:  Epoch[ 4 of 4]-Minibatch[  71-  80, 20.00%]: CrossEntropyWithSoftmax = 0.18022375 * 250; EvalClassificationError = 0.09600000 * 250; time = 0.1872s; samplesPerSecond = 1335.5
-MPI Rank 1: 05/03/2016 18:02:49:  Epoch[ 4 of 4]-Minibatch[  81-  90, 22.50%]: CrossEntropyWithSoftmax = 0.15853227 * 250; EvalClassificationError = 0.07600000 * 250; time = 0.1970s; samplesPerSecond = 1269.3
-MPI Rank 1: 05/03/2016 18:02:49:  Epoch[ 4 of 4]-Minibatch[  91- 100, 25.00%]: CrossEntropyWithSoftmax = 0.14475377 * 250; EvalClassificationError = 0.07200000 * 250; time = 0.2368s; samplesPerSecond = 1055.8
-MPI Rank 1: 05/03/2016 18:02:49:  Epoch[ 4 of 4]-Minibatch[ 101- 110, 27.50%]: CrossEntropyWithSoftmax = 0.13347154 * 250; EvalClassificationError = 0.05200000 * 250; time = 0.3241s; samplesPerSecond = 771.3
-MPI Rank 1: 05/03/2016 18:02:50:  Epoch[ 4 of 4]-Minibatch[ 111- 120, 30.00%]: CrossEntropyWithSoftmax = 0.13697718 * 250; EvalClassificationError = 0.06400000 * 250; time = 0.1659s; samplesPerSecond = 1507.3
-MPI Rank 1: 05/03/2016 18:02:50:  Epoch[ 4 of 4]-Minibatch[ 121- 130, 32.50%]: CrossEntropyWithSoftmax = 0.11578526 * 250; EvalClassificationError = 0.05600000 * 250; time = 0.3093s; samplesPerSecond = 808.2
-MPI Rank 1: 05/03/2016 18:02:50:  Epoch[ 4 of 4]-Minibatch[ 131- 140, 35.00%]: CrossEntropyWithSoftmax = 0.16903500 * 250; EvalClassificationError = 0.08800000 * 250; time = 0.1444s; samplesPerSecond = 1731.1
-MPI Rank 1: 05/03/2016 18:02:50:  Epoch[ 4 of 4]-Minibatch[ 141- 150, 37.50%]: CrossEntropyWithSoftmax = 0.12744479 * 250; EvalClassificationError = 0.04800000 * 250; time = 0.1874s; samplesPerSecond = 1334.2
-MPI Rank 1: 05/03/2016 18:02:50:  Epoch[ 4 of 4]-Minibatch[ 151- 160, 40.00%]: CrossEntropyWithSoftmax = 0.17105836 * 250; EvalClassificationError = 0.08400000 * 250; time = 0.2043s; samplesPerSecond = 1223.7
-MPI Rank 1: 05/03/2016 18:02:51:  Epoch[ 4 of 4]-Minibatch[ 161- 170, 42.50%]: CrossEntropyWithSoftmax = 0.17692391 * 250; EvalClassificationError = 0.10000000 * 250; time = 0.2544s; samplesPerSecond = 982.6
-MPI Rank 1: 05/03/2016 18:02:51:  Epoch[ 4 of 4]-Minibatch[ 171- 180, 45.00%]: CrossEntropyWithSoftmax = 0.14107508 * 250; EvalClassificationError = 0.06400000 * 250; time = 0.4364s; samplesPerSecond = 572.9
-MPI Rank 1: 05/03/2016 18:02:51:  Epoch[ 4 of 4]-Minibatch[ 181- 190, 47.50%]: CrossEntropyWithSoftmax = 0.19340521 * 250; EvalClassificationError = 0.10000000 * 250; time = 0.3559s; samplesPerSecond = 702.4
-MPI Rank 1: 05/03/2016 18:02:52:  Epoch[ 4 of 4]-Minibatch[ 191- 200, 50.00%]: CrossEntropyWithSoftmax = 0.20866697 * 250; EvalClassificationError = 0.10000000 * 250; time = 0.3769s; samplesPerSecond = 663.4
-MPI Rank 1: 05/03/2016 18:02:52:  Epoch[ 4 of 4]-Minibatch[ 201- 210, 52.50%]: CrossEntropyWithSoftmax = 0.18511042 * 250; EvalClassificationError = 0.08000000 * 250; time = 0.3480s; samplesPerSecond = 718.4
-MPI Rank 1: 05/03/2016 18:02:52:  Epoch[ 4 of 4]-Minibatch[ 211- 220, 55.00%]: CrossEntropyWithSoftmax = 0.18159934 * 250; EvalClassificationError = 0.07600000 * 250; time = 0.3658s; samplesPerSecond = 683.4
-MPI Rank 1: 05/03/2016 18:02:53:  Epoch[ 4 of 4]-Minibatch[ 221- 230, 57.50%]: CrossEntropyWithSoftmax = 0.14034224 * 250; EvalClassificationError = 0.05600000 * 250; time = 0.4339s; samplesPerSecond = 576.2
-MPI Rank 1: 05/03/2016 18:02:53:  Epoch[ 4 of 4]-Minibatch[ 231- 240, 60.00%]: CrossEntropyWithSoftmax = 0.14844686 * 250; EvalClassificationError = 0.07600000 * 250; time = 0.3215s; samplesPerSecond = 777.5
-MPI Rank 1: 05/03/2016 18:02:54:  Epoch[ 4 of 4]-Minibatch[ 241- 250, 62.50%]: CrossEntropyWithSoftmax = 0.20372579 * 250; EvalClassificationError = 0.11200000 * 250; time = 0.3970s; samplesPerSecond = 629.8
-MPI Rank 1: 05/03/2016 18:02:54:  Epoch[ 4 of 4]-Minibatch[ 251- 260, 65.00%]: CrossEntropyWithSoftmax = 0.12816440 * 250; EvalClassificationError = 0.07200000 * 250; time = 0.4323s; samplesPerSecond = 578.4
-MPI Rank 1: 05/03/2016 18:02:54:  Epoch[ 4 of 4]-Minibatch[ 261- 270, 67.50%]: CrossEntropyWithSoftmax = 0.18657425 * 250; EvalClassificationError = 0.11600000 * 250; time = 0.4013s; samplesPerSecond = 623.0
-MPI Rank 1: 05/03/2016 18:02:55:  Epoch[ 4 of 4]-Minibatch[ 271- 280, 70.00%]: CrossEntropyWithSoftmax = 0.19568349 * 250; EvalClassificationError = 0.08400000 * 250; time = 0.4644s; samplesPerSecond = 538.3
-MPI Rank 1: 05/03/2016 18:02:55:  Epoch[ 4 of 4]-Minibatch[ 281- 290, 72.50%]: CrossEntropyWithSoftmax = 0.16445355 * 250; EvalClassificationError = 0.06800000 * 250; time = 0.3559s; samplesPerSecond = 702.5
-MPI Rank 1: 05/03/2016 18:02:56:  Epoch[ 4 of 4]-Minibatch[ 291- 300, 75.00%]: CrossEntropyWithSoftmax = 0.12455473 * 250; EvalClassificationError = 0.04400000 * 250; time = 0.2272s; samplesPerSecond = 1100.5
-MPI Rank 1: 05/03/2016 18:02:56:  Epoch[ 4 of 4]-Minibatch[ 301- 310, 77.50%]: CrossEntropyWithSoftmax = 0.17299493 * 250; EvalClassificationError = 0.08400000 * 250; time = 0.2456s; samplesPerSecond = 1017.8
-MPI Rank 1: 05/03/2016 18:02:56:  Epoch[ 4 of 4]-Minibatch[ 311- 320, 80.00%]: CrossEntropyWithSoftmax = 0.12251633 * 250; EvalClassificationError = 0.05200000 * 250; time = 0.4184s; samplesPerSecond = 597.6
-MPI Rank 1: 05/03/2016 18:02:56:  Epoch[ 4 of 4]-Minibatch[ 321- 330, 82.50%]: CrossEntropyWithSoftmax = 0.14716873 * 250; EvalClassificationError = 0.06000000 * 250; time = 0.2936s; samplesPerSecond = 851.4
-MPI Rank 1: 05/03/2016 18:02:57:  Epoch[ 4 of 4]-Minibatch[ 331- 340, 85.00%]: CrossEntropyWithSoftmax = 0.19795421 * 250; EvalClassificationError = 0.09200000 * 250; time = 0.2357s; samplesPerSecond = 1060.7
-MPI Rank 1: 05/03/2016 18:02:57:  Epoch[ 4 of 4]-Minibatch[ 341- 350, 87.50%]: CrossEntropyWithSoftmax = 0.12574906 * 250; EvalClassificationError = 0.05200000 * 250; time = 0.2748s; samplesPerSecond = 909.8
-MPI Rank 1: 05/03/2016 18:02:57:  Epoch[ 4 of 4]-Minibatch[ 351- 360, 90.00%]: CrossEntropyWithSoftmax = 0.13742429 * 250; EvalClassificationError = 0.05600000 * 250; time = 0.2035s; samplesPerSecond = 1228.2
-MPI Rank 1: 05/03/2016 18:02:57:  Epoch[ 4 of 4]-Minibatch[ 361- 370, 92.50%]: CrossEntropyWithSoftmax = 0.12857418 * 250; EvalClassificationError = 0.06000000 * 250; time = 0.2970s; samplesPerSecond = 841.9
-MPI Rank 1: 05/03/2016 18:02:58:  Epoch[ 4 of 4]-Minibatch[ 371- 380, 95.00%]: CrossEntropyWithSoftmax = 0.16659309 * 250; EvalClassificationError = 0.09600000 * 250; time = 0.2854s; samplesPerSecond = 875.9
-MPI Rank 1: 05/03/2016 18:02:58:  Epoch[ 4 of 4]-Minibatch[ 381- 390, 97.50%]: CrossEntropyWithSoftmax = 0.20708750 * 250; EvalClassificationError = 0.11600000 * 250; time = 0.3268s; samplesPerSecond = 765.1
-MPI Rank 1: 05/03/2016 18:02:58:  Epoch[ 4 of 4]-Minibatch[ 391- 400, 100.00%]: CrossEntropyWithSoftmax = 0.14587123 * 250; EvalClassificationError = 0.06400000 * 250; time = 0.2939s; samplesPerSecond = 850.7
-MPI Rank 1: 05/03/2016 18:02:58: Finished Epoch[ 4 of 4]: [Training] CrossEntropyWithSoftmax = 0.15919599 * 10000; EvalClassificationError = 0.07650000 * 10000; totalSamplesSeen = 40000; learningRatePerSample = 0.0080000004; epochTime=11.6012s
+MPI Rank 1: 05/03/2016 18:02:47:  Epoch[ 4 of 4]-Minibatch[   1-  10, 2.50%]: CrossEntropyWithSoftmax = 0.12378899 * 250; EvalErrorPrediction = 0.06000000 * 250; time = 0.2227s; samplesPerSecond = 1122.4
+MPI Rank 1: 05/03/2016 18:02:47:  Epoch[ 4 of 4]-Minibatch[  11-  20, 5.00%]: CrossEntropyWithSoftmax = 0.18072658 * 250; EvalErrorPrediction = 0.09600000 * 250; time = 0.1823s; samplesPerSecond = 1371.6
+MPI Rank 1: 05/03/2016 18:02:47:  Epoch[ 4 of 4]-Minibatch[  21-  30, 7.50%]: CrossEntropyWithSoftmax = 0.14257652 * 250; EvalErrorPrediction = 0.07600000 * 250; time = 0.1805s; samplesPerSecond = 1384.8
+MPI Rank 1: 05/03/2016 18:02:48:  Epoch[ 4 of 4]-Minibatch[  31-  40, 10.00%]: CrossEntropyWithSoftmax = 0.15640664 * 250; EvalErrorPrediction = 0.06400000 * 250; time = 0.2933s; samplesPerSecond = 852.5
+MPI Rank 1: 05/03/2016 18:02:48:  Epoch[ 4 of 4]-Minibatch[  41-  50, 12.50%]: CrossEntropyWithSoftmax = 0.16965711 * 250; EvalErrorPrediction = 0.09600000 * 250; time = 0.1988s; samplesPerSecond = 1257.3
+MPI Rank 1: 05/03/2016 18:02:48:  Epoch[ 4 of 4]-Minibatch[  51-  60, 15.00%]: CrossEntropyWithSoftmax = 0.18193507 * 250; EvalErrorPrediction = 0.08000000 * 250; time = 0.2390s; samplesPerSecond = 1046.2
+MPI Rank 1: 05/03/2016 18:02:48:  Epoch[ 4 of 4]-Minibatch[  61-  70, 17.50%]: CrossEntropyWithSoftmax = 0.14480715 * 250; EvalErrorPrediction = 0.07200000 * 250; time = 0.2774s; samplesPerSecond = 901.2
+MPI Rank 1: 05/03/2016 18:02:49:  Epoch[ 4 of 4]-Minibatch[  71-  80, 20.00%]: CrossEntropyWithSoftmax = 0.18022375 * 250; EvalErrorPrediction = 0.09600000 * 250; time = 0.1872s; samplesPerSecond = 1335.5
+MPI Rank 1: 05/03/2016 18:02:49:  Epoch[ 4 of 4]-Minibatch[  81-  90, 22.50%]: CrossEntropyWithSoftmax = 0.15853227 * 250; EvalErrorPrediction = 0.07600000 * 250; time = 0.1970s; samplesPerSecond = 1269.3
+MPI Rank 1: 05/03/2016 18:02:49:  Epoch[ 4 of 4]-Minibatch[  91- 100, 25.00%]: CrossEntropyWithSoftmax = 0.14475377 * 250; EvalErrorPrediction = 0.07200000 * 250; time = 0.2368s; samplesPerSecond = 1055.8
+MPI Rank 1: 05/03/2016 18:02:49:  Epoch[ 4 of 4]-Minibatch[ 101- 110, 27.50%]: CrossEntropyWithSoftmax = 0.13347154 * 250; EvalErrorPrediction = 0.05200000 * 250; time = 0.3241s; samplesPerSecond = 771.3
+MPI Rank 1: 05/03/2016 18:02:50:  Epoch[ 4 of 4]-Minibatch[ 111- 120, 30.00%]: CrossEntropyWithSoftmax = 0.13697718 * 250; EvalErrorPrediction = 0.06400000 * 250; time = 0.1659s; samplesPerSecond = 1507.3
+MPI Rank 1: 05/03/2016 18:02:50:  Epoch[ 4 of 4]-Minibatch[ 121- 130, 32.50%]: CrossEntropyWithSoftmax = 0.11578526 * 250; EvalErrorPrediction = 0.05600000 * 250; time = 0.3093s; samplesPerSecond = 808.2
+MPI Rank 1: 05/03/2016 18:02:50:  Epoch[ 4 of 4]-Minibatch[ 131- 140, 35.00%]: CrossEntropyWithSoftmax = 0.16903500 * 250; EvalErrorPrediction = 0.08800000 * 250; time = 0.1444s; samplesPerSecond = 1731.1
+MPI Rank 1: 05/03/2016 18:02:50:  Epoch[ 4 of 4]-Minibatch[ 141- 150, 37.50%]: CrossEntropyWithSoftmax = 0.12744479 * 250; EvalErrorPrediction = 0.04800000 * 250; time = 0.1874s; samplesPerSecond = 1334.2
+MPI Rank 1: 05/03/2016 18:02:50:  Epoch[ 4 of 4]-Minibatch[ 151- 160, 40.00%]: CrossEntropyWithSoftmax = 0.17105836 * 250; EvalErrorPrediction = 0.08400000 * 250; time = 0.2043s; samplesPerSecond = 1223.7
+MPI Rank 1: 05/03/2016 18:02:51:  Epoch[ 4 of 4]-Minibatch[ 161- 170, 42.50%]: CrossEntropyWithSoftmax = 0.17692391 * 250; EvalErrorPrediction = 0.10000000 * 250; time = 0.2544s; samplesPerSecond = 982.6
+MPI Rank 1: 05/03/2016 18:02:51:  Epoch[ 4 of 4]-Minibatch[ 171- 180, 45.00%]: CrossEntropyWithSoftmax = 0.14107508 * 250; EvalErrorPrediction = 0.06400000 * 250; time = 0.4364s; samplesPerSecond = 572.9
+MPI Rank 1: 05/03/2016 18:02:51:  Epoch[ 4 of 4]-Minibatch[ 181- 190, 47.50%]: CrossEntropyWithSoftmax = 0.19340521 * 250; EvalErrorPrediction = 0.10000000 * 250; time = 0.3559s; samplesPerSecond = 702.4
+MPI Rank 1: 05/03/2016 18:02:52:  Epoch[ 4 of 4]-Minibatch[ 191- 200, 50.00%]: CrossEntropyWithSoftmax = 0.20866697 * 250; EvalErrorPrediction = 0.10000000 * 250; time = 0.3769s; samplesPerSecond = 663.4
+MPI Rank 1: 05/03/2016 18:02:52:  Epoch[ 4 of 4]-Minibatch[ 201- 210, 52.50%]: CrossEntropyWithSoftmax = 0.18511042 * 250; EvalErrorPrediction = 0.08000000 * 250; time = 0.3480s; samplesPerSecond = 718.4
+MPI Rank 1: 05/03/2016 18:02:52:  Epoch[ 4 of 4]-Minibatch[ 211- 220, 55.00%]: CrossEntropyWithSoftmax = 0.18159934 * 250; EvalErrorPrediction = 0.07600000 * 250; time = 0.3658s; samplesPerSecond = 683.4
+MPI Rank 1: 05/03/2016 18:02:53:  Epoch[ 4 of 4]-Minibatch[ 221- 230, 57.50%]: CrossEntropyWithSoftmax = 0.14034224 * 250; EvalErrorPrediction = 0.05600000 * 250; time = 0.4339s; samplesPerSecond = 576.2
+MPI Rank 1: 05/03/2016 18:02:53:  Epoch[ 4 of 4]-Minibatch[ 231- 240, 60.00%]: CrossEntropyWithSoftmax = 0.14844686 * 250; EvalErrorPrediction = 0.07600000 * 250; time = 0.3215s; samplesPerSecond = 777.5
+MPI Rank 1: 05/03/2016 18:02:54:  Epoch[ 4 of 4]-Minibatch[ 241- 250, 62.50%]: CrossEntropyWithSoftmax = 0.20372579 * 250; EvalErrorPrediction = 0.11200000 * 250; time = 0.3970s; samplesPerSecond = 629.8
+MPI Rank 1: 05/03/2016 18:02:54:  Epoch[ 4 of 4]-Minibatch[ 251- 260, 65.00%]: CrossEntropyWithSoftmax = 0.12816440 * 250; EvalErrorPrediction = 0.07200000 * 250; time = 0.4323s; samplesPerSecond = 578.4
+MPI Rank 1: 05/03/2016 18:02:54:  Epoch[ 4 of 4]-Minibatch[ 261- 270, 67.50%]: CrossEntropyWithSoftmax = 0.18657425 * 250; EvalErrorPrediction = 0.11600000 * 250; time = 0.4013s; samplesPerSecond = 623.0
+MPI Rank 1: 05/03/2016 18:02:55:  Epoch[ 4 of 4]-Minibatch[ 271- 280, 70.00%]: CrossEntropyWithSoftmax = 0.19568349 * 250; EvalErrorPrediction = 0.08400000 * 250; time = 0.4644s; samplesPerSecond = 538.3
+MPI Rank 1: 05/03/2016 18:02:55:  Epoch[ 4 of 4]-Minibatch[ 281- 290, 72.50%]: CrossEntropyWithSoftmax = 0.16445355 * 250; EvalErrorPrediction = 0.06800000 * 250; time = 0.3559s; samplesPerSecond = 702.5
+MPI Rank 1: 05/03/2016 18:02:56:  Epoch[ 4 of 4]-Minibatch[ 291- 300, 75.00%]: CrossEntropyWithSoftmax = 0.12455473 * 250; EvalErrorPrediction = 0.04400000 * 250; time = 0.2272s; samplesPerSecond = 1100.5
+MPI Rank 1: 05/03/2016 18:02:56:  Epoch[ 4 of 4]-Minibatch[ 301- 310, 77.50%]: CrossEntropyWithSoftmax = 0.17299493 * 250; EvalErrorPrediction = 0.08400000 * 250; time = 0.2456s; samplesPerSecond = 1017.8
+MPI Rank 1: 05/03/2016 18:02:56:  Epoch[ 4 of 4]-Minibatch[ 311- 320, 80.00%]: CrossEntropyWithSoftmax = 0.12251633 * 250; EvalErrorPrediction = 0.05200000 * 250; time = 0.4184s; samplesPerSecond = 597.6
+MPI Rank 1: 05/03/2016 18:02:56:  Epoch[ 4 of 4]-Minibatch[ 321- 330, 82.50%]: CrossEntropyWithSoftmax = 0.14716873 * 250; EvalErrorPrediction = 0.06000000 * 250; time = 0.2936s; samplesPerSecond = 851.4
+MPI Rank 1: 05/03/2016 18:02:57:  Epoch[ 4 of 4]-Minibatch[ 331- 340, 85.00%]: CrossEntropyWithSoftmax = 0.19795421 * 250; EvalErrorPrediction = 0.09200000 * 250; time = 0.2357s; samplesPerSecond = 1060.7
+MPI Rank 1: 05/03/2016 18:02:57:  Epoch[ 4 of 4]-Minibatch[ 341- 350, 87.50%]: CrossEntropyWithSoftmax = 0.12574906 * 250; EvalErrorPrediction = 0.05200000 * 250; time = 0.2748s; samplesPerSecond = 909.8
+MPI Rank 1: 05/03/2016 18:02:57:  Epoch[ 4 of 4]-Minibatch[ 351- 360, 90.00%]: CrossEntropyWithSoftmax = 0.13742429 * 250; EvalErrorPrediction = 0.05600000 * 250; time = 0.2035s; samplesPerSecond = 1228.2
+MPI Rank 1: 05/03/2016 18:02:57:  Epoch[ 4 of 4]-Minibatch[ 361- 370, 92.50%]: CrossEntropyWithSoftmax = 0.12857418 * 250; EvalErrorPrediction = 0.06000000 * 250; time = 0.2970s; samplesPerSecond = 841.9
+MPI Rank 1: 05/03/2016 18:02:58:  Epoch[ 4 of 4]-Minibatch[ 371- 380, 95.00%]: CrossEntropyWithSoftmax = 0.16659309 * 250; EvalErrorPrediction = 0.09600000 * 250; time = 0.2854s; samplesPerSecond = 875.9
+MPI Rank 1: 05/03/2016 18:02:58:  Epoch[ 4 of 4]-Minibatch[ 381- 390, 97.50%]: CrossEntropyWithSoftmax = 0.20708750 * 250; EvalErrorPrediction = 0.11600000 * 250; time = 0.3268s; samplesPerSecond = 765.1
+MPI Rank 1: 05/03/2016 18:02:58:  Epoch[ 4 of 4]-Minibatch[ 391- 400, 100.00%]: CrossEntropyWithSoftmax = 0.14587123 * 250; EvalErrorPrediction = 0.06400000 * 250; time = 0.2939s; samplesPerSecond = 850.7
+MPI Rank 1: 05/03/2016 18:02:58: Finished Epoch[ 4 of 4]: [Training] CrossEntropyWithSoftmax = 0.15919599 * 10000; EvalErrorPrediction = 0.07650000 * 10000; totalSamplesSeen = 40000; learningRatePerSample = 0.0080000004; epochTime=11.6012s
 MPI Rank 1: 05/03/2016 18:02:58: CNTKCommandTrainEnd: SimpleMultiGPU
-=======
-MPI Rank 1: 08/16/2016 09:57:12: Starting Epoch 3: learning rate per sample = 0.008000  effective momentum = 0.900000  momentum as time constant = 237.3 samples
->>>>>>> 8493f118
-MPI Rank 1: 
-MPI Rank 1: 08/16/2016 09:57:12: Starting minibatch loop, DataParallelSGD training (MyRank = 1, NumNodes = 4, NumGradientBits = 64), distributed reading is ENABLED.
-MPI Rank 1: 08/16/2016 09:57:12:  Epoch[ 3 of 4]-Minibatch[   1-  10, 2.50%]: CrossEntropyWithSoftmax = 0.12573638 * 250; EvalErrorPrediction = 0.05600000 * 250; time = 0.0440s; samplesPerSecond = 5677.2
-MPI Rank 1: 08/16/2016 09:57:12:  Epoch[ 3 of 4]-Minibatch[  11-  20, 5.00%]: CrossEntropyWithSoftmax = 0.17793506 * 250; EvalErrorPrediction = 0.09200000 * 250; time = 0.0529s; samplesPerSecond = 4728.5
-MPI Rank 1: 08/16/2016 09:57:12:  Epoch[ 3 of 4]-Minibatch[  21-  30, 7.50%]: CrossEntropyWithSoftmax = 0.14424050 * 250; EvalErrorPrediction = 0.07600000 * 250; time = 0.0229s; samplesPerSecond = 10939.0
-MPI Rank 1: 08/16/2016 09:57:12:  Epoch[ 3 of 4]-Minibatch[  31-  40, 10.00%]: CrossEntropyWithSoftmax = 0.15793261 * 250; EvalErrorPrediction = 0.06400000 * 250; time = 0.0392s; samplesPerSecond = 6370.2
-MPI Rank 1: 08/16/2016 09:57:12:  Epoch[ 3 of 4]-Minibatch[  41-  50, 12.50%]: CrossEntropyWithSoftmax = 0.17032397 * 250; EvalErrorPrediction = 0.10000000 * 250; time = 0.0305s; samplesPerSecond = 8199.1
-MPI Rank 1: 08/16/2016 09:57:13:  Epoch[ 3 of 4]-Minibatch[  51-  60, 15.00%]: CrossEntropyWithSoftmax = 0.18248471 * 250; EvalErrorPrediction = 0.08000000 * 250; time = 0.0621s; samplesPerSecond = 4022.9
-MPI Rank 1: 08/16/2016 09:57:13:  Epoch[ 3 of 4]-Minibatch[  61-  70, 17.50%]: CrossEntropyWithSoftmax = 0.14633367 * 250; EvalErrorPrediction = 0.07200000 * 250; time = 0.0506s; samplesPerSecond = 4943.8
-MPI Rank 1: 08/16/2016 09:57:13:  Epoch[ 3 of 4]-Minibatch[  71-  80, 20.00%]: CrossEntropyWithSoftmax = 0.18031057 * 250; EvalErrorPrediction = 0.09600000 * 250; time = 0.0505s; samplesPerSecond = 4953.5
-MPI Rank 1: 08/16/2016 09:57:13:  Epoch[ 3 of 4]-Minibatch[  81-  90, 22.50%]: CrossEntropyWithSoftmax = 0.15850971 * 250; EvalErrorPrediction = 0.07600000 * 250; time = 0.0396s; samplesPerSecond = 6317.0
-MPI Rank 1: 08/16/2016 09:57:13:  Epoch[ 3 of 4]-Minibatch[  91- 100, 25.00%]: CrossEntropyWithSoftmax = 0.14480887 * 250; EvalErrorPrediction = 0.07200000 * 250; time = 0.0322s; samplesPerSecond = 7764.5
-MPI Rank 1: 08/16/2016 09:57:13:  Epoch[ 3 of 4]-Minibatch[ 101- 110, 27.50%]: CrossEntropyWithSoftmax = 0.13441155 * 250; EvalErrorPrediction = 0.05200000 * 250; time = 0.0359s; samplesPerSecond = 6959.5
-MPI Rank 1: 08/16/2016 09:57:13:  Epoch[ 3 of 4]-Minibatch[ 111- 120, 30.00%]: CrossEntropyWithSoftmax = 0.13702170 * 250; EvalErrorPrediction = 0.06000000 * 250; time = 0.0394s; samplesPerSecond = 6343.2
-MPI Rank 1: 08/16/2016 09:57:13:  Epoch[ 3 of 4]-Minibatch[ 121- 130, 32.50%]: CrossEntropyWithSoftmax = 0.11643467 * 250; EvalErrorPrediction = 0.05600000 * 250; time = 0.0096s; samplesPerSecond = 26139.7
-MPI Rank 1: 08/16/2016 09:57:13:  Epoch[ 3 of 4]-Minibatch[ 131- 140, 35.00%]: CrossEntropyWithSoftmax = 0.16800547 * 250; EvalErrorPrediction = 0.08800000 * 250; time = 0.0497s; samplesPerSecond = 5027.9
-MPI Rank 1: 08/16/2016 09:57:13:  Epoch[ 3 of 4]-Minibatch[ 141- 150, 37.50%]: CrossEntropyWithSoftmax = 0.12793895 * 250; EvalErrorPrediction = 0.04800000 * 250; time = 0.0781s; samplesPerSecond = 3200.3
-MPI Rank 1: 08/16/2016 09:57:13:  Epoch[ 3 of 4]-Minibatch[ 151- 160, 40.00%]: CrossEntropyWithSoftmax = 0.17254071 * 250; EvalErrorPrediction = 0.08000000 * 250; time = 0.0820s; samplesPerSecond = 3047.0
-MPI Rank 1: 08/16/2016 09:57:13:  Epoch[ 3 of 4]-Minibatch[ 161- 170, 42.50%]: CrossEntropyWithSoftmax = 0.17663137 * 250; EvalErrorPrediction = 0.09600000 * 250; time = 0.0495s; samplesPerSecond = 5050.9
-MPI Rank 1: 08/16/2016 09:57:13:  Epoch[ 3 of 4]-Minibatch[ 171- 180, 45.00%]: CrossEntropyWithSoftmax = 0.14120431 * 250; EvalErrorPrediction = 0.06400000 * 250; time = 0.0402s; samplesPerSecond = 6222.8
-MPI Rank 1: 08/16/2016 09:57:13:  Epoch[ 3 of 4]-Minibatch[ 181- 190, 47.50%]: CrossEntropyWithSoftmax = 0.19250710 * 250; EvalErrorPrediction = 0.10000000 * 250; time = 0.0427s; samplesPerSecond = 5858.6
-MPI Rank 1: 08/16/2016 09:57:13:  Epoch[ 3 of 4]-Minibatch[ 191- 200, 50.00%]: CrossEntropyWithSoftmax = 0.20912001 * 250; EvalErrorPrediction = 0.10000000 * 250; time = 0.0430s; samplesPerSecond = 5817.5
-MPI Rank 1: 08/16/2016 09:57:13:  Epoch[ 3 of 4]-Minibatch[ 201- 210, 52.50%]: CrossEntropyWithSoftmax = 0.18485462 * 250; EvalErrorPrediction = 0.08000000 * 250; time = 0.0599s; samplesPerSecond = 4176.7
-MPI Rank 1: 08/16/2016 09:57:13:  Epoch[ 3 of 4]-Minibatch[ 211- 220, 55.00%]: CrossEntropyWithSoftmax = 0.18191864 * 250; EvalErrorPrediction = 0.07600000 * 250; time = 0.0509s; samplesPerSecond = 4909.3
-MPI Rank 1: 08/16/2016 09:57:13:  Epoch[ 3 of 4]-Minibatch[ 221- 230, 57.50%]: CrossEntropyWithSoftmax = 0.14066571 * 250; EvalErrorPrediction = 0.06000000 * 250; time = 0.0290s; samplesPerSecond = 8633.5
-MPI Rank 1: 08/16/2016 09:57:13:  Epoch[ 3 of 4]-Minibatch[ 231- 240, 60.00%]: CrossEntropyWithSoftmax = 0.14839150 * 250; EvalErrorPrediction = 0.07600000 * 250; time = 0.0391s; samplesPerSecond = 6400.7
-MPI Rank 1: 08/16/2016 09:57:13:  Epoch[ 3 of 4]-Minibatch[ 241- 250, 62.50%]: CrossEntropyWithSoftmax = 0.20326119 * 250; EvalErrorPrediction = 0.11600000 * 250; time = 0.0349s; samplesPerSecond = 7158.8
-MPI Rank 1: 08/16/2016 09:57:13:  Epoch[ 3 of 4]-Minibatch[ 251- 260, 65.00%]: CrossEntropyWithSoftmax = 0.12850544 * 250; EvalErrorPrediction = 0.07200000 * 250; time = 0.0334s; samplesPerSecond = 7489.3
-MPI Rank 1: 08/16/2016 09:57:13:  Epoch[ 3 of 4]-Minibatch[ 261- 270, 67.50%]: CrossEntropyWithSoftmax = 0.18637526 * 250; EvalErrorPrediction = 0.11600000 * 250; time = 0.0367s; samplesPerSecond = 6809.9
-MPI Rank 1: 08/16/2016 09:57:13:  Epoch[ 3 of 4]-Minibatch[ 271- 280, 70.00%]: CrossEntropyWithSoftmax = 0.19588263 * 250; EvalErrorPrediction = 0.08800000 * 250; time = 0.0283s; samplesPerSecond = 8827.4
-MPI Rank 1: 08/16/2016 09:57:14:  Epoch[ 3 of 4]-Minibatch[ 281- 290, 72.50%]: CrossEntropyWithSoftmax = 0.16642744 * 250; EvalErrorPrediction = 0.06800000 * 250; time = 0.0521s; samplesPerSecond = 4799.6
-MPI Rank 1: 08/16/2016 09:57:14:  Epoch[ 3 of 4]-Minibatch[ 291- 300, 75.00%]: CrossEntropyWithSoftmax = 0.12514794 * 250; EvalErrorPrediction = 0.04400000 * 250; time = 0.0440s; samplesPerSecond = 5677.0
-MPI Rank 1: 08/16/2016 09:57:14:  Epoch[ 3 of 4]-Minibatch[ 301- 310, 77.50%]: CrossEntropyWithSoftmax = 0.17398269 * 250; EvalErrorPrediction = 0.08800000 * 250; time = 0.0542s; samplesPerSecond = 4611.4
-MPI Rank 1: 08/16/2016 09:57:14:  Epoch[ 3 of 4]-Minibatch[ 311- 320, 80.00%]: CrossEntropyWithSoftmax = 0.12276461 * 250; EvalErrorPrediction = 0.05200000 * 250; time = 0.0408s; samplesPerSecond = 6122.5
-MPI Rank 1: 08/16/2016 09:57:14:  Epoch[ 3 of 4]-Minibatch[ 321- 330, 82.50%]: CrossEntropyWithSoftmax = 0.14747644 * 250; EvalErrorPrediction = 0.06000000 * 250; time = 0.0355s; samplesPerSecond = 7041.9
-MPI Rank 1: 08/16/2016 09:57:14:  Epoch[ 3 of 4]-Minibatch[ 331- 340, 85.00%]: CrossEntropyWithSoftmax = 0.19803461 * 250; EvalErrorPrediction = 0.09600000 * 250; time = 0.0408s; samplesPerSecond = 6130.0
-MPI Rank 1: 08/16/2016 09:57:14:  Epoch[ 3 of 4]-Minibatch[ 341- 350, 87.50%]: CrossEntropyWithSoftmax = 0.12590469 * 250; EvalErrorPrediction = 0.05200000 * 250; time = 0.0597s; samplesPerSecond = 4186.6
-MPI Rank 1: 08/16/2016 09:57:14:  Epoch[ 3 of 4]-Minibatch[ 351- 360, 90.00%]: CrossEntropyWithSoftmax = 0.13748952 * 250; EvalErrorPrediction = 0.05600000 * 250; time = 0.0415s; samplesPerSecond = 6021.0
-MPI Rank 1: 08/16/2016 09:57:14:  Epoch[ 3 of 4]-Minibatch[ 361- 370, 92.50%]: CrossEntropyWithSoftmax = 0.12855558 * 250; EvalErrorPrediction = 0.06000000 * 250; time = 0.0394s; samplesPerSecond = 6342.0
-MPI Rank 1: 08/16/2016 09:57:14:  Epoch[ 3 of 4]-Minibatch[ 371- 380, 95.00%]: CrossEntropyWithSoftmax = 0.16663050 * 250; EvalErrorPrediction = 0.09600000 * 250; time = 0.0506s; samplesPerSecond = 4938.8
-MPI Rank 1: 08/16/2016 09:57:14:  Epoch[ 3 of 4]-Minibatch[ 381- 390, 97.50%]: CrossEntropyWithSoftmax = 0.20689620 * 250; EvalErrorPrediction = 0.11600000 * 250; time = 0.0784s; samplesPerSecond = 3190.1
-MPI Rank 1: 08/16/2016 09:57:14:  Epoch[ 3 of 4]-Minibatch[ 391- 400, 100.00%]: CrossEntropyWithSoftmax = 0.14580661 * 250; EvalErrorPrediction = 0.06800000 * 250; time = 0.1091s; samplesPerSecond = 2291.3
-MPI Rank 1: 08/16/2016 09:57:14: Finished Epoch[ 3 of 4]: [Training] CrossEntropyWithSoftmax = 0.15948509 * 10000; EvalErrorPrediction = 0.07670000 * 10000; totalSamplesSeen = 30000; learningRatePerSample = 0.0080000004; epochTime=1.87358s
-MPI Rank 1: 
-MPI Rank 1: 08/16/2016 09:57:14: Starting Epoch 4: learning rate per sample = 0.008000  effective momentum = 0.900000  momentum as time constant = 237.3 samples
-MPI Rank 1: 
-MPI Rank 1: 08/16/2016 09:57:14: Starting minibatch loop, DataParallelSGD training (MyRank = 1, NumNodes = 4, NumGradientBits = 64), distributed reading is ENABLED.
-MPI Rank 1: 08/16/2016 09:57:14:  Epoch[ 4 of 4]-Minibatch[   1-  10, 2.50%]: CrossEntropyWithSoftmax = 0.12378899 * 250; EvalErrorPrediction = 0.06000000 * 250; time = 0.0886s; samplesPerSecond = 2823.0
-MPI Rank 1: 08/16/2016 09:57:14:  Epoch[ 4 of 4]-Minibatch[  11-  20, 5.00%]: CrossEntropyWithSoftmax = 0.18072658 * 250; EvalErrorPrediction = 0.09600000 * 250; time = 0.0204s; samplesPerSecond = 12265.1
-MPI Rank 1: 08/16/2016 09:57:14:  Epoch[ 4 of 4]-Minibatch[  21-  30, 7.50%]: CrossEntropyWithSoftmax = 0.14257652 * 250; EvalErrorPrediction = 0.07600000 * 250; time = 0.0418s; samplesPerSecond = 5987.6
-MPI Rank 1: 08/16/2016 09:57:14:  Epoch[ 4 of 4]-Minibatch[  31-  40, 10.00%]: CrossEntropyWithSoftmax = 0.15640664 * 250; EvalErrorPrediction = 0.06400000 * 250; time = 0.0429s; samplesPerSecond = 5829.5
-MPI Rank 1: 08/16/2016 09:57:14:  Epoch[ 4 of 4]-Minibatch[  41-  50, 12.50%]: CrossEntropyWithSoftmax = 0.16965711 * 250; EvalErrorPrediction = 0.09600000 * 250; time = 0.0694s; samplesPerSecond = 3600.6
-MPI Rank 1: 08/16/2016 09:57:14:  Epoch[ 4 of 4]-Minibatch[  51-  60, 15.00%]: CrossEntropyWithSoftmax = 0.18193507 * 250; EvalErrorPrediction = 0.08000000 * 250; time = 0.0328s; samplesPerSecond = 7623.1
-MPI Rank 1: 08/16/2016 09:57:14:  Epoch[ 4 of 4]-Minibatch[  61-  70, 17.50%]: CrossEntropyWithSoftmax = 0.14480715 * 250; EvalErrorPrediction = 0.07200000 * 250; time = 0.0132s; samplesPerSecond = 18915.0
-MPI Rank 1: 08/16/2016 09:57:14:  Epoch[ 4 of 4]-Minibatch[  71-  80, 20.00%]: CrossEntropyWithSoftmax = 0.18022375 * 250; EvalErrorPrediction = 0.09600000 * 250; time = 0.0288s; samplesPerSecond = 8691.1
-MPI Rank 1: 08/16/2016 09:57:14:  Epoch[ 4 of 4]-Minibatch[  81-  90, 22.50%]: CrossEntropyWithSoftmax = 0.15853227 * 250; EvalErrorPrediction = 0.07600000 * 250; time = 0.0292s; samplesPerSecond = 8564.3
-MPI Rank 1: 08/16/2016 09:57:15:  Epoch[ 4 of 4]-Minibatch[  91- 100, 25.00%]: CrossEntropyWithSoftmax = 0.14475377 * 250; EvalErrorPrediction = 0.07200000 * 250; time = 0.0342s; samplesPerSecond = 7304.6
-MPI Rank 1: 08/16/2016 09:57:15:  Epoch[ 4 of 4]-Minibatch[ 101- 110, 27.50%]: CrossEntropyWithSoftmax = 0.13347154 * 250; EvalErrorPrediction = 0.05200000 * 250; time = 0.0290s; samplesPerSecond = 8612.1
-MPI Rank 1: 08/16/2016 09:57:15:  Epoch[ 4 of 4]-Minibatch[ 111- 120, 30.00%]: CrossEntropyWithSoftmax = 0.13697718 * 250; EvalErrorPrediction = 0.06400000 * 250; time = 0.0486s; samplesPerSecond = 5144.4
-MPI Rank 1: 08/16/2016 09:57:15:  Epoch[ 4 of 4]-Minibatch[ 121- 130, 32.50%]: CrossEntropyWithSoftmax = 0.11578526 * 250; EvalErrorPrediction = 0.05600000 * 250; time = 0.0446s; samplesPerSecond = 5610.3
-MPI Rank 1: 08/16/2016 09:57:15:  Epoch[ 4 of 4]-Minibatch[ 131- 140, 35.00%]: CrossEntropyWithSoftmax = 0.16903500 * 250; EvalErrorPrediction = 0.08800000 * 250; time = 0.0884s; samplesPerSecond = 2828.3
-MPI Rank 1: 08/16/2016 09:57:15:  Epoch[ 4 of 4]-Minibatch[ 141- 150, 37.50%]: CrossEntropyWithSoftmax = 0.12744479 * 250; EvalErrorPrediction = 0.04800000 * 250; time = 0.0455s; samplesPerSecond = 5493.8
-MPI Rank 1: 08/16/2016 09:57:15:  Epoch[ 4 of 4]-Minibatch[ 151- 160, 40.00%]: CrossEntropyWithSoftmax = 0.17105836 * 250; EvalErrorPrediction = 0.08400000 * 250; time = 0.0658s; samplesPerSecond = 3797.3
-MPI Rank 1: 08/16/2016 09:57:15:  Epoch[ 4 of 4]-Minibatch[ 161- 170, 42.50%]: CrossEntropyWithSoftmax = 0.17692391 * 250; EvalErrorPrediction = 0.10000000 * 250; time = 0.0654s; samplesPerSecond = 3825.1
-MPI Rank 1: 08/16/2016 09:57:15:  Epoch[ 4 of 4]-Minibatch[ 171- 180, 45.00%]: CrossEntropyWithSoftmax = 0.14107508 * 250; EvalErrorPrediction = 0.06400000 * 250; time = 0.0317s; samplesPerSecond = 7877.2
-MPI Rank 1: 08/16/2016 09:57:15:  Epoch[ 4 of 4]-Minibatch[ 181- 190, 47.50%]: CrossEntropyWithSoftmax = 0.19340521 * 250; EvalErrorPrediction = 0.10000000 * 250; time = 0.0201s; samplesPerSecond = 12431.6
-MPI Rank 1: 08/16/2016 09:57:15:  Epoch[ 4 of 4]-Minibatch[ 191- 200, 50.00%]: CrossEntropyWithSoftmax = 0.20866697 * 250; EvalErrorPrediction = 0.10000000 * 250; time = 0.0610s; samplesPerSecond = 4098.6
-MPI Rank 1: 08/16/2016 09:57:15:  Epoch[ 4 of 4]-Minibatch[ 201- 210, 52.50%]: CrossEntropyWithSoftmax = 0.18511042 * 250; EvalErrorPrediction = 0.08000000 * 250; time = 0.0620s; samplesPerSecond = 4029.1
-MPI Rank 1: 08/16/2016 09:57:15:  Epoch[ 4 of 4]-Minibatch[ 211- 220, 55.00%]: CrossEntropyWithSoftmax = 0.18159934 * 250; EvalErrorPrediction = 0.07600000 * 250; time = 0.0495s; samplesPerSecond = 5054.8
-MPI Rank 1: 08/16/2016 09:57:15:  Epoch[ 4 of 4]-Minibatch[ 221- 230, 57.50%]: CrossEntropyWithSoftmax = 0.14034224 * 250; EvalErrorPrediction = 0.05600000 * 250; time = 0.0413s; samplesPerSecond = 6051.7
-MPI Rank 1: 08/16/2016 09:57:15:  Epoch[ 4 of 4]-Minibatch[ 231- 240, 60.00%]: CrossEntropyWithSoftmax = 0.14844686 * 250; EvalErrorPrediction = 0.07600000 * 250; time = 0.0459s; samplesPerSecond = 5447.7
-MPI Rank 1: 08/16/2016 09:57:15:  Epoch[ 4 of 4]-Minibatch[ 241- 250, 62.50%]: CrossEntropyWithSoftmax = 0.20372579 * 250; EvalErrorPrediction = 0.11200000 * 250; time = 0.0546s; samplesPerSecond = 4582.9
-MPI Rank 1: 08/16/2016 09:57:15:  Epoch[ 4 of 4]-Minibatch[ 251- 260, 65.00%]: CrossEntropyWithSoftmax = 0.12816440 * 250; EvalErrorPrediction = 0.07200000 * 250; time = 0.0749s; samplesPerSecond = 3338.0
-MPI Rank 1: 08/16/2016 09:57:15:  Epoch[ 4 of 4]-Minibatch[ 261- 270, 67.50%]: CrossEntropyWithSoftmax = 0.18657425 * 250; EvalErrorPrediction = 0.11600000 * 250; time = 0.0486s; samplesPerSecond = 5144.5
-MPI Rank 1: 08/16/2016 09:57:15:  Epoch[ 4 of 4]-Minibatch[ 271- 280, 70.00%]: CrossEntropyWithSoftmax = 0.19568349 * 250; EvalErrorPrediction = 0.08400000 * 250; time = 0.0434s; samplesPerSecond = 5754.9
-MPI Rank 1: 08/16/2016 09:57:15:  Epoch[ 4 of 4]-Minibatch[ 281- 290, 72.50%]: CrossEntropyWithSoftmax = 0.16445355 * 250; EvalErrorPrediction = 0.06800000 * 250; time = 0.0407s; samplesPerSecond = 6141.4
-MPI Rank 1: 08/16/2016 09:57:16:  Epoch[ 4 of 4]-Minibatch[ 291- 300, 75.00%]: CrossEntropyWithSoftmax = 0.12455473 * 250; EvalErrorPrediction = 0.04400000 * 250; time = 0.0590s; samplesPerSecond = 4235.9
-MPI Rank 1: 08/16/2016 09:57:16:  Epoch[ 4 of 4]-Minibatch[ 301- 310, 77.50%]: CrossEntropyWithSoftmax = 0.17299493 * 250; EvalErrorPrediction = 0.08400000 * 250; time = 0.0572s; samplesPerSecond = 4367.0
-MPI Rank 1: 08/16/2016 09:57:16:  Epoch[ 4 of 4]-Minibatch[ 311- 320, 80.00%]: CrossEntropyWithSoftmax = 0.12251633 * 250; EvalErrorPrediction = 0.05200000 * 250; time = 0.0367s; samplesPerSecond = 6818.5
-MPI Rank 1: 08/16/2016 09:57:16:  Epoch[ 4 of 4]-Minibatch[ 321- 330, 82.50%]: CrossEntropyWithSoftmax = 0.14716873 * 250; EvalErrorPrediction = 0.06000000 * 250; time = 0.0297s; samplesPerSecond = 8403.6
-MPI Rank 1: 08/16/2016 09:57:16:  Epoch[ 4 of 4]-Minibatch[ 331- 340, 85.00%]: CrossEntropyWithSoftmax = 0.19795421 * 250; EvalErrorPrediction = 0.09200000 * 250; time = 0.0350s; samplesPerSecond = 7149.2
-MPI Rank 1: 08/16/2016 09:57:16:  Epoch[ 4 of 4]-Minibatch[ 341- 350, 87.50%]: CrossEntropyWithSoftmax = 0.12574906 * 250; EvalErrorPrediction = 0.05200000 * 250; time = 0.0335s; samplesPerSecond = 7464.0
-MPI Rank 1: 08/16/2016 09:57:16:  Epoch[ 4 of 4]-Minibatch[ 351- 360, 90.00%]: CrossEntropyWithSoftmax = 0.13742429 * 250; EvalErrorPrediction = 0.05600000 * 250; time = 0.0580s; samplesPerSecond = 4311.2
-MPI Rank 1: 08/16/2016 09:57:16:  Epoch[ 4 of 4]-Minibatch[ 361- 370, 92.50%]: CrossEntropyWithSoftmax = 0.12857418 * 250; EvalErrorPrediction = 0.06000000 * 250; time = 0.0472s; samplesPerSecond = 5291.7
-MPI Rank 1: 08/16/2016 09:57:16:  Epoch[ 4 of 4]-Minibatch[ 371- 380, 95.00%]: CrossEntropyWithSoftmax = 0.16659309 * 250; EvalErrorPrediction = 0.09600000 * 250; time = 0.0396s; samplesPerSecond = 6314.1
-MPI Rank 1: 08/16/2016 09:57:16:  Epoch[ 4 of 4]-Minibatch[ 381- 390, 97.50%]: CrossEntropyWithSoftmax = 0.20708750 * 250; EvalErrorPrediction = 0.11600000 * 250; time = 0.0416s; samplesPerSecond = 6016.3
-MPI Rank 1: 08/16/2016 09:57:16:  Epoch[ 4 of 4]-Minibatch[ 391- 400, 100.00%]: CrossEntropyWithSoftmax = 0.14587123 * 250; EvalErrorPrediction = 0.06400000 * 250; time = 0.0405s; samplesPerSecond = 6172.8
-MPI Rank 1: 08/16/2016 09:57:16: Finished Epoch[ 4 of 4]: [Training] CrossEntropyWithSoftmax = 0.15919599 * 10000; EvalErrorPrediction = 0.07650000 * 10000; totalSamplesSeen = 40000; learningRatePerSample = 0.0080000004; epochTime=1.84828s
-MPI Rank 1: 08/16/2016 09:57:16: CNTKCommandTrainEnd: SimpleMultiGPU
-MPI Rank 1: 
-MPI Rank 1: 08/16/2016 09:57:16: Action "train" complete.
-MPI Rank 1: 
-MPI Rank 1: 08/16/2016 09:57:16: __COMPLETED__
-MPI Rank 1: ~MPIWrapper
-MPI Rank 2: 08/16/2016 09:57:06: -------------------------------------------------------------------
-MPI Rank 2: 08/16/2016 09:57:06: Build info: 
-MPI Rank 2: 
-MPI Rank 2: 08/16/2016 09:57:06: 		Built time: Aug 16 2016 09:41:56
-MPI Rank 2: 08/16/2016 09:57:06: 		Last modified date: Fri Aug 12 07:32:43 2016
-MPI Rank 2: 08/16/2016 09:57:06: 		Build type: release
-MPI Rank 2: 08/16/2016 09:57:06: 		Build target: GPU
-MPI Rank 2: 08/16/2016 09:57:06: 		With 1bit-SGD: no
-MPI Rank 2: 08/16/2016 09:57:06: 		Math lib: mkl
-MPI Rank 2: 08/16/2016 09:57:06: 		CUDA_PATH: /usr/local/cuda-7.5
-MPI Rank 2: 08/16/2016 09:57:06: 		CUB_PATH: /usr/local/cub-1.4.1
-MPI Rank 2: 08/16/2016 09:57:06: 		CUDNN_PATH: /usr/local/cudnn-4.0
-MPI Rank 2: 08/16/2016 09:57:06: 		Build Branch: HEAD
-MPI Rank 2: 08/16/2016 09:57:06: 		Build SHA1: 026b1e772b963461e189f8f00aa7ed6951298f84
-MPI Rank 2: 08/16/2016 09:57:06: 		Built by philly on f67b30a647de
-MPI Rank 2: 08/16/2016 09:57:06: 		Build Path: /home/philly/jenkins/workspace/CNTK-Build-Linux
-MPI Rank 2: 08/16/2016 09:57:06: -------------------------------------------------------------------
-MPI Rank 2: 08/16/2016 09:57:08: -------------------------------------------------------------------
-MPI Rank 2: 08/16/2016 09:57:08: GPU info:
-MPI Rank 2: 
-MPI Rank 2: 08/16/2016 09:57:08: 		Device[0]: cores = 2880; computeCapability = 3.5; type = "GeForce GTX 780 Ti"; memory = 3071 MB
-MPI Rank 2: 08/16/2016 09:57:08: 		Device[1]: cores = 2880; computeCapability = 3.5; type = "GeForce GTX 780 Ti"; memory = 3071 MB
-MPI Rank 2: 08/16/2016 09:57:08: 		Device[2]: cores = 2880; computeCapability = 3.5; type = "GeForce GTX 780 Ti"; memory = 3071 MB
-MPI Rank 2: 08/16/2016 09:57:08: 		Device[3]: cores = 2880; computeCapability = 3.5; type = "GeForce GTX 780 Ti"; memory = 3071 MB
-MPI Rank 2: 08/16/2016 09:57:08: -------------------------------------------------------------------
-MPI Rank 2: 
-MPI Rank 2: 08/16/2016 09:57:08: Running on localhost at 2016/08/16 09:57:08
-MPI Rank 2: 08/16/2016 09:57:08: Command line: 
-MPI Rank 2: /home/philly/jenkins/workspace/CNTK-Test-Linux-W2/build/gpu/release/bin/cntk  configFile=/home/philly/jenkins/workspace/CNTK-Test-Linux-W2/Tests/EndToEndTests/ParallelTraining/NoQuantization/DoublePrecision/../../SimpleMultiGPU.cntk  currentDirectory=/home/philly/jenkins/workspace/CNTK-Test-Linux-W2/Tests/EndToEndTests/ParallelTraining/Data  RunDir=/tmp/cntk-test-20160816095705.492453/ParallelTraining/NoQuantization_DoublePrecision@release_cpu  DataDir=/home/philly/jenkins/workspace/CNTK-Test-Linux-W2/Tests/EndToEndTests/ParallelTraining/Data  ConfigDir=/home/philly/jenkins/workspace/CNTK-Test-Linux-W2/Tests/EndToEndTests/ParallelTraining/NoQuantization/DoublePrecision/../..  OutputDir=/tmp/cntk-test-20160816095705.492453/ParallelTraining/NoQuantization_DoublePrecision@release_cpu  DeviceId=-1  timestamping=true  numCPUThreads=6  precision=double  SimpleMultiGPU=[SGD=[ParallelTrain=[DataParallelSGD=[gradientBits=64]]]]  stderr=/tmp/cntk-test-20160816095705.492453/ParallelTraining/NoQuantization_DoublePrecision@release_cpu/stderr
-MPI Rank 2: 
-MPI Rank 2: 
-MPI Rank 2: 
-MPI Rank 2: 08/16/2016 09:57:08: >>>>>>>>>>>>>>>>>>>> RAW CONFIG (VARIABLES NOT RESOLVED) >>>>>>>>>>>>>>>>>>>>
-MPI Rank 2: 08/16/2016 09:57:08: deviceId = $DeviceId$
+MPI Rank 1: 
+MPI Rank 1: 05/03/2016 18:02:58: Action "train" complete.
+MPI Rank 1: 
+MPI Rank 1: 05/03/2016 18:02:58: __COMPLETED__
+MPI Rank 2: 05/03/2016 18:02:09: -------------------------------------------------------------------
+MPI Rank 2: 05/03/2016 18:02:09: Build info: 
+MPI Rank 2: 
+MPI Rank 2: 05/03/2016 18:02:09: 		Built time: May  3 2016 17:56:15
+MPI Rank 2: 05/03/2016 18:02:09: 		Last modified date: Tue May  3 11:36:22 2016
+MPI Rank 2: 05/03/2016 18:02:09: 		Build type: release
+MPI Rank 2: 05/03/2016 18:02:09: 		Build target: GPU
+MPI Rank 2: 05/03/2016 18:02:09: 		With 1bit-SGD: no
+MPI Rank 2: 05/03/2016 18:02:09: 		Math lib: acml
+MPI Rank 2: 05/03/2016 18:02:09: 		CUDA_PATH: /usr/local/cuda-7.5
+MPI Rank 2: 05/03/2016 18:02:09: 		CUB_PATH: /usr/local/cub-1.4.1
+MPI Rank 2: 05/03/2016 18:02:09: 		CUDNN_PATH: /usr/local/cudnn-4.0
+MPI Rank 2: 05/03/2016 18:02:09: 		Build Branch: HEAD
+MPI Rank 2: 05/03/2016 18:02:09: 		Build SHA1: 571b092d60e131fd529081a5ed52af2dc815dc82
+MPI Rank 2: 05/03/2016 18:02:09: 		Built by philly on 18750d26eb32
+MPI Rank 2: 05/03/2016 18:02:09: 		Build Path: /home/philly/jenkins/workspace/CNTK-Build-Linux
+MPI Rank 2: 05/03/2016 18:02:09: -------------------------------------------------------------------
+MPI Rank 2: 
+MPI Rank 2: 05/03/2016 18:02:09: Running on localhost at 2016/05/03 18:02:09
+MPI Rank 2: 05/03/2016 18:02:09: Command line: 
+MPI Rank 2: /home/philly/jenkins/workspace/CNTK-Test-Linux-W2/build/gpu/release/bin/cntk  configFile=/home/philly/jenkins/workspace/CNTK-Test-Linux-W2/Tests/EndToEndTests/ParallelTraining/NoQuantization/DoublePrecision/../../SimpleMultiGPU.cntk  currentDirectory=/home/philly/jenkins/workspace/CNTK-Test-Linux-W2/Tests/EndToEndTests/ParallelTraining/Data  RunDir=/tmp/cntk-test-20160503175932.483858/ParallelTraining/NoQuantization_DoublePrecision@release_cpu  DataDir=/home/philly/jenkins/workspace/CNTK-Test-Linux-W2/Tests/EndToEndTests/ParallelTraining/Data  ConfigDir=/home/philly/jenkins/workspace/CNTK-Test-Linux-W2/Tests/EndToEndTests/ParallelTraining/NoQuantization/DoublePrecision/../..  OutputDir=/tmp/cntk-test-20160503175932.483858/ParallelTraining/NoQuantization_DoublePrecision@release_cpu  DeviceId=-1  timestamping=true  numCPUThreads=1  precision=double  SimpleMultiGPU=[SGD=[ParallelTrain=[DataParallelSGD=[gradientBits=64]]]]  stderr=/tmp/cntk-test-20160503175932.483858/ParallelTraining/NoQuantization_DoublePrecision@release_cpu/stderr
+MPI Rank 2: 
+MPI Rank 2: 
+MPI Rank 2: 
+MPI Rank 2: 05/03/2016 18:02:09: >>>>>>>>>>>>>>>>>>>> RAW CONFIG (VARIABLES NOT RESOLVED) >>>>>>>>>>>>>>>>>>>>
+MPI Rank 2: 05/03/2016 18:02:09: deviceId = $DeviceId$
 MPI Rank 2: command = SimpleMultiGPU
 MPI Rank 2: precision = "float"
 MPI Rank 2: parallelTrain = true
@@ -1692,7 +1255,7 @@
 MPI Rank 2:     SimpleNetworkBuilder = [
 MPI Rank 2:         layerSizes = 2:50*2:2
 MPI Rank 2:         trainingCriterion = "CrossEntropyWithSoftmax"
-MPI Rank 2:         evalCriterion = "ClassificationError"
+MPI Rank 2:         evalCriterion = "ErrorPrediction"
 MPI Rank 2:         layerTypes = "Sigmoid"
 MPI Rank 2:         initValueScale = 1.0
 MPI Rank 2:         applyMeanVarNorm = true
@@ -1707,7 +1270,6 @@
 MPI Rank 2:         dropoutRate = 0.0
 MPI Rank 2:         maxEpochs = 4
 MPI Rank 2:         ParallelTrain = [
-MPI Rank 2:             distributedMBReading = true
 MPI Rank 2:             parallelizationMethod = "DataParallelSGD"
 MPI Rank 2:             DataParallelSGD = [
 MPI Rank 2:                 gradientBits = 1
@@ -1715,50 +1277,50 @@
 MPI Rank 2:         ]
 MPI Rank 2:     ]
 MPI Rank 2:     reader = [
-MPI Rank 2:         readerType = "CNTKTextFormatReader"
-MPI Rank 2:         file = "$DataDir$/SimpleDataTrain_cntk_text.txt"
-MPI Rank 2:         randomize = false
-MPI Rank 2:         input = [
-MPI Rank 2:             features = [
-MPI Rank 2:                 alias = "F"
-MPI Rank 2:                 dim = 2
-MPI Rank 2:                 format = "dense"
-MPI Rank 2:             ]
-MPI Rank 2:             labels = [
-MPI Rank 2:                 alias = "L"
-MPI Rank 2:                 dim = 2
-MPI Rank 2:                 format = "dense"
-MPI Rank 2:             ]
+MPI Rank 2:         readerType = "UCIFastReader"
+MPI Rank 2:         file = "$DataDir$/SimpleDataTrain.txt"
+MPI Rank 2:         miniBatchMode = "partial"
+MPI Rank 2:         randomize = "none"
+MPI Rank 2:         verbosity = 1   
+MPI Rank 2:         features = [
+MPI Rank 2: dim = 2      
+MPI Rank 2: start = 0    
+MPI Rank 2:         ]
+MPI Rank 2:         labels = [
+MPI Rank 2: start = 2      
+MPI Rank 2: dim = 1        
+MPI Rank 2: labelDim = 2   
+MPI Rank 2:             labelMappingFile = "$DataDir$/SimpleMapping.txt"
 MPI Rank 2:         ]
 MPI Rank 2:     ]
 MPI Rank 2: ]
 MPI Rank 2: currentDirectory=/home/philly/jenkins/workspace/CNTK-Test-Linux-W2/Tests/EndToEndTests/ParallelTraining/Data
-MPI Rank 2: RunDir=/tmp/cntk-test-20160816095705.492453/ParallelTraining/NoQuantization_DoublePrecision@release_cpu
+MPI Rank 2: RunDir=/tmp/cntk-test-20160503175932.483858/ParallelTraining/NoQuantization_DoublePrecision@release_cpu
 MPI Rank 2: DataDir=/home/philly/jenkins/workspace/CNTK-Test-Linux-W2/Tests/EndToEndTests/ParallelTraining/Data
 MPI Rank 2: ConfigDir=/home/philly/jenkins/workspace/CNTK-Test-Linux-W2/Tests/EndToEndTests/ParallelTraining/NoQuantization/DoublePrecision/../..
-MPI Rank 2: OutputDir=/tmp/cntk-test-20160816095705.492453/ParallelTraining/NoQuantization_DoublePrecision@release_cpu
+MPI Rank 2: OutputDir=/tmp/cntk-test-20160503175932.483858/ParallelTraining/NoQuantization_DoublePrecision@release_cpu
 MPI Rank 2: DeviceId=-1
 MPI Rank 2: timestamping=true
-MPI Rank 2: numCPUThreads=6
+MPI Rank 2: numCPUThreads=1
 MPI Rank 2: precision=double
 MPI Rank 2: SimpleMultiGPU=[SGD=[ParallelTrain=[DataParallelSGD=[gradientBits=64]]]]
-MPI Rank 2: stderr=/tmp/cntk-test-20160816095705.492453/ParallelTraining/NoQuantization_DoublePrecision@release_cpu/stderr
-MPI Rank 2: 
-MPI Rank 2: 08/16/2016 09:57:08: <<<<<<<<<<<<<<<<<<<< RAW CONFIG (VARIABLES NOT RESOLVED)  <<<<<<<<<<<<<<<<<<<<
-MPI Rank 2: 
-MPI Rank 2: 08/16/2016 09:57:08: >>>>>>>>>>>>>>>>>>>> RAW CONFIG WITH ALL VARIABLES RESOLVED >>>>>>>>>>>>>>>>>>>>
-MPI Rank 2: 08/16/2016 09:57:08: deviceId = -1
+MPI Rank 2: stderr=/tmp/cntk-test-20160503175932.483858/ParallelTraining/NoQuantization_DoublePrecision@release_cpu/stderr
+MPI Rank 2: 
+MPI Rank 2: 05/03/2016 18:02:09: <<<<<<<<<<<<<<<<<<<< RAW CONFIG (VARIABLES NOT RESOLVED)  <<<<<<<<<<<<<<<<<<<<
+MPI Rank 2: 
+MPI Rank 2: 05/03/2016 18:02:09: >>>>>>>>>>>>>>>>>>>> RAW CONFIG WITH ALL VARIABLES RESOLVED >>>>>>>>>>>>>>>>>>>>
+MPI Rank 2: 05/03/2016 18:02:09: deviceId = -1
 MPI Rank 2: command = SimpleMultiGPU
 MPI Rank 2: precision = "float"
 MPI Rank 2: parallelTrain = true
 MPI Rank 2: SimpleMultiGPU = [
 MPI Rank 2:     action = "train"
-MPI Rank 2:     modelPath = "/tmp/cntk-test-20160816095705.492453/ParallelTraining/NoQuantization_DoublePrecision@release_cpu/models/Simple.dnn"
+MPI Rank 2:     modelPath = "/tmp/cntk-test-20160503175932.483858/ParallelTraining/NoQuantization_DoublePrecision@release_cpu/models/Simple.dnn"
 MPI Rank 2:     traceLevel = 1
 MPI Rank 2:     SimpleNetworkBuilder = [
 MPI Rank 2:         layerSizes = 2:50*2:2
 MPI Rank 2:         trainingCriterion = "CrossEntropyWithSoftmax"
-MPI Rank 2:         evalCriterion = "ClassificationError"
+MPI Rank 2:         evalCriterion = "ErrorPrediction"
 MPI Rank 2:         layerTypes = "Sigmoid"
 MPI Rank 2:         initValueScale = 1.0
 MPI Rank 2:         applyMeanVarNorm = true
@@ -1773,7 +1335,6 @@
 MPI Rank 2:         dropoutRate = 0.0
 MPI Rank 2:         maxEpochs = 4
 MPI Rank 2:         ParallelTrain = [
-MPI Rank 2:             distributedMBReading = true
 MPI Rank 2:             parallelizationMethod = "DataParallelSGD"
 MPI Rank 2:             DataParallelSGD = [
 MPI Rank 2:                 gradientBits = 1
@@ -1781,56 +1342,56 @@
 MPI Rank 2:         ]
 MPI Rank 2:     ]
 MPI Rank 2:     reader = [
-MPI Rank 2:         readerType = "CNTKTextFormatReader"
-MPI Rank 2:         file = "/home/philly/jenkins/workspace/CNTK-Test-Linux-W2/Tests/EndToEndTests/ParallelTraining/Data/SimpleDataTrain_cntk_text.txt"
-MPI Rank 2:         randomize = false
-MPI Rank 2:         input = [
-MPI Rank 2:             features = [
-MPI Rank 2:                 alias = "F"
-MPI Rank 2:                 dim = 2
-MPI Rank 2:                 format = "dense"
-MPI Rank 2:             ]
-MPI Rank 2:             labels = [
-MPI Rank 2:                 alias = "L"
-MPI Rank 2:                 dim = 2
-MPI Rank 2:                 format = "dense"
-MPI Rank 2:             ]
+MPI Rank 2:         readerType = "UCIFastReader"
+MPI Rank 2:         file = "/home/philly/jenkins/workspace/CNTK-Test-Linux-W2/Tests/EndToEndTests/ParallelTraining/Data/SimpleDataTrain.txt"
+MPI Rank 2:         miniBatchMode = "partial"
+MPI Rank 2:         randomize = "none"
+MPI Rank 2:         verbosity = 1   
+MPI Rank 2:         features = [
+MPI Rank 2: dim = 2      
+MPI Rank 2: start = 0    
+MPI Rank 2:         ]
+MPI Rank 2:         labels = [
+MPI Rank 2: start = 2      
+MPI Rank 2: dim = 1        
+MPI Rank 2: labelDim = 2   
+MPI Rank 2:             labelMappingFile = "/home/philly/jenkins/workspace/CNTK-Test-Linux-W2/Tests/EndToEndTests/ParallelTraining/Data/SimpleMapping.txt"
 MPI Rank 2:         ]
 MPI Rank 2:     ]
 MPI Rank 2: ]
 MPI Rank 2: currentDirectory=/home/philly/jenkins/workspace/CNTK-Test-Linux-W2/Tests/EndToEndTests/ParallelTraining/Data
-MPI Rank 2: RunDir=/tmp/cntk-test-20160816095705.492453/ParallelTraining/NoQuantization_DoublePrecision@release_cpu
+MPI Rank 2: RunDir=/tmp/cntk-test-20160503175932.483858/ParallelTraining/NoQuantization_DoublePrecision@release_cpu
 MPI Rank 2: DataDir=/home/philly/jenkins/workspace/CNTK-Test-Linux-W2/Tests/EndToEndTests/ParallelTraining/Data
 MPI Rank 2: ConfigDir=/home/philly/jenkins/workspace/CNTK-Test-Linux-W2/Tests/EndToEndTests/ParallelTraining/NoQuantization/DoublePrecision/../..
-MPI Rank 2: OutputDir=/tmp/cntk-test-20160816095705.492453/ParallelTraining/NoQuantization_DoublePrecision@release_cpu
+MPI Rank 2: OutputDir=/tmp/cntk-test-20160503175932.483858/ParallelTraining/NoQuantization_DoublePrecision@release_cpu
 MPI Rank 2: DeviceId=-1
 MPI Rank 2: timestamping=true
-MPI Rank 2: numCPUThreads=6
+MPI Rank 2: numCPUThreads=1
 MPI Rank 2: precision=double
 MPI Rank 2: SimpleMultiGPU=[SGD=[ParallelTrain=[DataParallelSGD=[gradientBits=64]]]]
-MPI Rank 2: stderr=/tmp/cntk-test-20160816095705.492453/ParallelTraining/NoQuantization_DoublePrecision@release_cpu/stderr
-MPI Rank 2: 
-MPI Rank 2: 08/16/2016 09:57:08: <<<<<<<<<<<<<<<<<<<< RAW CONFIG WITH ALL VARIABLES RESOLVED <<<<<<<<<<<<<<<<<<<<
-MPI Rank 2: 
-MPI Rank 2: 08/16/2016 09:57:08: >>>>>>>>>>>>>>>>>>>> PROCESSED CONFIG WITH ALL VARIABLES RESOLVED >>>>>>>>>>>>>>>>>>>>
+MPI Rank 2: stderr=/tmp/cntk-test-20160503175932.483858/ParallelTraining/NoQuantization_DoublePrecision@release_cpu/stderr
+MPI Rank 2: 
+MPI Rank 2: 05/03/2016 18:02:09: <<<<<<<<<<<<<<<<<<<< RAW CONFIG WITH ALL VARIABLES RESOLVED <<<<<<<<<<<<<<<<<<<<
+MPI Rank 2: 
+MPI Rank 2: 05/03/2016 18:02:09: >>>>>>>>>>>>>>>>>>>> PROCESSED CONFIG WITH ALL VARIABLES RESOLVED >>>>>>>>>>>>>>>>>>>>
 MPI Rank 2: configparameters: SimpleMultiGPU.cntk:command=SimpleMultiGPU
 MPI Rank 2: configparameters: SimpleMultiGPU.cntk:ConfigDir=/home/philly/jenkins/workspace/CNTK-Test-Linux-W2/Tests/EndToEndTests/ParallelTraining/NoQuantization/DoublePrecision/../..
 MPI Rank 2: configparameters: SimpleMultiGPU.cntk:currentDirectory=/home/philly/jenkins/workspace/CNTK-Test-Linux-W2/Tests/EndToEndTests/ParallelTraining/Data
 MPI Rank 2: configparameters: SimpleMultiGPU.cntk:DataDir=/home/philly/jenkins/workspace/CNTK-Test-Linux-W2/Tests/EndToEndTests/ParallelTraining/Data
 MPI Rank 2: configparameters: SimpleMultiGPU.cntk:deviceId=-1
-MPI Rank 2: configparameters: SimpleMultiGPU.cntk:numCPUThreads=6
-MPI Rank 2: configparameters: SimpleMultiGPU.cntk:OutputDir=/tmp/cntk-test-20160816095705.492453/ParallelTraining/NoQuantization_DoublePrecision@release_cpu
+MPI Rank 2: configparameters: SimpleMultiGPU.cntk:numCPUThreads=1
+MPI Rank 2: configparameters: SimpleMultiGPU.cntk:OutputDir=/tmp/cntk-test-20160503175932.483858/ParallelTraining/NoQuantization_DoublePrecision@release_cpu
 MPI Rank 2: configparameters: SimpleMultiGPU.cntk:parallelTrain=true
 MPI Rank 2: configparameters: SimpleMultiGPU.cntk:precision=double
-MPI Rank 2: configparameters: SimpleMultiGPU.cntk:RunDir=/tmp/cntk-test-20160816095705.492453/ParallelTraining/NoQuantization_DoublePrecision@release_cpu
+MPI Rank 2: configparameters: SimpleMultiGPU.cntk:RunDir=/tmp/cntk-test-20160503175932.483858/ParallelTraining/NoQuantization_DoublePrecision@release_cpu
 MPI Rank 2: configparameters: SimpleMultiGPU.cntk:SimpleMultiGPU=[
 MPI Rank 2:     action = "train"
-MPI Rank 2:     modelPath = "/tmp/cntk-test-20160816095705.492453/ParallelTraining/NoQuantization_DoublePrecision@release_cpu/models/Simple.dnn"
+MPI Rank 2:     modelPath = "/tmp/cntk-test-20160503175932.483858/ParallelTraining/NoQuantization_DoublePrecision@release_cpu/models/Simple.dnn"
 MPI Rank 2:     traceLevel = 1
 MPI Rank 2:     SimpleNetworkBuilder = [
 MPI Rank 2:         layerSizes = 2:50*2:2
 MPI Rank 2:         trainingCriterion = "CrossEntropyWithSoftmax"
-MPI Rank 2:         evalCriterion = "ClassificationError"
+MPI Rank 2:         evalCriterion = "ErrorPrediction"
 MPI Rank 2:         layerTypes = "Sigmoid"
 MPI Rank 2:         initValueScale = 1.0
 MPI Rank 2:         applyMeanVarNorm = true
@@ -1845,7 +1406,6 @@
 MPI Rank 2:         dropoutRate = 0.0
 MPI Rank 2:         maxEpochs = 4
 MPI Rank 2:         ParallelTrain = [
-MPI Rank 2:             distributedMBReading = true
 MPI Rank 2:             parallelizationMethod = "DataParallelSGD"
 MPI Rank 2:             DataParallelSGD = [
 MPI Rank 2:                 gradientBits = 1
@@ -1853,62 +1413,51 @@
 MPI Rank 2:         ]
 MPI Rank 2:     ]
 MPI Rank 2:     reader = [
-MPI Rank 2:         readerType = "CNTKTextFormatReader"
-MPI Rank 2:         file = "/home/philly/jenkins/workspace/CNTK-Test-Linux-W2/Tests/EndToEndTests/ParallelTraining/Data/SimpleDataTrain_cntk_text.txt"
-MPI Rank 2:         randomize = false
-MPI Rank 2:         input = [
-MPI Rank 2:             features = [
-MPI Rank 2:                 alias = "F"
-MPI Rank 2:                 dim = 2
-MPI Rank 2:                 format = "dense"
-MPI Rank 2:             ]
-MPI Rank 2:             labels = [
-MPI Rank 2:                 alias = "L"
-MPI Rank 2:                 dim = 2
-MPI Rank 2:                 format = "dense"
-MPI Rank 2:             ]
+MPI Rank 2:         readerType = "UCIFastReader"
+MPI Rank 2:         file = "/home/philly/jenkins/workspace/CNTK-Test-Linux-W2/Tests/EndToEndTests/ParallelTraining/Data/SimpleDataTrain.txt"
+MPI Rank 2:         miniBatchMode = "partial"
+MPI Rank 2:         randomize = "none"
+MPI Rank 2:         verbosity = 1   
+MPI Rank 2:         features = [
+MPI Rank 2: dim = 2      
+MPI Rank 2: start = 0    
+MPI Rank 2:         ]
+MPI Rank 2:         labels = [
+MPI Rank 2: start = 2      
+MPI Rank 2: dim = 1        
+MPI Rank 2: labelDim = 2   
+MPI Rank 2:             labelMappingFile = "/home/philly/jenkins/workspace/CNTK-Test-Linux-W2/Tests/EndToEndTests/ParallelTraining/Data/SimpleMapping.txt"
 MPI Rank 2:         ]
 MPI Rank 2:     ]
 MPI Rank 2: ] [SGD=[ParallelTrain=[DataParallelSGD=[gradientBits=64]]]]
 MPI Rank 2: 
-MPI Rank 2: configparameters: SimpleMultiGPU.cntk:stderr=/tmp/cntk-test-20160816095705.492453/ParallelTraining/NoQuantization_DoublePrecision@release_cpu/stderr
+MPI Rank 2: configparameters: SimpleMultiGPU.cntk:stderr=/tmp/cntk-test-20160503175932.483858/ParallelTraining/NoQuantization_DoublePrecision@release_cpu/stderr
 MPI Rank 2: configparameters: SimpleMultiGPU.cntk:timestamping=true
-MPI Rank 2: 08/16/2016 09:57:08: <<<<<<<<<<<<<<<<<<<< PROCESSED CONFIG WITH ALL VARIABLES RESOLVED <<<<<<<<<<<<<<<<<<<<
-MPI Rank 2: 08/16/2016 09:57:08: Commands: SimpleMultiGPU
-MPI Rank 2: 08/16/2016 09:57:08: Precision = "double"
-MPI Rank 2: 08/16/2016 09:57:08: Using 6 CPU threads.
-MPI Rank 2: 08/16/2016 09:57:08: CNTKModelPath: /tmp/cntk-test-20160816095705.492453/ParallelTraining/NoQuantization_DoublePrecision@release_cpu/models/Simple.dnn
-MPI Rank 2: 08/16/2016 09:57:08: CNTKCommandTrainInfo: SimpleMultiGPU : 4
-MPI Rank 2: 08/16/2016 09:57:08: CNTKCommandTrainInfo: CNTKNoMoreCommands_Total : 4
-MPI Rank 2: 
-MPI Rank 2: 08/16/2016 09:57:08: ##############################################################################
-MPI Rank 2: 08/16/2016 09:57:08: #                                                                            #
-MPI Rank 2: 08/16/2016 09:57:08: # Action "train"                                                             #
-MPI Rank 2: 08/16/2016 09:57:08: #                                                                            #
-MPI Rank 2: 08/16/2016 09:57:08: ##############################################################################
-MPI Rank 2: 
-MPI Rank 2: 08/16/2016 09:57:08: CNTKCommandTrainBegin: SimpleMultiGPU
+MPI Rank 2: 05/03/2016 18:02:09: <<<<<<<<<<<<<<<<<<<< PROCESSED CONFIG WITH ALL VARIABLES RESOLVED <<<<<<<<<<<<<<<<<<<<
+MPI Rank 2: 05/03/2016 18:02:09: Commands: SimpleMultiGPU
+MPI Rank 2: 05/03/2016 18:02:09: Precision = "double"
+MPI Rank 2: 05/03/2016 18:02:09: Using 1 CPU threads.
+MPI Rank 2: 05/03/2016 18:02:09: CNTKModelPath: /tmp/cntk-test-20160503175932.483858/ParallelTraining/NoQuantization_DoublePrecision@release_cpu/models/Simple.dnn
+MPI Rank 2: 05/03/2016 18:02:09: CNTKCommandTrainInfo: SimpleMultiGPU : 4
+MPI Rank 2: 05/03/2016 18:02:09: CNTKCommandTrainInfo: CNTKNoMoreCommands_Total : 4
+MPI Rank 2: 
+MPI Rank 2: 05/03/2016 18:02:09: ##############################################################################
+MPI Rank 2: 05/03/2016 18:02:09: #                                                                            #
+MPI Rank 2: 05/03/2016 18:02:09: # Action "train"                                                             #
+MPI Rank 2: 05/03/2016 18:02:09: #                                                                            #
+MPI Rank 2: 05/03/2016 18:02:09: ##############################################################################
+MPI Rank 2: 
+MPI Rank 2: 05/03/2016 18:02:09: CNTKCommandTrainBegin: SimpleMultiGPU
 MPI Rank 2: SimpleNetworkBuilder Using CPU
-MPI Rank 2: 
-MPI Rank 2: 08/16/2016 09:57:08: Creating virgin network.
-MPI Rank 2: Node 'W0' (LearnableParameter operation): Initializing Parameter[50 x 2] <- 0.000000.
-MPI Rank 2: Node 'W0' (LearnableParameter operation): Initializing Parameter[50 x 2] <- uniform(seed=1, range=0.050000*1.000000, onCPU=false).
-MPI Rank 2: Node 'B0' (LearnableParameter operation): Initializing Parameter[50 x 1] <- 0.000000.
-MPI Rank 2: Node 'B0' (LearnableParameter operation): Initializing Parameter[50 x 1] <- 0.000000.
-MPI Rank 2: Node 'W1' (LearnableParameter operation): Initializing Parameter[50 x 50] <- 0.000000.
-MPI Rank 2: Node 'W1' (LearnableParameter operation): Initializing Parameter[50 x 50] <- uniform(seed=2, range=0.050000*1.000000, onCPU=false).
-MPI Rank 2: Node 'B1' (LearnableParameter operation): Initializing Parameter[50 x 1] <- 0.000000.
-MPI Rank 2: Node 'B1' (LearnableParameter operation): Initializing Parameter[50 x 1] <- 0.000000.
-MPI Rank 2: Node 'W2' (LearnableParameter operation): Initializing Parameter[2 x 50] <- 0.000000.
-MPI Rank 2: Node 'W2' (LearnableParameter operation): Initializing Parameter[2 x 50] <- uniform(seed=3, range=0.050000*1.000000, onCPU=false).
-MPI Rank 2: Node 'B2' (LearnableParameter operation): Initializing Parameter[2 x 1] <- 0.000000.
-MPI Rank 2: Node 'B2' (LearnableParameter operation): Initializing Parameter[2 x 1] <- 0.000000.
+MPI Rank 2: Reading UCI file /home/philly/jenkins/workspace/CNTK-Test-Linux-W2/Tests/EndToEndTests/ParallelTraining/Data/SimpleDataTrain.txt
+MPI Rank 2: 
+MPI Rank 2: 05/03/2016 18:02:09: Creating virgin network.
 MPI Rank 2: 
 MPI Rank 2: Post-processing network...
 MPI Rank 2: 
 MPI Rank 2: 7 roots:
 MPI Rank 2: 	CrossEntropyWithSoftmax = CrossEntropyWithSoftmax()
-MPI Rank 2: 	EvalClassificationError = ClassificationError()
+MPI Rank 2: 	EvalErrorPrediction = ErrorPrediction()
 MPI Rank 2: 	InvStdOfFeatures = InvStdDev()
 MPI Rank 2: 	MeanOfFeatures = Mean()
 MPI Rank 2: 	PosteriorProb = Softmax()
@@ -1937,7 +1486,7 @@
 MPI Rank 2: Validating --> B2 = LearnableParameter() :  -> [2 x 1]
 MPI Rank 2: Validating --> HLast = Plus (W2*H1, B2) : [2 x 1 x *], [2 x 1] -> [2 x 1 x *]
 MPI Rank 2: Validating --> CrossEntropyWithSoftmax = CrossEntropyWithSoftmax (labels, HLast) : [2 x *], [2 x 1 x *] -> [1]
-MPI Rank 2: Validating --> EvalClassificationError = ClassificationError (labels, HLast) : [2 x *], [2 x 1 x *] -> [1]
+MPI Rank 2: Validating --> EvalErrorPrediction = ErrorPrediction (labels, HLast) : [2 x *], [2 x 1 x *] -> [1]
 MPI Rank 2: Validating --> PosteriorProb = Softmax (HLast) : [2 x 1 x *] -> [2 x 1 x *]
 MPI Rank 2: Validating --> Prior = Mean (labels) : [2 x *] -> [2]
 MPI Rank 2: Validating --> LogOfPrior = Log (Prior) : [2] -> [2]
@@ -1954,48 +1503,21 @@
 MPI Rank 2: 
 MPI Rank 2: Post-processing network complete.
 MPI Rank 2: 
-MPI Rank 2: 08/16/2016 09:57:08: Created model with 25 nodes on CPU.
-MPI Rank 2: 
-MPI Rank 2: 08/16/2016 09:57:08: Training criterion node(s):
-MPI Rank 2: 08/16/2016 09:57:08: 	CrossEntropyWithSoftmax = CrossEntropyWithSoftmax
-MPI Rank 2: 
-<<<<<<< HEAD
+MPI Rank 2: 05/03/2016 18:02:09: Created model with 25 nodes on CPU.
+MPI Rank 2: 
+MPI Rank 2: 05/03/2016 18:02:09: Training criterion node(s):
+MPI Rank 2: 05/03/2016 18:02:09: 	CrossEntropyWithSoftmax = CrossEntropyWithSoftmax
+MPI Rank 2: 
 MPI Rank 2: 05/03/2016 18:02:09: Evaluation criterion node(s):
 MPI Rank 2: 
-MPI Rank 2: 05/03/2016 18:02:09: 	EvalClassificationError = ClassificationError
-=======
-MPI Rank 2: 08/16/2016 09:57:08: Evaluation criterion node(s):
-MPI Rank 2: 08/16/2016 09:57:08: 	EvalErrorPrediction = ErrorPrediction
->>>>>>> 8493f118
+MPI Rank 2: 05/03/2016 18:02:09: 	EvalErrorPrediction = ErrorPrediction
 MPI Rank 2: 
 MPI Rank 2: 
 MPI Rank 2: Allocating matrices for forward and/or backward propagation.
 MPI Rank 2: 
-MPI Rank 2: Memory Sharing: Out of 40 matrices, 19 are shared as 8, and 21 are not shared.
-MPI Rank 2: 
-MPI Rank 2: 	{ H1 : [50 x 1 x *]
-MPI Rank 2: 	  W0*features : [50 x *] (gradient) }
-MPI Rank 2: 	{ W0*features+B0 : [50 x 1 x *] (gradient)
-MPI Rank 2: 	  W1*H1 : [50 x 1 x *] }
-MPI Rank 2: 	{ W1 : [50 x 50] (gradient)
-MPI Rank 2: 	  W1*H1+B1 : [50 x 1 x *] }
-MPI Rank 2: 	{ H2 : [50 x 1 x *]
-MPI Rank 2: 	  W1*H1 : [50 x 1 x *] (gradient) }
-MPI Rank 2: 	{ B0 : [50 x 1] (gradient)
-MPI Rank 2: 	  H1 : [50 x 1 x *] (gradient)
-MPI Rank 2: 	  W1*H1+B1 : [50 x 1 x *] (gradient)
-MPI Rank 2: 	  W2*H1 : [2 x 1 x *] }
-MPI Rank 2: 	{ HLast : [2 x 1 x *]
-MPI Rank 2: 	  W2 : [2 x 50] (gradient) }
-MPI Rank 2: 	{ B1 : [50 x 1] (gradient)
-MPI Rank 2: 	  H2 : [50 x 1 x *] (gradient)
-MPI Rank 2: 	  HLast : [2 x 1 x *] (gradient) }
-MPI Rank 2: 	{ W0 : [50 x 2] (gradient)
-MPI Rank 2: 	  W0*features+B0 : [50 x 1 x *] }
-MPI Rank 2: 
-MPI Rank 2: 
-<<<<<<< HEAD
-MPI Rank 2: (nil): {[EvalClassificationError Gradient[1]] [InvStdOfFeatures Gradient[2]] [LogOfPrior Gradient[2]] [MVNormalizedFeatures Gradient[2 x *]] [MeanOfFeatures Gradient[2]] [PosteriorProb Gradient[2 x 1 x *]] [PosteriorProb Value[2 x 1 x *]] [Prior Gradient[2]] [ScaledLogLikelihood Gradient[2 x 1 x *]] [features Gradient[2 x *]] [labels Gradient[2 x *]] }
+MPI Rank 2: Memory Sharing Structure:
+MPI Rank 2: 
+MPI Rank 2: (nil): {[EvalErrorPrediction Gradient[1]] [InvStdOfFeatures Gradient[2]] [LogOfPrior Gradient[2]] [MVNormalizedFeatures Gradient[2 x *]] [MeanOfFeatures Gradient[2]] [PosteriorProb Gradient[2 x 1 x *]] [PosteriorProb Value[2 x 1 x *]] [Prior Gradient[2]] [ScaledLogLikelihood Gradient[2 x 1 x *]] [features Gradient[2 x *]] [labels Gradient[2 x *]] }
 MPI Rank 2: 0x23857d8: {[features Value[2 x *]] }
 MPI Rank 2: 0x238e5b8: {[InvStdOfFeatures Value[2]] }
 MPI Rank 2: 0x238ee68: {[MeanOfFeatures Value[2]] }
@@ -2007,7 +1529,7 @@
 MPI Rank 2: 0x2398028: {[B2 Value[2 x 1]] }
 MPI Rank 2: 0x2398af8: {[labels Value[2 x *]] }
 MPI Rank 2: 0x2399878: {[Prior Value[2]] }
-MPI Rank 2: 0x239f418: {[EvalClassificationError Value[1]] }
+MPI Rank 2: 0x239f418: {[EvalErrorPrediction Value[1]] }
 MPI Rank 2: 0x239f578: {[ScaledLogLikelihood Value[2 x 1 x *]] }
 MPI Rank 2: 0x239f738: {[CrossEntropyWithSoftmax Value[1]] }
 MPI Rank 2: 0x239fcf8: {[LogOfPrior Value[2]] }
@@ -2024,427 +1546,239 @@
 MPI Rank 2: 0x23a3418: {[B1 Gradient[50 x 1]] [H2 Gradient[50 x 1 x *]] [HLast Gradient[2 x 1 x *]] }
 MPI Rank 2: 0x23a35d8: {[W2*H1 Gradient[2 x 1 x *]] }
 MPI Rank 2: 0x23a3798: {[B2 Gradient[2 x 1]] }
-=======
-MPI Rank 2: 08/16/2016 09:57:08: Training 2802 parameters in 6 out of 6 parameter tensors and 15 nodes with gradient:
->>>>>>> 8493f118
-MPI Rank 2: 
-MPI Rank 2: 08/16/2016 09:57:08: 	Node 'B0' (LearnableParameter operation) : [50 x 1]
-MPI Rank 2: 08/16/2016 09:57:08: 	Node 'B1' (LearnableParameter operation) : [50 x 1]
-MPI Rank 2: 08/16/2016 09:57:08: 	Node 'B2' (LearnableParameter operation) : [2 x 1]
-MPI Rank 2: 08/16/2016 09:57:08: 	Node 'W0' (LearnableParameter operation) : [50 x 2]
-MPI Rank 2: 08/16/2016 09:57:08: 	Node 'W1' (LearnableParameter operation) : [50 x 50]
-MPI Rank 2: 08/16/2016 09:57:08: 	Node 'W2' (LearnableParameter operation) : [2 x 50]
-MPI Rank 2: 
-MPI Rank 2: 
-MPI Rank 2: 08/16/2016 09:57:08: Precomputing --> 3 PreCompute nodes found.
-MPI Rank 2: 
-MPI Rank 2: 08/16/2016 09:57:08: 	MeanOfFeatures = Mean()
-MPI Rank 2: 08/16/2016 09:57:08: 	InvStdOfFeatures = InvStdDev()
-MPI Rank 2: 08/16/2016 09:57:08: 	Prior = Mean()
-MPI Rank 2: 
-MPI Rank 2: 08/16/2016 09:57:08: Precomputing --> Completed.
-MPI Rank 2: 
-MPI Rank 2: 
-<<<<<<< HEAD
+MPI Rank 2: 
+MPI Rank 2: 
+MPI Rank 2: 05/03/2016 18:02:09: Precomputing --> 3 PreCompute nodes found.
+MPI Rank 2: 
+MPI Rank 2: 05/03/2016 18:02:09: 	MeanOfFeatures = Mean()
+MPI Rank 2: 05/03/2016 18:02:09: 	InvStdOfFeatures = InvStdDev()
+MPI Rank 2: 05/03/2016 18:02:09: 	Prior = Mean()
+MPI Rank 2: UCIFastReader: Starting at epoch 0, counting lines to determine record count...
+MPI Rank 2:  10000 records found.
+MPI Rank 2: starting epoch 0 at record count 0, and file position 0
+MPI Rank 2: already there from last epoch
+MPI Rank 2: 
+MPI Rank 2: 05/03/2016 18:02:09: Precomputing --> Completed.
+MPI Rank 2: 
+MPI Rank 2: 
+MPI Rank 2: 05/03/2016 18:02:10: Starting Epoch 1: learning rate per sample = 0.020000  effective momentum = 0.900000  momentum as time constant = 237.3 samples
+MPI Rank 2: starting epoch 0 at record count 0, and file position 0
+MPI Rank 2: already there from last epoch
+MPI Rank 2: 
 MPI Rank 2: 05/03/2016 18:02:10: Starting minibatch loop, DataParallelSGD training (MyRank = 2, NumNodes = 4, NumGradientBits = 64).
-MPI Rank 2: 05/03/2016 18:02:10:  Epoch[ 1 of 4]-Minibatch[   1-  10]: CrossEntropyWithSoftmax = 0.69938312 * 250; EvalClassificationError = 0.50400000 * 250; time = 0.3735s; samplesPerSecond = 669.4
-MPI Rank 2: 05/03/2016 18:02:11:  Epoch[ 1 of 4]-Minibatch[  11-  20]: CrossEntropyWithSoftmax = 0.71368781 * 250; EvalClassificationError = 0.52000000 * 250; time = 0.3122s; samplesPerSecond = 800.9
-MPI Rank 2: 05/03/2016 18:02:11:  Epoch[ 1 of 4]-Minibatch[  21-  30]: CrossEntropyWithSoftmax = 0.72806030 * 250; EvalClassificationError = 0.47600000 * 250; time = 0.3129s; samplesPerSecond = 799.0
-MPI Rank 2: 05/03/2016 18:02:11:  Epoch[ 1 of 4]-Minibatch[  31-  40]: CrossEntropyWithSoftmax = 0.70071040 * 250; EvalClassificationError = 0.52800000 * 250; time = 0.2459s; samplesPerSecond = 1016.6
-MPI Rank 2: 05/03/2016 18:02:11:  Epoch[ 1 of 4]-Minibatch[  41-  50]: CrossEntropyWithSoftmax = 0.70603825 * 250; EvalClassificationError = 0.54000000 * 250; time = 0.2378s; samplesPerSecond = 1051.2
-MPI Rank 2: 05/03/2016 18:02:12:  Epoch[ 1 of 4]-Minibatch[  51-  60]: CrossEntropyWithSoftmax = 0.71561721 * 250; EvalClassificationError = 0.47600000 * 250; time = 0.2769s; samplesPerSecond = 902.9
-MPI Rank 2: 05/03/2016 18:02:12:  Epoch[ 1 of 4]-Minibatch[  61-  70]: CrossEntropyWithSoftmax = 0.72155643 * 250; EvalClassificationError = 0.48000000 * 250; time = 0.2172s; samplesPerSecond = 1151.3
-MPI Rank 2: 05/03/2016 18:02:12:  Epoch[ 1 of 4]-Minibatch[  71-  80]: CrossEntropyWithSoftmax = 0.79834136 * 250; EvalClassificationError = 0.47600000 * 250; time = 0.4517s; samplesPerSecond = 553.5
-MPI Rank 2: 05/03/2016 18:02:13:  Epoch[ 1 of 4]-Minibatch[  81-  90]: CrossEntropyWithSoftmax = 0.69652738 * 250; EvalClassificationError = 0.46800000 * 250; time = 0.5749s; samplesPerSecond = 434.9
-MPI Rank 2: 05/03/2016 18:02:13:  Epoch[ 1 of 4]-Minibatch[  91- 100]: CrossEntropyWithSoftmax = 0.70725555 * 250; EvalClassificationError = 0.49200000 * 250; time = 0.5299s; samplesPerSecond = 471.8
-MPI Rank 2: 05/03/2016 18:02:14:  Epoch[ 1 of 4]-Minibatch[ 101- 110]: CrossEntropyWithSoftmax = 0.71430834 * 250; EvalClassificationError = 0.55200000 * 250; time = 0.5244s; samplesPerSecond = 476.8
-MPI Rank 2: 05/03/2016 18:02:15:  Epoch[ 1 of 4]-Minibatch[ 111- 120]: CrossEntropyWithSoftmax = 0.69540014 * 250; EvalClassificationError = 0.43600000 * 250; time = 0.5374s; samplesPerSecond = 465.2
-MPI Rank 2: 05/03/2016 18:02:15:  Epoch[ 1 of 4]-Minibatch[ 121- 130]: CrossEntropyWithSoftmax = 0.70090497 * 250; EvalClassificationError = 0.44000000 * 250; time = 0.5319s; samplesPerSecond = 470.0
-MPI Rank 2: 05/03/2016 18:02:16:  Epoch[ 1 of 4]-Minibatch[ 131- 140]: CrossEntropyWithSoftmax = 0.71864144 * 250; EvalClassificationError = 0.54800000 * 250; time = 0.4629s; samplesPerSecond = 540.0
-MPI Rank 2: 05/03/2016 18:02:16:  Epoch[ 1 of 4]-Minibatch[ 141- 150]: CrossEntropyWithSoftmax = 0.72069108 * 250; EvalClassificationError = 0.48800000 * 250; time = 0.2006s; samplesPerSecond = 1246.3
-MPI Rank 2: 05/03/2016 18:02:16:  Epoch[ 1 of 4]-Minibatch[ 151- 160]: CrossEntropyWithSoftmax = 0.71805059 * 250; EvalClassificationError = 0.55200000 * 250; time = 0.2000s; samplesPerSecond = 1249.8
-MPI Rank 2: 05/03/2016 18:02:16:  Epoch[ 1 of 4]-Minibatch[ 161- 170]: CrossEntropyWithSoftmax = 0.74145599 * 250; EvalClassificationError = 0.50000000 * 250; time = 0.2288s; samplesPerSecond = 1092.8
-MPI Rank 2: 05/03/2016 18:02:16:  Epoch[ 1 of 4]-Minibatch[ 171- 180]: CrossEntropyWithSoftmax = 0.71815373 * 250; EvalClassificationError = 0.51600000 * 250; time = 0.2370s; samplesPerSecond = 1054.8
-MPI Rank 2: 05/03/2016 18:02:17:  Epoch[ 1 of 4]-Minibatch[ 181- 190]: CrossEntropyWithSoftmax = 0.71521468 * 250; EvalClassificationError = 0.48400000 * 250; time = 0.3259s; samplesPerSecond = 767.1
-MPI Rank 2: 05/03/2016 18:02:17:  Epoch[ 1 of 4]-Minibatch[ 191- 200]: CrossEntropyWithSoftmax = 0.71724547 * 250; EvalClassificationError = 0.53200000 * 250; time = 0.2151s; samplesPerSecond = 1162.2
-MPI Rank 2: 05/03/2016 18:02:17:  Epoch[ 1 of 4]-Minibatch[ 201- 210]: CrossEntropyWithSoftmax = 0.71700077 * 250; EvalClassificationError = 0.51600000 * 250; time = 0.1634s; samplesPerSecond = 1530.2
-MPI Rank 2: 05/03/2016 18:02:17:  Epoch[ 1 of 4]-Minibatch[ 211- 220]: CrossEntropyWithSoftmax = 0.72074011 * 250; EvalClassificationError = 0.49200000 * 250; time = 0.2696s; samplesPerSecond = 927.3
-MPI Rank 2: 05/03/2016 18:02:18:  Epoch[ 1 of 4]-Minibatch[ 221- 230]: CrossEntropyWithSoftmax = 0.71998761 * 250; EvalClassificationError = 0.50800000 * 250; time = 0.1667s; samplesPerSecond = 1499.6
-MPI Rank 2: 05/03/2016 18:02:18:  Epoch[ 1 of 4]-Minibatch[ 231- 240]: CrossEntropyWithSoftmax = 0.71267826 * 250; EvalClassificationError = 0.51200000 * 250; time = 0.2174s; samplesPerSecond = 1150.2
-MPI Rank 2: 05/03/2016 18:02:18:  Epoch[ 1 of 4]-Minibatch[ 241- 250]: CrossEntropyWithSoftmax = 0.69635636 * 250; EvalClassificationError = 0.50000000 * 250; time = 0.1839s; samplesPerSecond = 1359.3
-MPI Rank 2: 05/03/2016 18:02:18:  Epoch[ 1 of 4]-Minibatch[ 251- 260]: CrossEntropyWithSoftmax = 0.70119282 * 250; EvalClassificationError = 0.51200000 * 250; time = 0.1939s; samplesPerSecond = 1289.1
-MPI Rank 2: 05/03/2016 18:02:18:  Epoch[ 1 of 4]-Minibatch[ 261- 270]: CrossEntropyWithSoftmax = 0.70757362 * 250; EvalClassificationError = 0.54400000 * 250; time = 0.1883s; samplesPerSecond = 1327.8
-MPI Rank 2: 05/03/2016 18:02:19:  Epoch[ 1 of 4]-Minibatch[ 271- 280]: CrossEntropyWithSoftmax = 0.69720608 * 250; EvalClassificationError = 0.52800000 * 250; time = 0.2093s; samplesPerSecond = 1194.7
-MPI Rank 2: 05/03/2016 18:02:19:  Epoch[ 1 of 4]-Minibatch[ 281- 290]: CrossEntropyWithSoftmax = 0.69235635 * 250; EvalClassificationError = 0.44800000 * 250; time = 0.1719s; samplesPerSecond = 1454.0
-MPI Rank 2: 05/03/2016 18:02:19:  Epoch[ 1 of 4]-Minibatch[ 291- 300]: CrossEntropyWithSoftmax = 0.69311594 * 250; EvalClassificationError = 0.49600000 * 250; time = 0.3038s; samplesPerSecond = 823.0
-MPI Rank 2: 05/03/2016 18:02:19:  Epoch[ 1 of 4]-Minibatch[ 301- 310]: CrossEntropyWithSoftmax = 0.69221061 * 250; EvalClassificationError = 0.54000000 * 250; time = 0.2072s; samplesPerSecond = 1206.6
-MPI Rank 2: 05/03/2016 18:02:19:  Epoch[ 1 of 4]-Minibatch[ 311- 320]: CrossEntropyWithSoftmax = 0.68576872 * 250; EvalClassificationError = 0.36400000 * 250; time = 0.1780s; samplesPerSecond = 1404.1
-MPI Rank 2: 05/03/2016 18:02:20:  Epoch[ 1 of 4]-Minibatch[ 321- 330]: CrossEntropyWithSoftmax = 0.68991515 * 250; EvalClassificationError = 0.46800000 * 250; time = 0.3292s; samplesPerSecond = 759.5
-MPI Rank 2: 05/03/2016 18:02:20:  Epoch[ 1 of 4]-Minibatch[ 331- 340]: CrossEntropyWithSoftmax = 0.70080043 * 250; EvalClassificationError = 0.46000000 * 250; time = 0.2191s; samplesPerSecond = 1140.8
-MPI Rank 2: 05/03/2016 18:02:20:  Epoch[ 1 of 4]-Minibatch[ 341- 350]: CrossEntropyWithSoftmax = 0.68900423 * 250; EvalClassificationError = 0.51600000 * 250; time = 0.2158s; samplesPerSecond = 1158.5
-MPI Rank 2: 05/03/2016 18:02:21:  Epoch[ 1 of 4]-Minibatch[ 351- 360]: CrossEntropyWithSoftmax = 0.66756383 * 250; EvalClassificationError = 0.38000000 * 250; time = 0.6666s; samplesPerSecond = 375.1
-MPI Rank 2: 05/03/2016 18:02:21:  Epoch[ 1 of 4]-Minibatch[ 361- 370]: CrossEntropyWithSoftmax = 0.65430071 * 250; EvalClassificationError = 0.34000000 * 250; time = 0.6279s; samplesPerSecond = 398.2
-MPI Rank 2: 05/03/2016 18:02:22:  Epoch[ 1 of 4]-Minibatch[ 371- 380]: CrossEntropyWithSoftmax = 0.63244846 * 250; EvalClassificationError = 0.33600000 * 250; time = 0.6189s; samplesPerSecond = 403.9
-MPI Rank 2: 05/03/2016 18:02:23:  Epoch[ 1 of 4]-Minibatch[ 381- 390]: CrossEntropyWithSoftmax = 0.59987049 * 250; EvalClassificationError = 0.16800000 * 250; time = 0.6188s; samplesPerSecond = 404.0
-MPI Rank 2: 05/03/2016 18:02:23:  Epoch[ 1 of 4]-Minibatch[ 391- 400]: CrossEntropyWithSoftmax = 0.52792434 * 250; EvalClassificationError = 0.15600000 * 250; time = 0.6819s; samplesPerSecond = 366.6
-MPI Rank 2: 05/03/2016 18:02:23: Finished Epoch[ 1 of 4]: [Training] CrossEntropyWithSoftmax = 0.69863148 * 10000; EvalClassificationError = 0.46980000 * 10000; totalSamplesSeen = 10000; learningRatePerSample = 0.02; epochTime=13.4331s
-=======
-MPI Rank 2: 08/16/2016 09:57:08: Starting Epoch 1: learning rate per sample = 0.020000  effective momentum = 0.900000  momentum as time constant = 237.3 samples
->>>>>>> 8493f118
-MPI Rank 2: 
-MPI Rank 2: 08/16/2016 09:57:08: Starting minibatch loop, DataParallelSGD training (MyRank = 2, NumNodes = 4, NumGradientBits = 64), distributed reading is ENABLED.
-MPI Rank 2: 08/16/2016 09:57:08:  Epoch[ 1 of 4]-Minibatch[   1-  10]: CrossEntropyWithSoftmax = 0.69938312 * 250; EvalErrorPrediction = 0.50400000 * 250; time = 0.1176s; samplesPerSecond = 2126.1
-MPI Rank 2: 08/16/2016 09:57:08:  Epoch[ 1 of 4]-Minibatch[  11-  20]: CrossEntropyWithSoftmax = 0.71368781 * 250; EvalErrorPrediction = 0.52000000 * 250; time = 0.0418s; samplesPerSecond = 5983.7
-MPI Rank 2: 08/16/2016 09:57:09:  Epoch[ 1 of 4]-Minibatch[  21-  30]: CrossEntropyWithSoftmax = 0.72806030 * 250; EvalErrorPrediction = 0.47600000 * 250; time = 0.0602s; samplesPerSecond = 4149.9
-MPI Rank 2: 08/16/2016 09:57:09:  Epoch[ 1 of 4]-Minibatch[  31-  40]: CrossEntropyWithSoftmax = 0.70071040 * 250; EvalErrorPrediction = 0.52800000 * 250; time = 0.0562s; samplesPerSecond = 4446.7
-MPI Rank 2: 08/16/2016 09:57:09:  Epoch[ 1 of 4]-Minibatch[  41-  50]: CrossEntropyWithSoftmax = 0.70603825 * 250; EvalErrorPrediction = 0.54000000 * 250; time = 0.0732s; samplesPerSecond = 3415.5
-MPI Rank 2: 08/16/2016 09:57:09:  Epoch[ 1 of 4]-Minibatch[  51-  60]: CrossEntropyWithSoftmax = 0.71561721 * 250; EvalErrorPrediction = 0.47600000 * 250; time = 0.0601s; samplesPerSecond = 4160.1
-MPI Rank 2: 08/16/2016 09:57:09:  Epoch[ 1 of 4]-Minibatch[  61-  70]: CrossEntropyWithSoftmax = 0.72155643 * 250; EvalErrorPrediction = 0.48000000 * 250; time = 0.0565s; samplesPerSecond = 4422.5
-MPI Rank 2: 08/16/2016 09:57:09:  Epoch[ 1 of 4]-Minibatch[  71-  80]: CrossEntropyWithSoftmax = 0.79834136 * 250; EvalErrorPrediction = 0.47600000 * 250; time = 0.0524s; samplesPerSecond = 4772.4
-MPI Rank 2: 08/16/2016 09:57:09:  Epoch[ 1 of 4]-Minibatch[  81-  90]: CrossEntropyWithSoftmax = 0.69652738 * 250; EvalErrorPrediction = 0.46800000 * 250; time = 0.0435s; samplesPerSecond = 5751.4
-MPI Rank 2: 08/16/2016 09:57:09:  Epoch[ 1 of 4]-Minibatch[  91- 100]: CrossEntropyWithSoftmax = 0.70725555 * 250; EvalErrorPrediction = 0.49200000 * 250; time = 0.0497s; samplesPerSecond = 5032.8
-MPI Rank 2: 08/16/2016 09:57:09:  Epoch[ 1 of 4]-Minibatch[ 101- 110]: CrossEntropyWithSoftmax = 0.71430834 * 250; EvalErrorPrediction = 0.55200000 * 250; time = 0.0775s; samplesPerSecond = 3225.3
-MPI Rank 2: 08/16/2016 09:57:09:  Epoch[ 1 of 4]-Minibatch[ 111- 120]: CrossEntropyWithSoftmax = 0.69540014 * 250; EvalErrorPrediction = 0.43600000 * 250; time = 0.0923s; samplesPerSecond = 2709.9
-MPI Rank 2: 08/16/2016 09:57:09:  Epoch[ 1 of 4]-Minibatch[ 121- 130]: CrossEntropyWithSoftmax = 0.70090497 * 250; EvalErrorPrediction = 0.44000000 * 250; time = 0.0870s; samplesPerSecond = 2875.1
-MPI Rank 2: 08/16/2016 09:57:09:  Epoch[ 1 of 4]-Minibatch[ 131- 140]: CrossEntropyWithSoftmax = 0.71864144 * 250; EvalErrorPrediction = 0.54800000 * 250; time = 0.0490s; samplesPerSecond = 5104.4
-MPI Rank 2: 08/16/2016 09:57:09:  Epoch[ 1 of 4]-Minibatch[ 141- 150]: CrossEntropyWithSoftmax = 0.72069108 * 250; EvalErrorPrediction = 0.48800000 * 250; time = 0.0469s; samplesPerSecond = 5332.0
-MPI Rank 2: 08/16/2016 09:57:09:  Epoch[ 1 of 4]-Minibatch[ 151- 160]: CrossEntropyWithSoftmax = 0.71805059 * 250; EvalErrorPrediction = 0.55200000 * 250; time = 0.0583s; samplesPerSecond = 4288.2
-MPI Rank 2: 08/16/2016 09:57:09:  Epoch[ 1 of 4]-Minibatch[ 161- 170]: CrossEntropyWithSoftmax = 0.74145599 * 250; EvalErrorPrediction = 0.50000000 * 250; time = 0.0343s; samplesPerSecond = 7283.5
-MPI Rank 2: 08/16/2016 09:57:09:  Epoch[ 1 of 4]-Minibatch[ 171- 180]: CrossEntropyWithSoftmax = 0.71815373 * 250; EvalErrorPrediction = 0.51600000 * 250; time = 0.0139s; samplesPerSecond = 18024.5
-MPI Rank 2: 08/16/2016 09:57:09:  Epoch[ 1 of 4]-Minibatch[ 181- 190]: CrossEntropyWithSoftmax = 0.71521468 * 250; EvalErrorPrediction = 0.48400000 * 250; time = 0.0256s; samplesPerSecond = 9747.7
-MPI Rank 2: 08/16/2016 09:57:09:  Epoch[ 1 of 4]-Minibatch[ 191- 200]: CrossEntropyWithSoftmax = 0.71724547 * 250; EvalErrorPrediction = 0.53200000 * 250; time = 0.0362s; samplesPerSecond = 6903.6
-MPI Rank 2: 08/16/2016 09:57:09:  Epoch[ 1 of 4]-Minibatch[ 201- 210]: CrossEntropyWithSoftmax = 0.71700077 * 250; EvalErrorPrediction = 0.51600000 * 250; time = 0.0337s; samplesPerSecond = 7412.0
-MPI Rank 2: 08/16/2016 09:57:10:  Epoch[ 1 of 4]-Minibatch[ 211- 220]: CrossEntropyWithSoftmax = 0.72074011 * 250; EvalErrorPrediction = 0.49200000 * 250; time = 0.0490s; samplesPerSecond = 5105.8
-MPI Rank 2: 08/16/2016 09:57:10:  Epoch[ 1 of 4]-Minibatch[ 221- 230]: CrossEntropyWithSoftmax = 0.71998761 * 250; EvalErrorPrediction = 0.50800000 * 250; time = 0.0982s; samplesPerSecond = 2545.5
-MPI Rank 2: 08/16/2016 09:57:10:  Epoch[ 1 of 4]-Minibatch[ 231- 240]: CrossEntropyWithSoftmax = 0.71267826 * 250; EvalErrorPrediction = 0.51200000 * 250; time = 0.0420s; samplesPerSecond = 5951.5
-MPI Rank 2: 08/16/2016 09:57:10:  Epoch[ 1 of 4]-Minibatch[ 241- 250]: CrossEntropyWithSoftmax = 0.69635636 * 250; EvalErrorPrediction = 0.50000000 * 250; time = 0.0271s; samplesPerSecond = 9231.2
-MPI Rank 2: 08/16/2016 09:57:10:  Epoch[ 1 of 4]-Minibatch[ 251- 260]: CrossEntropyWithSoftmax = 0.70119282 * 250; EvalErrorPrediction = 0.51200000 * 250; time = 0.0525s; samplesPerSecond = 4761.7
-MPI Rank 2: 08/16/2016 09:57:10:  Epoch[ 1 of 4]-Minibatch[ 261- 270]: CrossEntropyWithSoftmax = 0.70757362 * 250; EvalErrorPrediction = 0.54400000 * 250; time = 0.0345s; samplesPerSecond = 7236.1
-MPI Rank 2: 08/16/2016 09:57:10:  Epoch[ 1 of 4]-Minibatch[ 271- 280]: CrossEntropyWithSoftmax = 0.69720608 * 250; EvalErrorPrediction = 0.52800000 * 250; time = 0.0406s; samplesPerSecond = 6153.2
-MPI Rank 2: 08/16/2016 09:57:10:  Epoch[ 1 of 4]-Minibatch[ 281- 290]: CrossEntropyWithSoftmax = 0.69235635 * 250; EvalErrorPrediction = 0.44800000 * 250; time = 0.0283s; samplesPerSecond = 8828.6
-MPI Rank 2: 08/16/2016 09:57:10:  Epoch[ 1 of 4]-Minibatch[ 291- 300]: CrossEntropyWithSoftmax = 0.69311594 * 250; EvalErrorPrediction = 0.49600000 * 250; time = 0.0390s; samplesPerSecond = 6412.7
-MPI Rank 2: 08/16/2016 09:57:10:  Epoch[ 1 of 4]-Minibatch[ 301- 310]: CrossEntropyWithSoftmax = 0.69221061 * 250; EvalErrorPrediction = 0.54000000 * 250; time = 0.0488s; samplesPerSecond = 5122.6
-MPI Rank 2: 08/16/2016 09:57:10:  Epoch[ 1 of 4]-Minibatch[ 311- 320]: CrossEntropyWithSoftmax = 0.68576872 * 250; EvalErrorPrediction = 0.36400000 * 250; time = 0.0564s; samplesPerSecond = 4429.2
-MPI Rank 2: 08/16/2016 09:57:10:  Epoch[ 1 of 4]-Minibatch[ 321- 330]: CrossEntropyWithSoftmax = 0.68991515 * 250; EvalErrorPrediction = 0.46800000 * 250; time = 0.0780s; samplesPerSecond = 3204.3
-MPI Rank 2: 08/16/2016 09:57:10:  Epoch[ 1 of 4]-Minibatch[ 331- 340]: CrossEntropyWithSoftmax = 0.70080043 * 250; EvalErrorPrediction = 0.46000000 * 250; time = 0.0547s; samplesPerSecond = 4571.6
-MPI Rank 2: 08/16/2016 09:57:10:  Epoch[ 1 of 4]-Minibatch[ 341- 350]: CrossEntropyWithSoftmax = 0.68900423 * 250; EvalErrorPrediction = 0.51600000 * 250; time = 0.0406s; samplesPerSecond = 6155.1
-MPI Rank 2: 08/16/2016 09:57:10:  Epoch[ 1 of 4]-Minibatch[ 351- 360]: CrossEntropyWithSoftmax = 0.66756383 * 250; EvalErrorPrediction = 0.38000000 * 250; time = 0.0095s; samplesPerSecond = 26379.7
-MPI Rank 2: 08/16/2016 09:57:10:  Epoch[ 1 of 4]-Minibatch[ 361- 370]: CrossEntropyWithSoftmax = 0.65430071 * 250; EvalErrorPrediction = 0.34000000 * 250; time = 0.0687s; samplesPerSecond = 3640.7
-MPI Rank 2: 08/16/2016 09:57:10:  Epoch[ 1 of 4]-Minibatch[ 371- 380]: CrossEntropyWithSoftmax = 0.63244846 * 250; EvalErrorPrediction = 0.33600000 * 250; time = 0.0523s; samplesPerSecond = 4776.3
-MPI Rank 2: 08/16/2016 09:57:10:  Epoch[ 1 of 4]-Minibatch[ 381- 390]: CrossEntropyWithSoftmax = 0.59987049 * 250; EvalErrorPrediction = 0.16800000 * 250; time = 0.0536s; samplesPerSecond = 4661.4
-MPI Rank 2: 08/16/2016 09:57:10:  Epoch[ 1 of 4]-Minibatch[ 391- 400]: CrossEntropyWithSoftmax = 0.52792434 * 250; EvalErrorPrediction = 0.15600000 * 250; time = 0.0435s; samplesPerSecond = 5752.5
-MPI Rank 2: 08/16/2016 09:57:10: Finished Epoch[ 1 of 4]: [Training] CrossEntropyWithSoftmax = 0.69863148 * 10000; EvalErrorPrediction = 0.46980000 * 10000; totalSamplesSeen = 10000; learningRatePerSample = 0.02; epochTime=2.09511s
-MPI Rank 2: 
-<<<<<<< HEAD
+MPI Rank 2: 05/03/2016 18:02:10:  Epoch[ 1 of 4]-Minibatch[   1-  10]: CrossEntropyWithSoftmax = 0.69938312 * 250; EvalErrorPrediction = 0.50400000 * 250; time = 0.3735s; samplesPerSecond = 669.4
+MPI Rank 2: 05/03/2016 18:02:11:  Epoch[ 1 of 4]-Minibatch[  11-  20]: CrossEntropyWithSoftmax = 0.71368781 * 250; EvalErrorPrediction = 0.52000000 * 250; time = 0.3122s; samplesPerSecond = 800.9
+MPI Rank 2: 05/03/2016 18:02:11:  Epoch[ 1 of 4]-Minibatch[  21-  30]: CrossEntropyWithSoftmax = 0.72806030 * 250; EvalErrorPrediction = 0.47600000 * 250; time = 0.3129s; samplesPerSecond = 799.0
+MPI Rank 2: 05/03/2016 18:02:11:  Epoch[ 1 of 4]-Minibatch[  31-  40]: CrossEntropyWithSoftmax = 0.70071040 * 250; EvalErrorPrediction = 0.52800000 * 250; time = 0.2459s; samplesPerSecond = 1016.6
+MPI Rank 2: 05/03/2016 18:02:11:  Epoch[ 1 of 4]-Minibatch[  41-  50]: CrossEntropyWithSoftmax = 0.70603825 * 250; EvalErrorPrediction = 0.54000000 * 250; time = 0.2378s; samplesPerSecond = 1051.2
+MPI Rank 2: 05/03/2016 18:02:12:  Epoch[ 1 of 4]-Minibatch[  51-  60]: CrossEntropyWithSoftmax = 0.71561721 * 250; EvalErrorPrediction = 0.47600000 * 250; time = 0.2769s; samplesPerSecond = 902.9
+MPI Rank 2: 05/03/2016 18:02:12:  Epoch[ 1 of 4]-Minibatch[  61-  70]: CrossEntropyWithSoftmax = 0.72155643 * 250; EvalErrorPrediction = 0.48000000 * 250; time = 0.2172s; samplesPerSecond = 1151.3
+MPI Rank 2: 05/03/2016 18:02:12:  Epoch[ 1 of 4]-Minibatch[  71-  80]: CrossEntropyWithSoftmax = 0.79834136 * 250; EvalErrorPrediction = 0.47600000 * 250; time = 0.4517s; samplesPerSecond = 553.5
+MPI Rank 2: 05/03/2016 18:02:13:  Epoch[ 1 of 4]-Minibatch[  81-  90]: CrossEntropyWithSoftmax = 0.69652738 * 250; EvalErrorPrediction = 0.46800000 * 250; time = 0.5749s; samplesPerSecond = 434.9
+MPI Rank 2: 05/03/2016 18:02:13:  Epoch[ 1 of 4]-Minibatch[  91- 100]: CrossEntropyWithSoftmax = 0.70725555 * 250; EvalErrorPrediction = 0.49200000 * 250; time = 0.5299s; samplesPerSecond = 471.8
+MPI Rank 2: 05/03/2016 18:02:14:  Epoch[ 1 of 4]-Minibatch[ 101- 110]: CrossEntropyWithSoftmax = 0.71430834 * 250; EvalErrorPrediction = 0.55200000 * 250; time = 0.5244s; samplesPerSecond = 476.8
+MPI Rank 2: 05/03/2016 18:02:15:  Epoch[ 1 of 4]-Minibatch[ 111- 120]: CrossEntropyWithSoftmax = 0.69540014 * 250; EvalErrorPrediction = 0.43600000 * 250; time = 0.5374s; samplesPerSecond = 465.2
+MPI Rank 2: 05/03/2016 18:02:15:  Epoch[ 1 of 4]-Minibatch[ 121- 130]: CrossEntropyWithSoftmax = 0.70090497 * 250; EvalErrorPrediction = 0.44000000 * 250; time = 0.5319s; samplesPerSecond = 470.0
+MPI Rank 2: 05/03/2016 18:02:16:  Epoch[ 1 of 4]-Minibatch[ 131- 140]: CrossEntropyWithSoftmax = 0.71864144 * 250; EvalErrorPrediction = 0.54800000 * 250; time = 0.4629s; samplesPerSecond = 540.0
+MPI Rank 2: 05/03/2016 18:02:16:  Epoch[ 1 of 4]-Minibatch[ 141- 150]: CrossEntropyWithSoftmax = 0.72069108 * 250; EvalErrorPrediction = 0.48800000 * 250; time = 0.2006s; samplesPerSecond = 1246.3
+MPI Rank 2: 05/03/2016 18:02:16:  Epoch[ 1 of 4]-Minibatch[ 151- 160]: CrossEntropyWithSoftmax = 0.71805059 * 250; EvalErrorPrediction = 0.55200000 * 250; time = 0.2000s; samplesPerSecond = 1249.8
+MPI Rank 2: 05/03/2016 18:02:16:  Epoch[ 1 of 4]-Minibatch[ 161- 170]: CrossEntropyWithSoftmax = 0.74145599 * 250; EvalErrorPrediction = 0.50000000 * 250; time = 0.2288s; samplesPerSecond = 1092.8
+MPI Rank 2: 05/03/2016 18:02:16:  Epoch[ 1 of 4]-Minibatch[ 171- 180]: CrossEntropyWithSoftmax = 0.71815373 * 250; EvalErrorPrediction = 0.51600000 * 250; time = 0.2370s; samplesPerSecond = 1054.8
+MPI Rank 2: 05/03/2016 18:02:17:  Epoch[ 1 of 4]-Minibatch[ 181- 190]: CrossEntropyWithSoftmax = 0.71521468 * 250; EvalErrorPrediction = 0.48400000 * 250; time = 0.3259s; samplesPerSecond = 767.1
+MPI Rank 2: 05/03/2016 18:02:17:  Epoch[ 1 of 4]-Minibatch[ 191- 200]: CrossEntropyWithSoftmax = 0.71724547 * 250; EvalErrorPrediction = 0.53200000 * 250; time = 0.2151s; samplesPerSecond = 1162.2
+MPI Rank 2: 05/03/2016 18:02:17:  Epoch[ 1 of 4]-Minibatch[ 201- 210]: CrossEntropyWithSoftmax = 0.71700077 * 250; EvalErrorPrediction = 0.51600000 * 250; time = 0.1634s; samplesPerSecond = 1530.2
+MPI Rank 2: 05/03/2016 18:02:17:  Epoch[ 1 of 4]-Minibatch[ 211- 220]: CrossEntropyWithSoftmax = 0.72074011 * 250; EvalErrorPrediction = 0.49200000 * 250; time = 0.2696s; samplesPerSecond = 927.3
+MPI Rank 2: 05/03/2016 18:02:18:  Epoch[ 1 of 4]-Minibatch[ 221- 230]: CrossEntropyWithSoftmax = 0.71998761 * 250; EvalErrorPrediction = 0.50800000 * 250; time = 0.1667s; samplesPerSecond = 1499.6
+MPI Rank 2: 05/03/2016 18:02:18:  Epoch[ 1 of 4]-Minibatch[ 231- 240]: CrossEntropyWithSoftmax = 0.71267826 * 250; EvalErrorPrediction = 0.51200000 * 250; time = 0.2174s; samplesPerSecond = 1150.2
+MPI Rank 2: 05/03/2016 18:02:18:  Epoch[ 1 of 4]-Minibatch[ 241- 250]: CrossEntropyWithSoftmax = 0.69635636 * 250; EvalErrorPrediction = 0.50000000 * 250; time = 0.1839s; samplesPerSecond = 1359.3
+MPI Rank 2: 05/03/2016 18:02:18:  Epoch[ 1 of 4]-Minibatch[ 251- 260]: CrossEntropyWithSoftmax = 0.70119282 * 250; EvalErrorPrediction = 0.51200000 * 250; time = 0.1939s; samplesPerSecond = 1289.1
+MPI Rank 2: 05/03/2016 18:02:18:  Epoch[ 1 of 4]-Minibatch[ 261- 270]: CrossEntropyWithSoftmax = 0.70757362 * 250; EvalErrorPrediction = 0.54400000 * 250; time = 0.1883s; samplesPerSecond = 1327.8
+MPI Rank 2: 05/03/2016 18:02:19:  Epoch[ 1 of 4]-Minibatch[ 271- 280]: CrossEntropyWithSoftmax = 0.69720608 * 250; EvalErrorPrediction = 0.52800000 * 250; time = 0.2093s; samplesPerSecond = 1194.7
+MPI Rank 2: 05/03/2016 18:02:19:  Epoch[ 1 of 4]-Minibatch[ 281- 290]: CrossEntropyWithSoftmax = 0.69235635 * 250; EvalErrorPrediction = 0.44800000 * 250; time = 0.1719s; samplesPerSecond = 1454.0
+MPI Rank 2: 05/03/2016 18:02:19:  Epoch[ 1 of 4]-Minibatch[ 291- 300]: CrossEntropyWithSoftmax = 0.69311594 * 250; EvalErrorPrediction = 0.49600000 * 250; time = 0.3038s; samplesPerSecond = 823.0
+MPI Rank 2: 05/03/2016 18:02:19:  Epoch[ 1 of 4]-Minibatch[ 301- 310]: CrossEntropyWithSoftmax = 0.69221061 * 250; EvalErrorPrediction = 0.54000000 * 250; time = 0.2072s; samplesPerSecond = 1206.6
+MPI Rank 2: 05/03/2016 18:02:19:  Epoch[ 1 of 4]-Minibatch[ 311- 320]: CrossEntropyWithSoftmax = 0.68576872 * 250; EvalErrorPrediction = 0.36400000 * 250; time = 0.1780s; samplesPerSecond = 1404.1
+MPI Rank 2: 05/03/2016 18:02:20:  Epoch[ 1 of 4]-Minibatch[ 321- 330]: CrossEntropyWithSoftmax = 0.68991515 * 250; EvalErrorPrediction = 0.46800000 * 250; time = 0.3292s; samplesPerSecond = 759.5
+MPI Rank 2: 05/03/2016 18:02:20:  Epoch[ 1 of 4]-Minibatch[ 331- 340]: CrossEntropyWithSoftmax = 0.70080043 * 250; EvalErrorPrediction = 0.46000000 * 250; time = 0.2191s; samplesPerSecond = 1140.8
+MPI Rank 2: 05/03/2016 18:02:20:  Epoch[ 1 of 4]-Minibatch[ 341- 350]: CrossEntropyWithSoftmax = 0.68900423 * 250; EvalErrorPrediction = 0.51600000 * 250; time = 0.2158s; samplesPerSecond = 1158.5
+MPI Rank 2: 05/03/2016 18:02:21:  Epoch[ 1 of 4]-Minibatch[ 351- 360]: CrossEntropyWithSoftmax = 0.66756383 * 250; EvalErrorPrediction = 0.38000000 * 250; time = 0.6666s; samplesPerSecond = 375.1
+MPI Rank 2: 05/03/2016 18:02:21:  Epoch[ 1 of 4]-Minibatch[ 361- 370]: CrossEntropyWithSoftmax = 0.65430071 * 250; EvalErrorPrediction = 0.34000000 * 250; time = 0.6279s; samplesPerSecond = 398.2
+MPI Rank 2: 05/03/2016 18:02:22:  Epoch[ 1 of 4]-Minibatch[ 371- 380]: CrossEntropyWithSoftmax = 0.63244846 * 250; EvalErrorPrediction = 0.33600000 * 250; time = 0.6189s; samplesPerSecond = 403.9
+MPI Rank 2: 05/03/2016 18:02:23:  Epoch[ 1 of 4]-Minibatch[ 381- 390]: CrossEntropyWithSoftmax = 0.59987049 * 250; EvalErrorPrediction = 0.16800000 * 250; time = 0.6188s; samplesPerSecond = 404.0
+MPI Rank 2: 05/03/2016 18:02:23:  Epoch[ 1 of 4]-Minibatch[ 391- 400]: CrossEntropyWithSoftmax = 0.52792434 * 250; EvalErrorPrediction = 0.15600000 * 250; time = 0.6819s; samplesPerSecond = 366.6
+MPI Rank 2: 05/03/2016 18:02:23: Finished Epoch[ 1 of 4]: [Training] CrossEntropyWithSoftmax = 0.69863148 * 10000; EvalErrorPrediction = 0.46980000 * 10000; totalSamplesSeen = 10000; learningRatePerSample = 0.02; epochTime=13.4331s
+MPI Rank 2: 
+MPI Rank 2: 05/03/2016 18:02:23: Starting Epoch 2: learning rate per sample = 0.008000  effective momentum = 0.900000  momentum as time constant = 237.3 samples
+MPI Rank 2: starting epoch 1 at record count 10000, and file position 0
+MPI Rank 2: already there from last epoch
+MPI Rank 2: 
 MPI Rank 2: 05/03/2016 18:02:23: Starting minibatch loop, DataParallelSGD training (MyRank = 2, NumNodes = 4, NumGradientBits = 64).
-MPI Rank 2: 05/03/2016 18:02:24:  Epoch[ 2 of 4]-Minibatch[   1-  10, 2.50%]: CrossEntropyWithSoftmax = 0.46767057 * 250; EvalClassificationError = 0.18400000 * 250; time = 0.6169s; samplesPerSecond = 405.2
-MPI Rank 2: 05/03/2016 18:02:25:  Epoch[ 2 of 4]-Minibatch[  11-  20, 5.00%]: CrossEntropyWithSoftmax = 0.39369585 * 250; EvalClassificationError = 0.11600000 * 250; time = 0.8048s; samplesPerSecond = 310.6
-MPI Rank 2: 05/03/2016 18:02:25:  Epoch[ 2 of 4]-Minibatch[  21-  30, 7.50%]: CrossEntropyWithSoftmax = 0.32550048 * 250; EvalClassificationError = 0.08000000 * 250; time = 0.6089s; samplesPerSecond = 410.6
-MPI Rank 2: 05/03/2016 18:02:26:  Epoch[ 2 of 4]-Minibatch[  31-  40, 10.00%]: CrossEntropyWithSoftmax = 0.29940388 * 250; EvalClassificationError = 0.06400000 * 250; time = 0.3917s; samplesPerSecond = 638.2
-MPI Rank 2: 05/03/2016 18:02:26:  Epoch[ 2 of 4]-Minibatch[  41-  50, 12.50%]: CrossEntropyWithSoftmax = 0.27205445 * 250; EvalClassificationError = 0.07200000 * 250; time = 0.3383s; samplesPerSecond = 739.0
-MPI Rank 2: 05/03/2016 18:02:26:  Epoch[ 2 of 4]-Minibatch[  51-  60, 15.00%]: CrossEntropyWithSoftmax = 0.27093051 * 250; EvalClassificationError = 0.09200000 * 250; time = 0.2339s; samplesPerSecond = 1068.9
-MPI Rank 2: 05/03/2016 18:02:27:  Epoch[ 2 of 4]-Minibatch[  61-  70, 17.50%]: CrossEntropyWithSoftmax = 0.22945500 * 250; EvalClassificationError = 0.07600000 * 250; time = 0.1573s; samplesPerSecond = 1588.8
-MPI Rank 2: 05/03/2016 18:02:27:  Epoch[ 2 of 4]-Minibatch[  71-  80, 20.00%]: CrossEntropyWithSoftmax = 0.23196803 * 250; EvalClassificationError = 0.09200000 * 250; time = 0.1783s; samplesPerSecond = 1402.5
-MPI Rank 2: 05/03/2016 18:02:27:  Epoch[ 2 of 4]-Minibatch[  81-  90, 22.50%]: CrossEntropyWithSoftmax = 0.19779419 * 250; EvalClassificationError = 0.08400000 * 250; time = 0.1861s; samplesPerSecond = 1343.1
-MPI Rank 2: 05/03/2016 18:02:27:  Epoch[ 2 of 4]-Minibatch[  91- 100, 25.00%]: CrossEntropyWithSoftmax = 0.18056423 * 250; EvalClassificationError = 0.06400000 * 250; time = 0.1627s; samplesPerSecond = 1537.0
-MPI Rank 2: 05/03/2016 18:02:28:  Epoch[ 2 of 4]-Minibatch[ 101- 110, 27.50%]: CrossEntropyWithSoftmax = 0.17046881 * 250; EvalClassificationError = 0.05200000 * 250; time = 0.3978s; samplesPerSecond = 628.5
-MPI Rank 2: 05/03/2016 18:02:28:  Epoch[ 2 of 4]-Minibatch[ 111- 120, 30.00%]: CrossEntropyWithSoftmax = 0.16362256 * 250; EvalClassificationError = 0.06800000 * 250; time = 0.5210s; samplesPerSecond = 479.9
-MPI Rank 2: 05/03/2016 18:02:28:  Epoch[ 2 of 4]-Minibatch[ 121- 130, 32.50%]: CrossEntropyWithSoftmax = 0.13875887 * 250; EvalClassificationError = 0.05600000 * 250; time = 0.1935s; samplesPerSecond = 1291.8
-MPI Rank 2: 05/03/2016 18:02:28:  Epoch[ 2 of 4]-Minibatch[ 131- 140, 35.00%]: CrossEntropyWithSoftmax = 0.17428415 * 250; EvalClassificationError = 0.08800000 * 250; time = 0.2261s; samplesPerSecond = 1105.5
-MPI Rank 2: 05/03/2016 18:02:29:  Epoch[ 2 of 4]-Minibatch[ 141- 150, 37.50%]: CrossEntropyWithSoftmax = 0.14661386 * 250; EvalClassificationError = 0.05200000 * 250; time = 0.4808s; samplesPerSecond = 520.0
-MPI Rank 2: 05/03/2016 18:02:29:  Epoch[ 2 of 4]-Minibatch[ 151- 160, 40.00%]: CrossEntropyWithSoftmax = 0.18948459 * 250; EvalClassificationError = 0.08000000 * 250; time = 0.4320s; samplesPerSecond = 578.7
-MPI Rank 2: 05/03/2016 18:02:30:  Epoch[ 2 of 4]-Minibatch[ 161- 170, 42.50%]: CrossEntropyWithSoftmax = 0.17734278 * 250; EvalClassificationError = 0.08800000 * 250; time = 0.4849s; samplesPerSecond = 515.6
-MPI Rank 2: 05/03/2016 18:02:30:  Epoch[ 2 of 4]-Minibatch[ 171- 180, 45.00%]: CrossEntropyWithSoftmax = 0.14923991 * 250; EvalClassificationError = 0.06400000 * 250; time = 0.5349s; samplesPerSecond = 467.4
-MPI Rank 2: 05/03/2016 18:02:31:  Epoch[ 2 of 4]-Minibatch[ 181- 190, 47.50%]: CrossEntropyWithSoftmax = 0.19041611 * 250; EvalClassificationError = 0.10000000 * 250; time = 0.3011s; samplesPerSecond = 830.2
-MPI Rank 2: 05/03/2016 18:02:31:  Epoch[ 2 of 4]-Minibatch[ 191- 200, 50.00%]: CrossEntropyWithSoftmax = 0.21386373 * 250; EvalClassificationError = 0.10400000 * 250; time = 0.2691s; samplesPerSecond = 929.2
-MPI Rank 2: 05/03/2016 18:02:31:  Epoch[ 2 of 4]-Minibatch[ 201- 210, 52.50%]: CrossEntropyWithSoftmax = 0.18606755 * 250; EvalClassificationError = 0.08400000 * 250; time = 0.3327s; samplesPerSecond = 751.4
-MPI Rank 2: 05/03/2016 18:02:32:  Epoch[ 2 of 4]-Minibatch[ 211- 220, 55.00%]: CrossEntropyWithSoftmax = 0.18411605 * 250; EvalClassificationError = 0.07600000 * 250; time = 0.4992s; samplesPerSecond = 500.8
-MPI Rank 2: 05/03/2016 18:02:32:  Epoch[ 2 of 4]-Minibatch[ 221- 230, 57.50%]: CrossEntropyWithSoftmax = 0.14589322 * 250; EvalClassificationError = 0.06000000 * 250; time = 0.5586s; samplesPerSecond = 447.6
-MPI Rank 2: 05/03/2016 18:02:33:  Epoch[ 2 of 4]-Minibatch[ 231- 240, 60.00%]: CrossEntropyWithSoftmax = 0.15195450 * 250; EvalClassificationError = 0.07600000 * 250; time = 0.2981s; samplesPerSecond = 838.7
-MPI Rank 2: 05/03/2016 18:02:33:  Epoch[ 2 of 4]-Minibatch[ 241- 250, 62.50%]: CrossEntropyWithSoftmax = 0.19906604 * 250; EvalClassificationError = 0.11600000 * 250; time = 0.4039s; samplesPerSecond = 618.9
-MPI Rank 2: 05/03/2016 18:02:33:  Epoch[ 2 of 4]-Minibatch[ 251- 260, 65.00%]: CrossEntropyWithSoftmax = 0.13578972 * 250; EvalClassificationError = 0.07200000 * 250; time = 0.3720s; samplesPerSecond = 672.0
-MPI Rank 2: 05/03/2016 18:02:34:  Epoch[ 2 of 4]-Minibatch[ 261- 270, 67.50%]: CrossEntropyWithSoftmax = 0.18561157 * 250; EvalClassificationError = 0.11600000 * 250; time = 0.4698s; samplesPerSecond = 532.2
-MPI Rank 2: 05/03/2016 18:02:34:  Epoch[ 2 of 4]-Minibatch[ 271- 280, 70.00%]: CrossEntropyWithSoftmax = 0.19412104 * 250; EvalClassificationError = 0.08400000 * 250; time = 0.4455s; samplesPerSecond = 561.2
-MPI Rank 2: 05/03/2016 18:02:35:  Epoch[ 2 of 4]-Minibatch[ 281- 290, 72.50%]: CrossEntropyWithSoftmax = 0.17222089 * 250; EvalClassificationError = 0.07200000 * 250; time = 0.2963s; samplesPerSecond = 843.8
-MPI Rank 2: 05/03/2016 18:02:35:  Epoch[ 2 of 4]-Minibatch[ 291- 300, 75.00%]: CrossEntropyWithSoftmax = 0.13177463 * 250; EvalClassificationError = 0.04800000 * 250; time = 0.4414s; samplesPerSecond = 566.4
-MPI Rank 2: 05/03/2016 18:02:35:  Epoch[ 2 of 4]-Minibatch[ 301- 310, 77.50%]: CrossEntropyWithSoftmax = 0.17613442 * 250; EvalClassificationError = 0.09200000 * 250; time = 0.2580s; samplesPerSecond = 969.1
-MPI Rank 2: 05/03/2016 18:02:36:  Epoch[ 2 of 4]-Minibatch[ 311- 320, 80.00%]: CrossEntropyWithSoftmax = 0.12677858 * 250; EvalClassificationError = 0.05200000 * 250; time = 0.1902s; samplesPerSecond = 1314.6
-MPI Rank 2: 05/03/2016 18:02:36:  Epoch[ 2 of 4]-Minibatch[ 321- 330, 82.50%]: CrossEntropyWithSoftmax = 0.15056492 * 250; EvalClassificationError = 0.05600000 * 250; time = 0.1904s; samplesPerSecond = 1312.8
-MPI Rank 2: 05/03/2016 18:02:36:  Epoch[ 2 of 4]-Minibatch[ 331- 340, 85.00%]: CrossEntropyWithSoftmax = 0.19724440 * 250; EvalClassificationError = 0.09200000 * 250; time = 0.4529s; samplesPerSecond = 552.0
-MPI Rank 2: 05/03/2016 18:02:36:  Epoch[ 2 of 4]-Minibatch[ 341- 350, 87.50%]: CrossEntropyWithSoftmax = 0.12827562 * 250; EvalClassificationError = 0.05200000 * 250; time = 0.2106s; samplesPerSecond = 1187.1
-MPI Rank 2: 05/03/2016 18:02:37:  Epoch[ 2 of 4]-Minibatch[ 351- 360, 90.00%]: CrossEntropyWithSoftmax = 0.13842761 * 250; EvalClassificationError = 0.05600000 * 250; time = 0.3119s; samplesPerSecond = 801.6
-MPI Rank 2: 05/03/2016 18:02:37:  Epoch[ 2 of 4]-Minibatch[ 361- 370, 92.50%]: CrossEntropyWithSoftmax = 0.12801527 * 250; EvalClassificationError = 0.06000000 * 250; time = 0.3632s; samplesPerSecond = 688.4
-MPI Rank 2: 05/03/2016 18:02:37:  Epoch[ 2 of 4]-Minibatch[ 371- 380, 95.00%]: CrossEntropyWithSoftmax = 0.16644218 * 250; EvalClassificationError = 0.09600000 * 250; time = 0.2406s; samplesPerSecond = 1039.1
-MPI Rank 2: 05/03/2016 18:02:37:  Epoch[ 2 of 4]-Minibatch[ 381- 390, 97.50%]: CrossEntropyWithSoftmax = 0.20479249 * 250; EvalClassificationError = 0.11200000 * 250; time = 0.1804s; samplesPerSecond = 1385.6
-MPI Rank 2: 05/03/2016 18:02:38:  Epoch[ 2 of 4]-Minibatch[ 391- 400, 100.00%]: CrossEntropyWithSoftmax = 0.14556085 * 250; EvalClassificationError = 0.06800000 * 250; time = 0.3289s; samplesPerSecond = 760.1
-MPI Rank 2: 05/03/2016 18:02:38: Finished Epoch[ 2 of 4]: [Training] CrossEntropyWithSoftmax = 0.19579960 * 10000; EvalClassificationError = 0.08040000 * 10000; totalSamplesSeen = 20000; learningRatePerSample = 0.0080000004; epochTime=14.3696s
-=======
-MPI Rank 2: 08/16/2016 09:57:10: Starting Epoch 2: learning rate per sample = 0.008000  effective momentum = 0.900000  momentum as time constant = 237.3 samples
->>>>>>> 8493f118
-MPI Rank 2: 
-MPI Rank 2: 08/16/2016 09:57:10: Starting minibatch loop, DataParallelSGD training (MyRank = 2, NumNodes = 4, NumGradientBits = 64), distributed reading is ENABLED.
-MPI Rank 2: 08/16/2016 09:57:10:  Epoch[ 2 of 4]-Minibatch[   1-  10, 2.50%]: CrossEntropyWithSoftmax = 0.46767057 * 250; EvalErrorPrediction = 0.18400000 * 250; time = 0.0401s; samplesPerSecond = 6237.5
-MPI Rank 2: 08/16/2016 09:57:10:  Epoch[ 2 of 4]-Minibatch[  11-  20, 5.00%]: CrossEntropyWithSoftmax = 0.39369585 * 250; EvalErrorPrediction = 0.11600000 * 250; time = 0.0482s; samplesPerSecond = 5187.5
-MPI Rank 2: 08/16/2016 09:57:11:  Epoch[ 2 of 4]-Minibatch[  21-  30, 7.50%]: CrossEntropyWithSoftmax = 0.32550048 * 250; EvalErrorPrediction = 0.08000000 * 250; time = 0.0802s; samplesPerSecond = 3116.4
-MPI Rank 2: 08/16/2016 09:57:11:  Epoch[ 2 of 4]-Minibatch[  31-  40, 10.00%]: CrossEntropyWithSoftmax = 0.29940388 * 250; EvalErrorPrediction = 0.06400000 * 250; time = 0.0586s; samplesPerSecond = 4267.4
-MPI Rank 2: 08/16/2016 09:57:11:  Epoch[ 2 of 4]-Minibatch[  41-  50, 12.50%]: CrossEntropyWithSoftmax = 0.27205445 * 250; EvalErrorPrediction = 0.07200000 * 250; time = 0.0435s; samplesPerSecond = 5750.2
-MPI Rank 2: 08/16/2016 09:57:11:  Epoch[ 2 of 4]-Minibatch[  51-  60, 15.00%]: CrossEntropyWithSoftmax = 0.27093051 * 250; EvalErrorPrediction = 0.09200000 * 250; time = 0.0462s; samplesPerSecond = 5413.7
-MPI Rank 2: 08/16/2016 09:57:11:  Epoch[ 2 of 4]-Minibatch[  61-  70, 17.50%]: CrossEntropyWithSoftmax = 0.22945500 * 250; EvalErrorPrediction = 0.07600000 * 250; time = 0.0763s; samplesPerSecond = 3276.2
-MPI Rank 2: 08/16/2016 09:57:11:  Epoch[ 2 of 4]-Minibatch[  71-  80, 20.00%]: CrossEntropyWithSoftmax = 0.23196803 * 250; EvalErrorPrediction = 0.09200000 * 250; time = 0.0390s; samplesPerSecond = 6418.3
-MPI Rank 2: 08/16/2016 09:57:11:  Epoch[ 2 of 4]-Minibatch[  81-  90, 22.50%]: CrossEntropyWithSoftmax = 0.19779419 * 250; EvalErrorPrediction = 0.08400000 * 250; time = 0.0555s; samplesPerSecond = 4508.6
-MPI Rank 2: 08/16/2016 09:57:11:  Epoch[ 2 of 4]-Minibatch[  91- 100, 25.00%]: CrossEntropyWithSoftmax = 0.18056423 * 250; EvalErrorPrediction = 0.06400000 * 250; time = 0.0625s; samplesPerSecond = 3999.7
-MPI Rank 2: 08/16/2016 09:57:11:  Epoch[ 2 of 4]-Minibatch[ 101- 110, 27.50%]: CrossEntropyWithSoftmax = 0.17046881 * 250; EvalErrorPrediction = 0.05200000 * 250; time = 0.0403s; samplesPerSecond = 6200.2
-MPI Rank 2: 08/16/2016 09:57:11:  Epoch[ 2 of 4]-Minibatch[ 111- 120, 30.00%]: CrossEntropyWithSoftmax = 0.16362256 * 250; EvalErrorPrediction = 0.06800000 * 250; time = 0.0693s; samplesPerSecond = 3608.0
-MPI Rank 2: 08/16/2016 09:57:11:  Epoch[ 2 of 4]-Minibatch[ 121- 130, 32.50%]: CrossEntropyWithSoftmax = 0.13875887 * 250; EvalErrorPrediction = 0.05600000 * 250; time = 0.0468s; samplesPerSecond = 5345.8
-MPI Rank 2: 08/16/2016 09:57:11:  Epoch[ 2 of 4]-Minibatch[ 131- 140, 35.00%]: CrossEntropyWithSoftmax = 0.17428415 * 250; EvalErrorPrediction = 0.08800000 * 250; time = 0.0456s; samplesPerSecond = 5487.1
-MPI Rank 2: 08/16/2016 09:57:11:  Epoch[ 2 of 4]-Minibatch[ 141- 150, 37.50%]: CrossEntropyWithSoftmax = 0.14661386 * 250; EvalErrorPrediction = 0.05200000 * 250; time = 0.0058s; samplesPerSecond = 43133.2
-MPI Rank 2: 08/16/2016 09:57:11:  Epoch[ 2 of 4]-Minibatch[ 151- 160, 40.00%]: CrossEntropyWithSoftmax = 0.18948459 * 250; EvalErrorPrediction = 0.08000000 * 250; time = 0.0343s; samplesPerSecond = 7298.6
-MPI Rank 2: 08/16/2016 09:57:11:  Epoch[ 2 of 4]-Minibatch[ 161- 170, 42.50%]: CrossEntropyWithSoftmax = 0.17734278 * 250; EvalErrorPrediction = 0.08800000 * 250; time = 0.0323s; samplesPerSecond = 7734.2
-MPI Rank 2: 08/16/2016 09:57:11:  Epoch[ 2 of 4]-Minibatch[ 171- 180, 45.00%]: CrossEntropyWithSoftmax = 0.14923991 * 250; EvalErrorPrediction = 0.06400000 * 250; time = 0.0367s; samplesPerSecond = 6817.2
-MPI Rank 2: 08/16/2016 09:57:11:  Epoch[ 2 of 4]-Minibatch[ 181- 190, 47.50%]: CrossEntropyWithSoftmax = 0.19041611 * 250; EvalErrorPrediction = 0.10000000 * 250; time = 0.0254s; samplesPerSecond = 9853.4
-MPI Rank 2: 08/16/2016 09:57:11:  Epoch[ 2 of 4]-Minibatch[ 191- 200, 50.00%]: CrossEntropyWithSoftmax = 0.21386373 * 250; EvalErrorPrediction = 0.10400000 * 250; time = 0.0094s; samplesPerSecond = 26658.1
-MPI Rank 2: 08/16/2016 09:57:11:  Epoch[ 2 of 4]-Minibatch[ 201- 210, 52.50%]: CrossEntropyWithSoftmax = 0.18606755 * 250; EvalErrorPrediction = 0.08400000 * 250; time = 0.0620s; samplesPerSecond = 4032.5
-MPI Rank 2: 08/16/2016 09:57:11:  Epoch[ 2 of 4]-Minibatch[ 211- 220, 55.00%]: CrossEntropyWithSoftmax = 0.18411605 * 250; EvalErrorPrediction = 0.07600000 * 250; time = 0.0524s; samplesPerSecond = 4767.0
-MPI Rank 2: 08/16/2016 09:57:11:  Epoch[ 2 of 4]-Minibatch[ 221- 230, 57.50%]: CrossEntropyWithSoftmax = 0.14589322 * 250; EvalErrorPrediction = 0.06000000 * 250; time = 0.0482s; samplesPerSecond = 5181.7
-MPI Rank 2: 08/16/2016 09:57:12:  Epoch[ 2 of 4]-Minibatch[ 231- 240, 60.00%]: CrossEntropyWithSoftmax = 0.15195450 * 250; EvalErrorPrediction = 0.07600000 * 250; time = 0.0395s; samplesPerSecond = 6322.4
-MPI Rank 2: 08/16/2016 09:57:12:  Epoch[ 2 of 4]-Minibatch[ 241- 250, 62.50%]: CrossEntropyWithSoftmax = 0.19906604 * 250; EvalErrorPrediction = 0.11600000 * 250; time = 0.0436s; samplesPerSecond = 5739.6
-MPI Rank 2: 08/16/2016 09:57:12:  Epoch[ 2 of 4]-Minibatch[ 251- 260, 65.00%]: CrossEntropyWithSoftmax = 0.13578972 * 250; EvalErrorPrediction = 0.07200000 * 250; time = 0.0323s; samplesPerSecond = 7742.6
-MPI Rank 2: 08/16/2016 09:57:12:  Epoch[ 2 of 4]-Minibatch[ 261- 270, 67.50%]: CrossEntropyWithSoftmax = 0.18561157 * 250; EvalErrorPrediction = 0.11600000 * 250; time = 0.0374s; samplesPerSecond = 6686.5
-MPI Rank 2: 08/16/2016 09:57:12:  Epoch[ 2 of 4]-Minibatch[ 271- 280, 70.00%]: CrossEntropyWithSoftmax = 0.19412104 * 250; EvalErrorPrediction = 0.08400000 * 250; time = 0.0454s; samplesPerSecond = 5509.8
-MPI Rank 2: 08/16/2016 09:57:12:  Epoch[ 2 of 4]-Minibatch[ 281- 290, 72.50%]: CrossEntropyWithSoftmax = 0.17222089 * 250; EvalErrorPrediction = 0.07200000 * 250; time = 0.0634s; samplesPerSecond = 3945.6
-MPI Rank 2: 08/16/2016 09:57:12:  Epoch[ 2 of 4]-Minibatch[ 291- 300, 75.00%]: CrossEntropyWithSoftmax = 0.13177463 * 250; EvalErrorPrediction = 0.04800000 * 250; time = 0.0467s; samplesPerSecond = 5354.9
-MPI Rank 2: 08/16/2016 09:57:12:  Epoch[ 2 of 4]-Minibatch[ 301- 310, 77.50%]: CrossEntropyWithSoftmax = 0.17613442 * 250; EvalErrorPrediction = 0.09200000 * 250; time = 0.0508s; samplesPerSecond = 4919.2
-MPI Rank 2: 08/16/2016 09:57:12:  Epoch[ 2 of 4]-Minibatch[ 311- 320, 80.00%]: CrossEntropyWithSoftmax = 0.12677858 * 250; EvalErrorPrediction = 0.05200000 * 250; time = 0.0418s; samplesPerSecond = 5978.7
-MPI Rank 2: 08/16/2016 09:57:12:  Epoch[ 2 of 4]-Minibatch[ 321- 330, 82.50%]: CrossEntropyWithSoftmax = 0.15056492 * 250; EvalErrorPrediction = 0.05600000 * 250; time = 0.0412s; samplesPerSecond = 6068.3
-MPI Rank 2: 08/16/2016 09:57:12:  Epoch[ 2 of 4]-Minibatch[ 331- 340, 85.00%]: CrossEntropyWithSoftmax = 0.19724440 * 250; EvalErrorPrediction = 0.09200000 * 250; time = 0.0555s; samplesPerSecond = 4502.1
-MPI Rank 2: 08/16/2016 09:57:12:  Epoch[ 2 of 4]-Minibatch[ 341- 350, 87.50%]: CrossEntropyWithSoftmax = 0.12827562 * 250; EvalErrorPrediction = 0.05200000 * 250; time = 0.0529s; samplesPerSecond = 4725.0
-MPI Rank 2: 08/16/2016 09:57:12:  Epoch[ 2 of 4]-Minibatch[ 351- 360, 90.00%]: CrossEntropyWithSoftmax = 0.13842761 * 250; EvalErrorPrediction = 0.05600000 * 250; time = 0.0532s; samplesPerSecond = 4698.5
-MPI Rank 2: 08/16/2016 09:57:12:  Epoch[ 2 of 4]-Minibatch[ 361- 370, 92.50%]: CrossEntropyWithSoftmax = 0.12801527 * 250; EvalErrorPrediction = 0.06000000 * 250; time = 0.0527s; samplesPerSecond = 4747.8
-MPI Rank 2: 08/16/2016 09:57:12:  Epoch[ 2 of 4]-Minibatch[ 371- 380, 95.00%]: CrossEntropyWithSoftmax = 0.16644218 * 250; EvalErrorPrediction = 0.09600000 * 250; time = 0.0475s; samplesPerSecond = 5268.6
-MPI Rank 2: 08/16/2016 09:57:12:  Epoch[ 2 of 4]-Minibatch[ 381- 390, 97.50%]: CrossEntropyWithSoftmax = 0.20479249 * 250; EvalErrorPrediction = 0.11200000 * 250; time = 0.0378s; samplesPerSecond = 6611.5
-MPI Rank 2: 08/16/2016 09:57:12:  Epoch[ 2 of 4]-Minibatch[ 391- 400, 100.00%]: CrossEntropyWithSoftmax = 0.14556085 * 250; EvalErrorPrediction = 0.06800000 * 250; time = 0.0452s; samplesPerSecond = 5525.0
-MPI Rank 2: 08/16/2016 09:57:12: Finished Epoch[ 2 of 4]: [Training] CrossEntropyWithSoftmax = 0.19579960 * 10000; EvalErrorPrediction = 0.08040000 * 10000; totalSamplesSeen = 20000; learningRatePerSample = 0.0080000004; epochTime=1.84991s
-MPI Rank 2: 
-<<<<<<< HEAD
+MPI Rank 2: 05/03/2016 18:02:24:  Epoch[ 2 of 4]-Minibatch[   1-  10, 2.50%]: CrossEntropyWithSoftmax = 0.46767057 * 250; EvalErrorPrediction = 0.18400000 * 250; time = 0.6169s; samplesPerSecond = 405.2
+MPI Rank 2: 05/03/2016 18:02:25:  Epoch[ 2 of 4]-Minibatch[  11-  20, 5.00%]: CrossEntropyWithSoftmax = 0.39369585 * 250; EvalErrorPrediction = 0.11600000 * 250; time = 0.8048s; samplesPerSecond = 310.6
+MPI Rank 2: 05/03/2016 18:02:25:  Epoch[ 2 of 4]-Minibatch[  21-  30, 7.50%]: CrossEntropyWithSoftmax = 0.32550048 * 250; EvalErrorPrediction = 0.08000000 * 250; time = 0.6089s; samplesPerSecond = 410.6
+MPI Rank 2: 05/03/2016 18:02:26:  Epoch[ 2 of 4]-Minibatch[  31-  40, 10.00%]: CrossEntropyWithSoftmax = 0.29940388 * 250; EvalErrorPrediction = 0.06400000 * 250; time = 0.3917s; samplesPerSecond = 638.2
+MPI Rank 2: 05/03/2016 18:02:26:  Epoch[ 2 of 4]-Minibatch[  41-  50, 12.50%]: CrossEntropyWithSoftmax = 0.27205445 * 250; EvalErrorPrediction = 0.07200000 * 250; time = 0.3383s; samplesPerSecond = 739.0
+MPI Rank 2: 05/03/2016 18:02:26:  Epoch[ 2 of 4]-Minibatch[  51-  60, 15.00%]: CrossEntropyWithSoftmax = 0.27093051 * 250; EvalErrorPrediction = 0.09200000 * 250; time = 0.2339s; samplesPerSecond = 1068.9
+MPI Rank 2: 05/03/2016 18:02:27:  Epoch[ 2 of 4]-Minibatch[  61-  70, 17.50%]: CrossEntropyWithSoftmax = 0.22945500 * 250; EvalErrorPrediction = 0.07600000 * 250; time = 0.1573s; samplesPerSecond = 1588.8
+MPI Rank 2: 05/03/2016 18:02:27:  Epoch[ 2 of 4]-Minibatch[  71-  80, 20.00%]: CrossEntropyWithSoftmax = 0.23196803 * 250; EvalErrorPrediction = 0.09200000 * 250; time = 0.1783s; samplesPerSecond = 1402.5
+MPI Rank 2: 05/03/2016 18:02:27:  Epoch[ 2 of 4]-Minibatch[  81-  90, 22.50%]: CrossEntropyWithSoftmax = 0.19779419 * 250; EvalErrorPrediction = 0.08400000 * 250; time = 0.1861s; samplesPerSecond = 1343.1
+MPI Rank 2: 05/03/2016 18:02:27:  Epoch[ 2 of 4]-Minibatch[  91- 100, 25.00%]: CrossEntropyWithSoftmax = 0.18056423 * 250; EvalErrorPrediction = 0.06400000 * 250; time = 0.1627s; samplesPerSecond = 1537.0
+MPI Rank 2: 05/03/2016 18:02:28:  Epoch[ 2 of 4]-Minibatch[ 101- 110, 27.50%]: CrossEntropyWithSoftmax = 0.17046881 * 250; EvalErrorPrediction = 0.05200000 * 250; time = 0.3978s; samplesPerSecond = 628.5
+MPI Rank 2: 05/03/2016 18:02:28:  Epoch[ 2 of 4]-Minibatch[ 111- 120, 30.00%]: CrossEntropyWithSoftmax = 0.16362256 * 250; EvalErrorPrediction = 0.06800000 * 250; time = 0.5210s; samplesPerSecond = 479.9
+MPI Rank 2: 05/03/2016 18:02:28:  Epoch[ 2 of 4]-Minibatch[ 121- 130, 32.50%]: CrossEntropyWithSoftmax = 0.13875887 * 250; EvalErrorPrediction = 0.05600000 * 250; time = 0.1935s; samplesPerSecond = 1291.8
+MPI Rank 2: 05/03/2016 18:02:28:  Epoch[ 2 of 4]-Minibatch[ 131- 140, 35.00%]: CrossEntropyWithSoftmax = 0.17428415 * 250; EvalErrorPrediction = 0.08800000 * 250; time = 0.2261s; samplesPerSecond = 1105.5
+MPI Rank 2: 05/03/2016 18:02:29:  Epoch[ 2 of 4]-Minibatch[ 141- 150, 37.50%]: CrossEntropyWithSoftmax = 0.14661386 * 250; EvalErrorPrediction = 0.05200000 * 250; time = 0.4808s; samplesPerSecond = 520.0
+MPI Rank 2: 05/03/2016 18:02:29:  Epoch[ 2 of 4]-Minibatch[ 151- 160, 40.00%]: CrossEntropyWithSoftmax = 0.18948459 * 250; EvalErrorPrediction = 0.08000000 * 250; time = 0.4320s; samplesPerSecond = 578.7
+MPI Rank 2: 05/03/2016 18:02:30:  Epoch[ 2 of 4]-Minibatch[ 161- 170, 42.50%]: CrossEntropyWithSoftmax = 0.17734278 * 250; EvalErrorPrediction = 0.08800000 * 250; time = 0.4849s; samplesPerSecond = 515.6
+MPI Rank 2: 05/03/2016 18:02:30:  Epoch[ 2 of 4]-Minibatch[ 171- 180, 45.00%]: CrossEntropyWithSoftmax = 0.14923991 * 250; EvalErrorPrediction = 0.06400000 * 250; time = 0.5349s; samplesPerSecond = 467.4
+MPI Rank 2: 05/03/2016 18:02:31:  Epoch[ 2 of 4]-Minibatch[ 181- 190, 47.50%]: CrossEntropyWithSoftmax = 0.19041611 * 250; EvalErrorPrediction = 0.10000000 * 250; time = 0.3011s; samplesPerSecond = 830.2
+MPI Rank 2: 05/03/2016 18:02:31:  Epoch[ 2 of 4]-Minibatch[ 191- 200, 50.00%]: CrossEntropyWithSoftmax = 0.21386373 * 250; EvalErrorPrediction = 0.10400000 * 250; time = 0.2691s; samplesPerSecond = 929.2
+MPI Rank 2: 05/03/2016 18:02:31:  Epoch[ 2 of 4]-Minibatch[ 201- 210, 52.50%]: CrossEntropyWithSoftmax = 0.18606755 * 250; EvalErrorPrediction = 0.08400000 * 250; time = 0.3327s; samplesPerSecond = 751.4
+MPI Rank 2: 05/03/2016 18:02:32:  Epoch[ 2 of 4]-Minibatch[ 211- 220, 55.00%]: CrossEntropyWithSoftmax = 0.18411605 * 250; EvalErrorPrediction = 0.07600000 * 250; time = 0.4992s; samplesPerSecond = 500.8
+MPI Rank 2: 05/03/2016 18:02:32:  Epoch[ 2 of 4]-Minibatch[ 221- 230, 57.50%]: CrossEntropyWithSoftmax = 0.14589322 * 250; EvalErrorPrediction = 0.06000000 * 250; time = 0.5586s; samplesPerSecond = 447.6
+MPI Rank 2: 05/03/2016 18:02:33:  Epoch[ 2 of 4]-Minibatch[ 231- 240, 60.00%]: CrossEntropyWithSoftmax = 0.15195450 * 250; EvalErrorPrediction = 0.07600000 * 250; time = 0.2981s; samplesPerSecond = 838.7
+MPI Rank 2: 05/03/2016 18:02:33:  Epoch[ 2 of 4]-Minibatch[ 241- 250, 62.50%]: CrossEntropyWithSoftmax = 0.19906604 * 250; EvalErrorPrediction = 0.11600000 * 250; time = 0.4039s; samplesPerSecond = 618.9
+MPI Rank 2: 05/03/2016 18:02:33:  Epoch[ 2 of 4]-Minibatch[ 251- 260, 65.00%]: CrossEntropyWithSoftmax = 0.13578972 * 250; EvalErrorPrediction = 0.07200000 * 250; time = 0.3720s; samplesPerSecond = 672.0
+MPI Rank 2: 05/03/2016 18:02:34:  Epoch[ 2 of 4]-Minibatch[ 261- 270, 67.50%]: CrossEntropyWithSoftmax = 0.18561157 * 250; EvalErrorPrediction = 0.11600000 * 250; time = 0.4698s; samplesPerSecond = 532.2
+MPI Rank 2: 05/03/2016 18:02:34:  Epoch[ 2 of 4]-Minibatch[ 271- 280, 70.00%]: CrossEntropyWithSoftmax = 0.19412104 * 250; EvalErrorPrediction = 0.08400000 * 250; time = 0.4455s; samplesPerSecond = 561.2
+MPI Rank 2: 05/03/2016 18:02:35:  Epoch[ 2 of 4]-Minibatch[ 281- 290, 72.50%]: CrossEntropyWithSoftmax = 0.17222089 * 250; EvalErrorPrediction = 0.07200000 * 250; time = 0.2963s; samplesPerSecond = 843.8
+MPI Rank 2: 05/03/2016 18:02:35:  Epoch[ 2 of 4]-Minibatch[ 291- 300, 75.00%]: CrossEntropyWithSoftmax = 0.13177463 * 250; EvalErrorPrediction = 0.04800000 * 250; time = 0.4414s; samplesPerSecond = 566.4
+MPI Rank 2: 05/03/2016 18:02:35:  Epoch[ 2 of 4]-Minibatch[ 301- 310, 77.50%]: CrossEntropyWithSoftmax = 0.17613442 * 250; EvalErrorPrediction = 0.09200000 * 250; time = 0.2580s; samplesPerSecond = 969.1
+MPI Rank 2: 05/03/2016 18:02:36:  Epoch[ 2 of 4]-Minibatch[ 311- 320, 80.00%]: CrossEntropyWithSoftmax = 0.12677858 * 250; EvalErrorPrediction = 0.05200000 * 250; time = 0.1902s; samplesPerSecond = 1314.6
+MPI Rank 2: 05/03/2016 18:02:36:  Epoch[ 2 of 4]-Minibatch[ 321- 330, 82.50%]: CrossEntropyWithSoftmax = 0.15056492 * 250; EvalErrorPrediction = 0.05600000 * 250; time = 0.1904s; samplesPerSecond = 1312.8
+MPI Rank 2: 05/03/2016 18:02:36:  Epoch[ 2 of 4]-Minibatch[ 331- 340, 85.00%]: CrossEntropyWithSoftmax = 0.19724440 * 250; EvalErrorPrediction = 0.09200000 * 250; time = 0.4529s; samplesPerSecond = 552.0
+MPI Rank 2: 05/03/2016 18:02:36:  Epoch[ 2 of 4]-Minibatch[ 341- 350, 87.50%]: CrossEntropyWithSoftmax = 0.12827562 * 250; EvalErrorPrediction = 0.05200000 * 250; time = 0.2106s; samplesPerSecond = 1187.1
+MPI Rank 2: 05/03/2016 18:02:37:  Epoch[ 2 of 4]-Minibatch[ 351- 360, 90.00%]: CrossEntropyWithSoftmax = 0.13842761 * 250; EvalErrorPrediction = 0.05600000 * 250; time = 0.3119s; samplesPerSecond = 801.6
+MPI Rank 2: 05/03/2016 18:02:37:  Epoch[ 2 of 4]-Minibatch[ 361- 370, 92.50%]: CrossEntropyWithSoftmax = 0.12801527 * 250; EvalErrorPrediction = 0.06000000 * 250; time = 0.3632s; samplesPerSecond = 688.4
+MPI Rank 2: 05/03/2016 18:02:37:  Epoch[ 2 of 4]-Minibatch[ 371- 380, 95.00%]: CrossEntropyWithSoftmax = 0.16644218 * 250; EvalErrorPrediction = 0.09600000 * 250; time = 0.2406s; samplesPerSecond = 1039.1
+MPI Rank 2: 05/03/2016 18:02:37:  Epoch[ 2 of 4]-Minibatch[ 381- 390, 97.50%]: CrossEntropyWithSoftmax = 0.20479249 * 250; EvalErrorPrediction = 0.11200000 * 250; time = 0.1804s; samplesPerSecond = 1385.6
+MPI Rank 2: 05/03/2016 18:02:38:  Epoch[ 2 of 4]-Minibatch[ 391- 400, 100.00%]: CrossEntropyWithSoftmax = 0.14556085 * 250; EvalErrorPrediction = 0.06800000 * 250; time = 0.3289s; samplesPerSecond = 760.1
+MPI Rank 2: 05/03/2016 18:02:38: Finished Epoch[ 2 of 4]: [Training] CrossEntropyWithSoftmax = 0.19579960 * 10000; EvalErrorPrediction = 0.08040000 * 10000; totalSamplesSeen = 20000; learningRatePerSample = 0.0080000004; epochTime=14.3696s
+MPI Rank 2: 
+MPI Rank 2: 05/03/2016 18:02:38: Starting Epoch 3: learning rate per sample = 0.008000  effective momentum = 0.900000  momentum as time constant = 237.3 samples
+MPI Rank 2: starting epoch 2 at record count 20000, and file position 0
+MPI Rank 2: already there from last epoch
+MPI Rank 2: 
 MPI Rank 2: 05/03/2016 18:02:38: Starting minibatch loop, DataParallelSGD training (MyRank = 2, NumNodes = 4, NumGradientBits = 64).
-MPI Rank 2: 05/03/2016 18:02:38:  Epoch[ 3 of 4]-Minibatch[   1-  10, 2.50%]: CrossEntropyWithSoftmax = 0.12573638 * 250; EvalClassificationError = 0.05600000 * 250; time = 0.3227s; samplesPerSecond = 774.8
-MPI Rank 2: 05/03/2016 18:02:38:  Epoch[ 3 of 4]-Minibatch[  11-  20, 5.00%]: CrossEntropyWithSoftmax = 0.17793506 * 250; EvalClassificationError = 0.09200000 * 250; time = 0.3210s; samplesPerSecond = 778.9
-MPI Rank 2: 05/03/2016 18:02:39:  Epoch[ 3 of 4]-Minibatch[  21-  30, 7.50%]: CrossEntropyWithSoftmax = 0.14424050 * 250; EvalClassificationError = 0.07600000 * 250; time = 0.4539s; samplesPerSecond = 550.8
-MPI Rank 2: 05/03/2016 18:02:39:  Epoch[ 3 of 4]-Minibatch[  31-  40, 10.00%]: CrossEntropyWithSoftmax = 0.15793261 * 250; EvalClassificationError = 0.06400000 * 250; time = 0.3196s; samplesPerSecond = 782.3
-MPI Rank 2: 05/03/2016 18:02:40:  Epoch[ 3 of 4]-Minibatch[  41-  50, 12.50%]: CrossEntropyWithSoftmax = 0.17032397 * 250; EvalClassificationError = 0.10000000 * 250; time = 0.3932s; samplesPerSecond = 635.8
-MPI Rank 2: 05/03/2016 18:02:40:  Epoch[ 3 of 4]-Minibatch[  51-  60, 15.00%]: CrossEntropyWithSoftmax = 0.18248471 * 250; EvalClassificationError = 0.08000000 * 250; time = 0.4343s; samplesPerSecond = 575.6
-MPI Rank 2: 05/03/2016 18:02:40:  Epoch[ 3 of 4]-Minibatch[  61-  70, 17.50%]: CrossEntropyWithSoftmax = 0.14633367 * 250; EvalClassificationError = 0.07200000 * 250; time = 0.3434s; samplesPerSecond = 728.0
-MPI Rank 2: 05/03/2016 18:02:41:  Epoch[ 3 of 4]-Minibatch[  71-  80, 20.00%]: CrossEntropyWithSoftmax = 0.18031057 * 250; EvalClassificationError = 0.09600000 * 250; time = 0.2428s; samplesPerSecond = 1029.8
-MPI Rank 2: 05/03/2016 18:02:41:  Epoch[ 3 of 4]-Minibatch[  81-  90, 22.50%]: CrossEntropyWithSoftmax = 0.15850971 * 250; EvalClassificationError = 0.07600000 * 250; time = 0.1303s; samplesPerSecond = 1918.1
-MPI Rank 2: 05/03/2016 18:02:41:  Epoch[ 3 of 4]-Minibatch[  91- 100, 25.00%]: CrossEntropyWithSoftmax = 0.14480887 * 250; EvalClassificationError = 0.07200000 * 250; time = 0.3829s; samplesPerSecond = 652.9
-MPI Rank 2: 05/03/2016 18:02:41:  Epoch[ 3 of 4]-Minibatch[ 101- 110, 27.50%]: CrossEntropyWithSoftmax = 0.13441155 * 250; EvalClassificationError = 0.05200000 * 250; time = 0.2191s; samplesPerSecond = 1141.0
-MPI Rank 2: 05/03/2016 18:02:42:  Epoch[ 3 of 4]-Minibatch[ 111- 120, 30.00%]: CrossEntropyWithSoftmax = 0.13702170 * 250; EvalClassificationError = 0.06000000 * 250; time = 0.1745s; samplesPerSecond = 1433.0
-MPI Rank 2: 05/03/2016 18:02:42:  Epoch[ 3 of 4]-Minibatch[ 121- 130, 32.50%]: CrossEntropyWithSoftmax = 0.11643467 * 250; EvalClassificationError = 0.05600000 * 250; time = 0.1889s; samplesPerSecond = 1323.4
-MPI Rank 2: 05/03/2016 18:02:42:  Epoch[ 3 of 4]-Minibatch[ 131- 140, 35.00%]: CrossEntropyWithSoftmax = 0.16800547 * 250; EvalClassificationError = 0.08800000 * 250; time = 0.1659s; samplesPerSecond = 1506.8
-MPI Rank 2: 05/03/2016 18:02:42:  Epoch[ 3 of 4]-Minibatch[ 141- 150, 37.50%]: CrossEntropyWithSoftmax = 0.12793895 * 250; EvalClassificationError = 0.04800000 * 250; time = 0.1369s; samplesPerSecond = 1826.3
-MPI Rank 2: 05/03/2016 18:02:42:  Epoch[ 3 of 4]-Minibatch[ 151- 160, 40.00%]: CrossEntropyWithSoftmax = 0.17254071 * 250; EvalClassificationError = 0.08000000 * 250; time = 0.1411s; samplesPerSecond = 1771.9
-MPI Rank 2: 05/03/2016 18:02:42:  Epoch[ 3 of 4]-Minibatch[ 161- 170, 42.50%]: CrossEntropyWithSoftmax = 0.17663137 * 250; EvalClassificationError = 0.09600000 * 250; time = 0.1249s; samplesPerSecond = 2001.9
-MPI Rank 2: 05/03/2016 18:02:42:  Epoch[ 3 of 4]-Minibatch[ 171- 180, 45.00%]: CrossEntropyWithSoftmax = 0.14120431 * 250; EvalClassificationError = 0.06400000 * 250; time = 0.1086s; samplesPerSecond = 2301.7
-MPI Rank 2: 05/03/2016 18:02:43:  Epoch[ 3 of 4]-Minibatch[ 181- 190, 47.50%]: CrossEntropyWithSoftmax = 0.19250710 * 250; EvalClassificationError = 0.10000000 * 250; time = 0.1716s; samplesPerSecond = 1456.9
-MPI Rank 2: 05/03/2016 18:02:43:  Epoch[ 3 of 4]-Minibatch[ 191- 200, 50.00%]: CrossEntropyWithSoftmax = 0.20912001 * 250; EvalClassificationError = 0.10000000 * 250; time = 0.1852s; samplesPerSecond = 1349.5
-MPI Rank 2: 05/03/2016 18:02:43:  Epoch[ 3 of 4]-Minibatch[ 201- 210, 52.50%]: CrossEntropyWithSoftmax = 0.18485462 * 250; EvalClassificationError = 0.08000000 * 250; time = 0.2187s; samplesPerSecond = 1143.1
-MPI Rank 2: 05/03/2016 18:02:43:  Epoch[ 3 of 4]-Minibatch[ 211- 220, 55.00%]: CrossEntropyWithSoftmax = 0.18191864 * 250; EvalClassificationError = 0.07600000 * 250; time = 0.2924s; samplesPerSecond = 855.1
-MPI Rank 2: 05/03/2016 18:02:43:  Epoch[ 3 of 4]-Minibatch[ 221- 230, 57.50%]: CrossEntropyWithSoftmax = 0.14066571 * 250; EvalClassificationError = 0.06000000 * 250; time = 0.1447s; samplesPerSecond = 1727.2
-MPI Rank 2: 05/03/2016 18:02:44:  Epoch[ 3 of 4]-Minibatch[ 231- 240, 60.00%]: CrossEntropyWithSoftmax = 0.14839150 * 250; EvalClassificationError = 0.07600000 * 250; time = 0.1248s; samplesPerSecond = 2003.1
-MPI Rank 2: 05/03/2016 18:02:44:  Epoch[ 3 of 4]-Minibatch[ 241- 250, 62.50%]: CrossEntropyWithSoftmax = 0.20326119 * 250; EvalClassificationError = 0.11600000 * 250; time = 0.1161s; samplesPerSecond = 2152.6
-MPI Rank 2: 05/03/2016 18:02:44:  Epoch[ 3 of 4]-Minibatch[ 251- 260, 65.00%]: CrossEntropyWithSoftmax = 0.12850544 * 250; EvalClassificationError = 0.07200000 * 250; time = 0.1849s; samplesPerSecond = 1352.1
-MPI Rank 2: 05/03/2016 18:02:44:  Epoch[ 3 of 4]-Minibatch[ 261- 270, 67.50%]: CrossEntropyWithSoftmax = 0.18637526 * 250; EvalClassificationError = 0.11600000 * 250; time = 0.1400s; samplesPerSecond = 1785.3
-MPI Rank 2: 05/03/2016 18:02:44:  Epoch[ 3 of 4]-Minibatch[ 271- 280, 70.00%]: CrossEntropyWithSoftmax = 0.19588263 * 250; EvalClassificationError = 0.08800000 * 250; time = 0.1759s; samplesPerSecond = 1421.7
-MPI Rank 2: 05/03/2016 18:02:44:  Epoch[ 3 of 4]-Minibatch[ 281- 290, 72.50%]: CrossEntropyWithSoftmax = 0.16642744 * 250; EvalClassificationError = 0.06800000 * 250; time = 0.1306s; samplesPerSecond = 1914.6
-MPI Rank 2: 05/03/2016 18:02:44:  Epoch[ 3 of 4]-Minibatch[ 291- 300, 75.00%]: CrossEntropyWithSoftmax = 0.12514794 * 250; EvalClassificationError = 0.04400000 * 250; time = 0.1406s; samplesPerSecond = 1777.9
-MPI Rank 2: 05/03/2016 18:02:45:  Epoch[ 3 of 4]-Minibatch[ 301- 310, 77.50%]: CrossEntropyWithSoftmax = 0.17398269 * 250; EvalClassificationError = 0.08800000 * 250; time = 0.1821s; samplesPerSecond = 1372.9
-MPI Rank 2: 05/03/2016 18:02:45:  Epoch[ 3 of 4]-Minibatch[ 311- 320, 80.00%]: CrossEntropyWithSoftmax = 0.12276461 * 250; EvalClassificationError = 0.05200000 * 250; time = 0.2010s; samplesPerSecond = 1243.9
-MPI Rank 2: 05/03/2016 18:02:45:  Epoch[ 3 of 4]-Minibatch[ 321- 330, 82.50%]: CrossEntropyWithSoftmax = 0.14747644 * 250; EvalClassificationError = 0.06000000 * 250; time = 0.3344s; samplesPerSecond = 747.7
-MPI Rank 2: 05/03/2016 18:02:45:  Epoch[ 3 of 4]-Minibatch[ 331- 340, 85.00%]: CrossEntropyWithSoftmax = 0.19803461 * 250; EvalClassificationError = 0.09600000 * 250; time = 0.3003s; samplesPerSecond = 832.6
-MPI Rank 2: 05/03/2016 18:02:46:  Epoch[ 3 of 4]-Minibatch[ 341- 350, 87.50%]: CrossEntropyWithSoftmax = 0.12590469 * 250; EvalClassificationError = 0.05200000 * 250; time = 0.2392s; samplesPerSecond = 1045.1
-MPI Rank 2: 05/03/2016 18:02:46:  Epoch[ 3 of 4]-Minibatch[ 351- 360, 90.00%]: CrossEntropyWithSoftmax = 0.13748952 * 250; EvalClassificationError = 0.05600000 * 250; time = 0.2574s; samplesPerSecond = 971.1
-MPI Rank 2: 05/03/2016 18:02:46:  Epoch[ 3 of 4]-Minibatch[ 361- 370, 92.50%]: CrossEntropyWithSoftmax = 0.12855558 * 250; EvalClassificationError = 0.06000000 * 250; time = 0.1981s; samplesPerSecond = 1262.0
-MPI Rank 2: 05/03/2016 18:02:46:  Epoch[ 3 of 4]-Minibatch[ 371- 380, 95.00%]: CrossEntropyWithSoftmax = 0.16663050 * 250; EvalClassificationError = 0.09600000 * 250; time = 0.1787s; samplesPerSecond = 1399.0
-MPI Rank 2: 05/03/2016 18:02:47:  Epoch[ 3 of 4]-Minibatch[ 381- 390, 97.50%]: CrossEntropyWithSoftmax = 0.20689620 * 250; EvalClassificationError = 0.11600000 * 250; time = 0.1975s; samplesPerSecond = 1265.8
-MPI Rank 2: 05/03/2016 18:02:47:  Epoch[ 3 of 4]-Minibatch[ 391- 400, 100.00%]: CrossEntropyWithSoftmax = 0.14580661 * 250; EvalClassificationError = 0.06800000 * 250; time = 0.2374s; samplesPerSecond = 1053.2
-MPI Rank 2: 05/03/2016 18:02:47: Finished Epoch[ 3 of 4]: [Training] CrossEntropyWithSoftmax = 0.15948509 * 10000; EvalClassificationError = 0.07670000 * 10000; totalSamplesSeen = 30000; learningRatePerSample = 0.0080000004; epochTime=8.96593s
-=======
-MPI Rank 2: 08/16/2016 09:57:12: Starting Epoch 3: learning rate per sample = 0.008000  effective momentum = 0.900000  momentum as time constant = 237.3 samples
->>>>>>> 8493f118
-MPI Rank 2: 
-MPI Rank 2: 08/16/2016 09:57:12: Starting minibatch loop, DataParallelSGD training (MyRank = 2, NumNodes = 4, NumGradientBits = 64), distributed reading is ENABLED.
-MPI Rank 2: 08/16/2016 09:57:12:  Epoch[ 3 of 4]-Minibatch[   1-  10, 2.50%]: CrossEntropyWithSoftmax = 0.12573638 * 250; EvalErrorPrediction = 0.05600000 * 250; time = 0.0440s; samplesPerSecond = 5677.9
-MPI Rank 2: 08/16/2016 09:57:12:  Epoch[ 3 of 4]-Minibatch[  11-  20, 5.00%]: CrossEntropyWithSoftmax = 0.17793506 * 250; EvalErrorPrediction = 0.09200000 * 250; time = 0.0529s; samplesPerSecond = 4728.4
-MPI Rank 2: 08/16/2016 09:57:12:  Epoch[ 3 of 4]-Minibatch[  21-  30, 7.50%]: CrossEntropyWithSoftmax = 0.14424050 * 250; EvalErrorPrediction = 0.07600000 * 250; time = 0.0229s; samplesPerSecond = 10940.4
-MPI Rank 2: 08/16/2016 09:57:12:  Epoch[ 3 of 4]-Minibatch[  31-  40, 10.00%]: CrossEntropyWithSoftmax = 0.15793261 * 250; EvalErrorPrediction = 0.06400000 * 250; time = 0.0392s; samplesPerSecond = 6372.0
-MPI Rank 2: 08/16/2016 09:57:12:  Epoch[ 3 of 4]-Minibatch[  41-  50, 12.50%]: CrossEntropyWithSoftmax = 0.17032397 * 250; EvalErrorPrediction = 0.10000000 * 250; time = 0.0305s; samplesPerSecond = 8202.4
-MPI Rank 2: 08/16/2016 09:57:13:  Epoch[ 3 of 4]-Minibatch[  51-  60, 15.00%]: CrossEntropyWithSoftmax = 0.18248471 * 250; EvalErrorPrediction = 0.08000000 * 250; time = 0.0621s; samplesPerSecond = 4024.0
-MPI Rank 2: 08/16/2016 09:57:13:  Epoch[ 3 of 4]-Minibatch[  61-  70, 17.50%]: CrossEntropyWithSoftmax = 0.14633367 * 250; EvalErrorPrediction = 0.07200000 * 250; time = 0.0506s; samplesPerSecond = 4944.9
-MPI Rank 2: 08/16/2016 09:57:13:  Epoch[ 3 of 4]-Minibatch[  71-  80, 20.00%]: CrossEntropyWithSoftmax = 0.18031057 * 250; EvalErrorPrediction = 0.09600000 * 250; time = 0.0505s; samplesPerSecond = 4955.0
-MPI Rank 2: 08/16/2016 09:57:13:  Epoch[ 3 of 4]-Minibatch[  81-  90, 22.50%]: CrossEntropyWithSoftmax = 0.15850971 * 250; EvalErrorPrediction = 0.07600000 * 250; time = 0.0396s; samplesPerSecond = 6316.2
-MPI Rank 2: 08/16/2016 09:57:13:  Epoch[ 3 of 4]-Minibatch[  91- 100, 25.00%]: CrossEntropyWithSoftmax = 0.14480887 * 250; EvalErrorPrediction = 0.07200000 * 250; time = 0.0322s; samplesPerSecond = 7764.9
-MPI Rank 2: 08/16/2016 09:57:13:  Epoch[ 3 of 4]-Minibatch[ 101- 110, 27.50%]: CrossEntropyWithSoftmax = 0.13441155 * 250; EvalErrorPrediction = 0.05200000 * 250; time = 0.0359s; samplesPerSecond = 6960.1
-MPI Rank 2: 08/16/2016 09:57:13:  Epoch[ 3 of 4]-Minibatch[ 111- 120, 30.00%]: CrossEntropyWithSoftmax = 0.13702170 * 250; EvalErrorPrediction = 0.06000000 * 250; time = 0.0394s; samplesPerSecond = 6342.6
-MPI Rank 2: 08/16/2016 09:57:13:  Epoch[ 3 of 4]-Minibatch[ 121- 130, 32.50%]: CrossEntropyWithSoftmax = 0.11643467 * 250; EvalErrorPrediction = 0.05600000 * 250; time = 0.0096s; samplesPerSecond = 26161.6
-MPI Rank 2: 08/16/2016 09:57:13:  Epoch[ 3 of 4]-Minibatch[ 131- 140, 35.00%]: CrossEntropyWithSoftmax = 0.16800547 * 250; EvalErrorPrediction = 0.08800000 * 250; time = 0.0495s; samplesPerSecond = 5049.4
-MPI Rank 2: 08/16/2016 09:57:13:  Epoch[ 3 of 4]-Minibatch[ 141- 150, 37.50%]: CrossEntropyWithSoftmax = 0.12793895 * 250; EvalErrorPrediction = 0.04800000 * 250; time = 0.0783s; samplesPerSecond = 3192.4
-MPI Rank 2: 08/16/2016 09:57:13:  Epoch[ 3 of 4]-Minibatch[ 151- 160, 40.00%]: CrossEntropyWithSoftmax = 0.17254071 * 250; EvalErrorPrediction = 0.08000000 * 250; time = 0.0820s; samplesPerSecond = 3047.0
-MPI Rank 2: 08/16/2016 09:57:13:  Epoch[ 3 of 4]-Minibatch[ 161- 170, 42.50%]: CrossEntropyWithSoftmax = 0.17663137 * 250; EvalErrorPrediction = 0.09600000 * 250; time = 0.0495s; samplesPerSecond = 5050.9
-MPI Rank 2: 08/16/2016 09:57:13:  Epoch[ 3 of 4]-Minibatch[ 171- 180, 45.00%]: CrossEntropyWithSoftmax = 0.14120431 * 250; EvalErrorPrediction = 0.06400000 * 250; time = 0.0402s; samplesPerSecond = 6221.8
-MPI Rank 2: 08/16/2016 09:57:13:  Epoch[ 3 of 4]-Minibatch[ 181- 190, 47.50%]: CrossEntropyWithSoftmax = 0.19250710 * 250; EvalErrorPrediction = 0.10000000 * 250; time = 0.0427s; samplesPerSecond = 5857.3
-MPI Rank 2: 08/16/2016 09:57:13:  Epoch[ 3 of 4]-Minibatch[ 191- 200, 50.00%]: CrossEntropyWithSoftmax = 0.20912001 * 250; EvalErrorPrediction = 0.10000000 * 250; time = 0.0430s; samplesPerSecond = 5818.0
-MPI Rank 2: 08/16/2016 09:57:13:  Epoch[ 3 of 4]-Minibatch[ 201- 210, 52.50%]: CrossEntropyWithSoftmax = 0.18485462 * 250; EvalErrorPrediction = 0.08000000 * 250; time = 0.0597s; samplesPerSecond = 4185.1
-MPI Rank 2: 08/16/2016 09:57:13:  Epoch[ 3 of 4]-Minibatch[ 211- 220, 55.00%]: CrossEntropyWithSoftmax = 0.18191864 * 250; EvalErrorPrediction = 0.07600000 * 250; time = 0.0510s; samplesPerSecond = 4899.8
-MPI Rank 2: 08/16/2016 09:57:13:  Epoch[ 3 of 4]-Minibatch[ 221- 230, 57.50%]: CrossEntropyWithSoftmax = 0.14066571 * 250; EvalErrorPrediction = 0.06000000 * 250; time = 0.0288s; samplesPerSecond = 8668.2
-MPI Rank 2: 08/16/2016 09:57:13:  Epoch[ 3 of 4]-Minibatch[ 231- 240, 60.00%]: CrossEntropyWithSoftmax = 0.14839150 * 250; EvalErrorPrediction = 0.07600000 * 250; time = 0.0392s; samplesPerSecond = 6382.4
-MPI Rank 2: 08/16/2016 09:57:13:  Epoch[ 3 of 4]-Minibatch[ 241- 250, 62.50%]: CrossEntropyWithSoftmax = 0.20326119 * 250; EvalErrorPrediction = 0.11600000 * 250; time = 0.0349s; samplesPerSecond = 7157.6
-MPI Rank 2: 08/16/2016 09:57:13:  Epoch[ 3 of 4]-Minibatch[ 251- 260, 65.00%]: CrossEntropyWithSoftmax = 0.12850544 * 250; EvalErrorPrediction = 0.07200000 * 250; time = 0.0334s; samplesPerSecond = 7490.0
-MPI Rank 2: 08/16/2016 09:57:13:  Epoch[ 3 of 4]-Minibatch[ 261- 270, 67.50%]: CrossEntropyWithSoftmax = 0.18637526 * 250; EvalErrorPrediction = 0.11600000 * 250; time = 0.0366s; samplesPerSecond = 6829.5
-MPI Rank 2: 08/16/2016 09:57:13:  Epoch[ 3 of 4]-Minibatch[ 271- 280, 70.00%]: CrossEntropyWithSoftmax = 0.19588263 * 250; EvalErrorPrediction = 0.08800000 * 250; time = 0.0284s; samplesPerSecond = 8796.0
-MPI Rank 2: 08/16/2016 09:57:14:  Epoch[ 3 of 4]-Minibatch[ 281- 290, 72.50%]: CrossEntropyWithSoftmax = 0.16642744 * 250; EvalErrorPrediction = 0.06800000 * 250; time = 0.0521s; samplesPerSecond = 4800.0
-MPI Rank 2: 08/16/2016 09:57:14:  Epoch[ 3 of 4]-Minibatch[ 291- 300, 75.00%]: CrossEntropyWithSoftmax = 0.12514794 * 250; EvalErrorPrediction = 0.04400000 * 250; time = 0.0440s; samplesPerSecond = 5677.6
-MPI Rank 2: 08/16/2016 09:57:14:  Epoch[ 3 of 4]-Minibatch[ 301- 310, 77.50%]: CrossEntropyWithSoftmax = 0.17398269 * 250; EvalErrorPrediction = 0.08800000 * 250; time = 0.0542s; samplesPerSecond = 4611.8
-MPI Rank 2: 08/16/2016 09:57:14:  Epoch[ 3 of 4]-Minibatch[ 311- 320, 80.00%]: CrossEntropyWithSoftmax = 0.12276461 * 250; EvalErrorPrediction = 0.05200000 * 250; time = 0.0408s; samplesPerSecond = 6123.5
-MPI Rank 2: 08/16/2016 09:57:14:  Epoch[ 3 of 4]-Minibatch[ 321- 330, 82.50%]: CrossEntropyWithSoftmax = 0.14747644 * 250; EvalErrorPrediction = 0.06000000 * 250; time = 0.0355s; samplesPerSecond = 7041.5
-MPI Rank 2: 08/16/2016 09:57:14:  Epoch[ 3 of 4]-Minibatch[ 331- 340, 85.00%]: CrossEntropyWithSoftmax = 0.19803461 * 250; EvalErrorPrediction = 0.09600000 * 250; time = 0.0408s; samplesPerSecond = 6129.9
-MPI Rank 2: 08/16/2016 09:57:14:  Epoch[ 3 of 4]-Minibatch[ 341- 350, 87.50%]: CrossEntropyWithSoftmax = 0.12590469 * 250; EvalErrorPrediction = 0.05200000 * 250; time = 0.0595s; samplesPerSecond = 4200.6
-MPI Rank 2: 08/16/2016 09:57:14:  Epoch[ 3 of 4]-Minibatch[ 351- 360, 90.00%]: CrossEntropyWithSoftmax = 0.13748952 * 250; EvalErrorPrediction = 0.05600000 * 250; time = 0.0417s; samplesPerSecond = 5992.8
-MPI Rank 2: 08/16/2016 09:57:14:  Epoch[ 3 of 4]-Minibatch[ 361- 370, 92.50%]: CrossEntropyWithSoftmax = 0.12855558 * 250; EvalErrorPrediction = 0.06000000 * 250; time = 0.0394s; samplesPerSecond = 6341.5
-MPI Rank 2: 08/16/2016 09:57:14:  Epoch[ 3 of 4]-Minibatch[ 371- 380, 95.00%]: CrossEntropyWithSoftmax = 0.16663050 * 250; EvalErrorPrediction = 0.09600000 * 250; time = 0.0506s; samplesPerSecond = 4937.7
-MPI Rank 2: 08/16/2016 09:57:14:  Epoch[ 3 of 4]-Minibatch[ 381- 390, 97.50%]: CrossEntropyWithSoftmax = 0.20689620 * 250; EvalErrorPrediction = 0.11600000 * 250; time = 0.0784s; samplesPerSecond = 3190.3
-MPI Rank 2: 08/16/2016 09:57:14:  Epoch[ 3 of 4]-Minibatch[ 391- 400, 100.00%]: CrossEntropyWithSoftmax = 0.14580661 * 250; EvalErrorPrediction = 0.06800000 * 250; time = 0.1175s; samplesPerSecond = 2128.0
-MPI Rank 2: 08/16/2016 09:57:14: Finished Epoch[ 3 of 4]: [Training] CrossEntropyWithSoftmax = 0.15948509 * 10000; EvalErrorPrediction = 0.07670000 * 10000; totalSamplesSeen = 30000; learningRatePerSample = 0.0080000004; epochTime=1.87358s
-MPI Rank 2: 
-<<<<<<< HEAD
+MPI Rank 2: 05/03/2016 18:02:38:  Epoch[ 3 of 4]-Minibatch[   1-  10, 2.50%]: CrossEntropyWithSoftmax = 0.12573638 * 250; EvalErrorPrediction = 0.05600000 * 250; time = 0.3227s; samplesPerSecond = 774.8
+MPI Rank 2: 05/03/2016 18:02:38:  Epoch[ 3 of 4]-Minibatch[  11-  20, 5.00%]: CrossEntropyWithSoftmax = 0.17793506 * 250; EvalErrorPrediction = 0.09200000 * 250; time = 0.3210s; samplesPerSecond = 778.9
+MPI Rank 2: 05/03/2016 18:02:39:  Epoch[ 3 of 4]-Minibatch[  21-  30, 7.50%]: CrossEntropyWithSoftmax = 0.14424050 * 250; EvalErrorPrediction = 0.07600000 * 250; time = 0.4539s; samplesPerSecond = 550.8
+MPI Rank 2: 05/03/2016 18:02:39:  Epoch[ 3 of 4]-Minibatch[  31-  40, 10.00%]: CrossEntropyWithSoftmax = 0.15793261 * 250; EvalErrorPrediction = 0.06400000 * 250; time = 0.3196s; samplesPerSecond = 782.3
+MPI Rank 2: 05/03/2016 18:02:40:  Epoch[ 3 of 4]-Minibatch[  41-  50, 12.50%]: CrossEntropyWithSoftmax = 0.17032397 * 250; EvalErrorPrediction = 0.10000000 * 250; time = 0.3932s; samplesPerSecond = 635.8
+MPI Rank 2: 05/03/2016 18:02:40:  Epoch[ 3 of 4]-Minibatch[  51-  60, 15.00%]: CrossEntropyWithSoftmax = 0.18248471 * 250; EvalErrorPrediction = 0.08000000 * 250; time = 0.4343s; samplesPerSecond = 575.6
+MPI Rank 2: 05/03/2016 18:02:40:  Epoch[ 3 of 4]-Minibatch[  61-  70, 17.50%]: CrossEntropyWithSoftmax = 0.14633367 * 250; EvalErrorPrediction = 0.07200000 * 250; time = 0.3434s; samplesPerSecond = 728.0
+MPI Rank 2: 05/03/2016 18:02:41:  Epoch[ 3 of 4]-Minibatch[  71-  80, 20.00%]: CrossEntropyWithSoftmax = 0.18031057 * 250; EvalErrorPrediction = 0.09600000 * 250; time = 0.2428s; samplesPerSecond = 1029.8
+MPI Rank 2: 05/03/2016 18:02:41:  Epoch[ 3 of 4]-Minibatch[  81-  90, 22.50%]: CrossEntropyWithSoftmax = 0.15850971 * 250; EvalErrorPrediction = 0.07600000 * 250; time = 0.1303s; samplesPerSecond = 1918.1
+MPI Rank 2: 05/03/2016 18:02:41:  Epoch[ 3 of 4]-Minibatch[  91- 100, 25.00%]: CrossEntropyWithSoftmax = 0.14480887 * 250; EvalErrorPrediction = 0.07200000 * 250; time = 0.3829s; samplesPerSecond = 652.9
+MPI Rank 2: 05/03/2016 18:02:41:  Epoch[ 3 of 4]-Minibatch[ 101- 110, 27.50%]: CrossEntropyWithSoftmax = 0.13441155 * 250; EvalErrorPrediction = 0.05200000 * 250; time = 0.2191s; samplesPerSecond = 1141.0
+MPI Rank 2: 05/03/2016 18:02:42:  Epoch[ 3 of 4]-Minibatch[ 111- 120, 30.00%]: CrossEntropyWithSoftmax = 0.13702170 * 250; EvalErrorPrediction = 0.06000000 * 250; time = 0.1745s; samplesPerSecond = 1433.0
+MPI Rank 2: 05/03/2016 18:02:42:  Epoch[ 3 of 4]-Minibatch[ 121- 130, 32.50%]: CrossEntropyWithSoftmax = 0.11643467 * 250; EvalErrorPrediction = 0.05600000 * 250; time = 0.1889s; samplesPerSecond = 1323.4
+MPI Rank 2: 05/03/2016 18:02:42:  Epoch[ 3 of 4]-Minibatch[ 131- 140, 35.00%]: CrossEntropyWithSoftmax = 0.16800547 * 250; EvalErrorPrediction = 0.08800000 * 250; time = 0.1659s; samplesPerSecond = 1506.8
+MPI Rank 2: 05/03/2016 18:02:42:  Epoch[ 3 of 4]-Minibatch[ 141- 150, 37.50%]: CrossEntropyWithSoftmax = 0.12793895 * 250; EvalErrorPrediction = 0.04800000 * 250; time = 0.1369s; samplesPerSecond = 1826.3
+MPI Rank 2: 05/03/2016 18:02:42:  Epoch[ 3 of 4]-Minibatch[ 151- 160, 40.00%]: CrossEntropyWithSoftmax = 0.17254071 * 250; EvalErrorPrediction = 0.08000000 * 250; time = 0.1411s; samplesPerSecond = 1771.9
+MPI Rank 2: 05/03/2016 18:02:42:  Epoch[ 3 of 4]-Minibatch[ 161- 170, 42.50%]: CrossEntropyWithSoftmax = 0.17663137 * 250; EvalErrorPrediction = 0.09600000 * 250; time = 0.1249s; samplesPerSecond = 2001.9
+MPI Rank 2: 05/03/2016 18:02:42:  Epoch[ 3 of 4]-Minibatch[ 171- 180, 45.00%]: CrossEntropyWithSoftmax = 0.14120431 * 250; EvalErrorPrediction = 0.06400000 * 250; time = 0.1086s; samplesPerSecond = 2301.7
+MPI Rank 2: 05/03/2016 18:02:43:  Epoch[ 3 of 4]-Minibatch[ 181- 190, 47.50%]: CrossEntropyWithSoftmax = 0.19250710 * 250; EvalErrorPrediction = 0.10000000 * 250; time = 0.1716s; samplesPerSecond = 1456.9
+MPI Rank 2: 05/03/2016 18:02:43:  Epoch[ 3 of 4]-Minibatch[ 191- 200, 50.00%]: CrossEntropyWithSoftmax = 0.20912001 * 250; EvalErrorPrediction = 0.10000000 * 250; time = 0.1852s; samplesPerSecond = 1349.5
+MPI Rank 2: 05/03/2016 18:02:43:  Epoch[ 3 of 4]-Minibatch[ 201- 210, 52.50%]: CrossEntropyWithSoftmax = 0.18485462 * 250; EvalErrorPrediction = 0.08000000 * 250; time = 0.2187s; samplesPerSecond = 1143.1
+MPI Rank 2: 05/03/2016 18:02:43:  Epoch[ 3 of 4]-Minibatch[ 211- 220, 55.00%]: CrossEntropyWithSoftmax = 0.18191864 * 250; EvalErrorPrediction = 0.07600000 * 250; time = 0.2924s; samplesPerSecond = 855.1
+MPI Rank 2: 05/03/2016 18:02:43:  Epoch[ 3 of 4]-Minibatch[ 221- 230, 57.50%]: CrossEntropyWithSoftmax = 0.14066571 * 250; EvalErrorPrediction = 0.06000000 * 250; time = 0.1447s; samplesPerSecond = 1727.2
+MPI Rank 2: 05/03/2016 18:02:44:  Epoch[ 3 of 4]-Minibatch[ 231- 240, 60.00%]: CrossEntropyWithSoftmax = 0.14839150 * 250; EvalErrorPrediction = 0.07600000 * 250; time = 0.1248s; samplesPerSecond = 2003.1
+MPI Rank 2: 05/03/2016 18:02:44:  Epoch[ 3 of 4]-Minibatch[ 241- 250, 62.50%]: CrossEntropyWithSoftmax = 0.20326119 * 250; EvalErrorPrediction = 0.11600000 * 250; time = 0.1161s; samplesPerSecond = 2152.6
+MPI Rank 2: 05/03/2016 18:02:44:  Epoch[ 3 of 4]-Minibatch[ 251- 260, 65.00%]: CrossEntropyWithSoftmax = 0.12850544 * 250; EvalErrorPrediction = 0.07200000 * 250; time = 0.1849s; samplesPerSecond = 1352.1
+MPI Rank 2: 05/03/2016 18:02:44:  Epoch[ 3 of 4]-Minibatch[ 261- 270, 67.50%]: CrossEntropyWithSoftmax = 0.18637526 * 250; EvalErrorPrediction = 0.11600000 * 250; time = 0.1400s; samplesPerSecond = 1785.3
+MPI Rank 2: 05/03/2016 18:02:44:  Epoch[ 3 of 4]-Minibatch[ 271- 280, 70.00%]: CrossEntropyWithSoftmax = 0.19588263 * 250; EvalErrorPrediction = 0.08800000 * 250; time = 0.1759s; samplesPerSecond = 1421.7
+MPI Rank 2: 05/03/2016 18:02:44:  Epoch[ 3 of 4]-Minibatch[ 281- 290, 72.50%]: CrossEntropyWithSoftmax = 0.16642744 * 250; EvalErrorPrediction = 0.06800000 * 250; time = 0.1306s; samplesPerSecond = 1914.6
+MPI Rank 2: 05/03/2016 18:02:44:  Epoch[ 3 of 4]-Minibatch[ 291- 300, 75.00%]: CrossEntropyWithSoftmax = 0.12514794 * 250; EvalErrorPrediction = 0.04400000 * 250; time = 0.1406s; samplesPerSecond = 1777.9
+MPI Rank 2: 05/03/2016 18:02:45:  Epoch[ 3 of 4]-Minibatch[ 301- 310, 77.50%]: CrossEntropyWithSoftmax = 0.17398269 * 250; EvalErrorPrediction = 0.08800000 * 250; time = 0.1821s; samplesPerSecond = 1372.9
+MPI Rank 2: 05/03/2016 18:02:45:  Epoch[ 3 of 4]-Minibatch[ 311- 320, 80.00%]: CrossEntropyWithSoftmax = 0.12276461 * 250; EvalErrorPrediction = 0.05200000 * 250; time = 0.2010s; samplesPerSecond = 1243.9
+MPI Rank 2: 05/03/2016 18:02:45:  Epoch[ 3 of 4]-Minibatch[ 321- 330, 82.50%]: CrossEntropyWithSoftmax = 0.14747644 * 250; EvalErrorPrediction = 0.06000000 * 250; time = 0.3344s; samplesPerSecond = 747.7
+MPI Rank 2: 05/03/2016 18:02:45:  Epoch[ 3 of 4]-Minibatch[ 331- 340, 85.00%]: CrossEntropyWithSoftmax = 0.19803461 * 250; EvalErrorPrediction = 0.09600000 * 250; time = 0.3003s; samplesPerSecond = 832.6
+MPI Rank 2: 05/03/2016 18:02:46:  Epoch[ 3 of 4]-Minibatch[ 341- 350, 87.50%]: CrossEntropyWithSoftmax = 0.12590469 * 250; EvalErrorPrediction = 0.05200000 * 250; time = 0.2392s; samplesPerSecond = 1045.1
+MPI Rank 2: 05/03/2016 18:02:46:  Epoch[ 3 of 4]-Minibatch[ 351- 360, 90.00%]: CrossEntropyWithSoftmax = 0.13748952 * 250; EvalErrorPrediction = 0.05600000 * 250; time = 0.2574s; samplesPerSecond = 971.1
+MPI Rank 2: 05/03/2016 18:02:46:  Epoch[ 3 of 4]-Minibatch[ 361- 370, 92.50%]: CrossEntropyWithSoftmax = 0.12855558 * 250; EvalErrorPrediction = 0.06000000 * 250; time = 0.1981s; samplesPerSecond = 1262.0
+MPI Rank 2: 05/03/2016 18:02:46:  Epoch[ 3 of 4]-Minibatch[ 371- 380, 95.00%]: CrossEntropyWithSoftmax = 0.16663050 * 250; EvalErrorPrediction = 0.09600000 * 250; time = 0.1787s; samplesPerSecond = 1399.0
+MPI Rank 2: 05/03/2016 18:02:47:  Epoch[ 3 of 4]-Minibatch[ 381- 390, 97.50%]: CrossEntropyWithSoftmax = 0.20689620 * 250; EvalErrorPrediction = 0.11600000 * 250; time = 0.1975s; samplesPerSecond = 1265.8
+MPI Rank 2: 05/03/2016 18:02:47:  Epoch[ 3 of 4]-Minibatch[ 391- 400, 100.00%]: CrossEntropyWithSoftmax = 0.14580661 * 250; EvalErrorPrediction = 0.06800000 * 250; time = 0.2374s; samplesPerSecond = 1053.2
+MPI Rank 2: 05/03/2016 18:02:47: Finished Epoch[ 3 of 4]: [Training] CrossEntropyWithSoftmax = 0.15948509 * 10000; EvalErrorPrediction = 0.07670000 * 10000; totalSamplesSeen = 30000; learningRatePerSample = 0.0080000004; epochTime=8.96593s
+MPI Rank 2: 
+MPI Rank 2: 05/03/2016 18:02:47: Starting Epoch 4: learning rate per sample = 0.008000  effective momentum = 0.900000  momentum as time constant = 237.3 samples
+MPI Rank 2: starting epoch 3 at record count 30000, and file position 0
+MPI Rank 2: already there from last epoch
+MPI Rank 2: 
 MPI Rank 2: 05/03/2016 18:02:47: Starting minibatch loop, DataParallelSGD training (MyRank = 2, NumNodes = 4, NumGradientBits = 64).
-MPI Rank 2: 05/03/2016 18:02:47:  Epoch[ 4 of 4]-Minibatch[   1-  10, 2.50%]: CrossEntropyWithSoftmax = 0.12378899 * 250; EvalClassificationError = 0.06000000 * 250; time = 0.2176s; samplesPerSecond = 1148.8
-MPI Rank 2: 05/03/2016 18:02:47:  Epoch[ 4 of 4]-Minibatch[  11-  20, 5.00%]: CrossEntropyWithSoftmax = 0.18072658 * 250; EvalClassificationError = 0.09600000 * 250; time = 0.1773s; samplesPerSecond = 1410.3
-MPI Rank 2: 05/03/2016 18:02:47:  Epoch[ 4 of 4]-Minibatch[  21-  30, 7.50%]: CrossEntropyWithSoftmax = 0.14257652 * 250; EvalClassificationError = 0.07600000 * 250; time = 0.1925s; samplesPerSecond = 1298.6
-MPI Rank 2: 05/03/2016 18:02:48:  Epoch[ 4 of 4]-Minibatch[  31-  40, 10.00%]: CrossEntropyWithSoftmax = 0.15640664 * 250; EvalClassificationError = 0.06400000 * 250; time = 0.2880s; samplesPerSecond = 868.1
-MPI Rank 2: 05/03/2016 18:02:48:  Epoch[ 4 of 4]-Minibatch[  41-  50, 12.50%]: CrossEntropyWithSoftmax = 0.16965711 * 250; EvalClassificationError = 0.09600000 * 250; time = 0.2030s; samplesPerSecond = 1231.2
-MPI Rank 2: 05/03/2016 18:02:48:  Epoch[ 4 of 4]-Minibatch[  51-  60, 15.00%]: CrossEntropyWithSoftmax = 0.18193507 * 250; EvalClassificationError = 0.08000000 * 250; time = 0.2199s; samplesPerSecond = 1137.1
-MPI Rank 2: 05/03/2016 18:02:48:  Epoch[ 4 of 4]-Minibatch[  61-  70, 17.50%]: CrossEntropyWithSoftmax = 0.14480715 * 250; EvalClassificationError = 0.07200000 * 250; time = 0.2948s; samplesPerSecond = 848.2
-MPI Rank 2: 05/03/2016 18:02:49:  Epoch[ 4 of 4]-Minibatch[  71-  80, 20.00%]: CrossEntropyWithSoftmax = 0.18022375 * 250; EvalClassificationError = 0.09600000 * 250; time = 0.1829s; samplesPerSecond = 1366.7
-MPI Rank 2: 05/03/2016 18:02:49:  Epoch[ 4 of 4]-Minibatch[  81-  90, 22.50%]: CrossEntropyWithSoftmax = 0.15853227 * 250; EvalClassificationError = 0.07600000 * 250; time = 0.1970s; samplesPerSecond = 1269.3
-MPI Rank 2: 05/03/2016 18:02:49:  Epoch[ 4 of 4]-Minibatch[  91- 100, 25.00%]: CrossEntropyWithSoftmax = 0.14475377 * 250; EvalClassificationError = 0.07200000 * 250; time = 0.2281s; samplesPerSecond = 1095.8
-MPI Rank 2: 05/03/2016 18:02:49:  Epoch[ 4 of 4]-Minibatch[ 101- 110, 27.50%]: CrossEntropyWithSoftmax = 0.13347154 * 250; EvalClassificationError = 0.05200000 * 250; time = 0.3297s; samplesPerSecond = 758.2
-MPI Rank 2: 05/03/2016 18:02:49:  Epoch[ 4 of 4]-Minibatch[ 111- 120, 30.00%]: CrossEntropyWithSoftmax = 0.13697718 * 250; EvalClassificationError = 0.06400000 * 250; time = 0.1619s; samplesPerSecond = 1544.2
-MPI Rank 2: 05/03/2016 18:02:50:  Epoch[ 4 of 4]-Minibatch[ 121- 130, 32.50%]: CrossEntropyWithSoftmax = 0.11578526 * 250; EvalClassificationError = 0.05600000 * 250; time = 0.3162s; samplesPerSecond = 790.6
-MPI Rank 2: 05/03/2016 18:02:50:  Epoch[ 4 of 4]-Minibatch[ 131- 140, 35.00%]: CrossEntropyWithSoftmax = 0.16903500 * 250; EvalClassificationError = 0.08800000 * 250; time = 0.1453s; samplesPerSecond = 1720.2
-MPI Rank 2: 05/03/2016 18:02:50:  Epoch[ 4 of 4]-Minibatch[ 141- 150, 37.50%]: CrossEntropyWithSoftmax = 0.12744479 * 250; EvalClassificationError = 0.04800000 * 250; time = 0.1874s; samplesPerSecond = 1334.2
-MPI Rank 2: 05/03/2016 18:02:50:  Epoch[ 4 of 4]-Minibatch[ 151- 160, 40.00%]: CrossEntropyWithSoftmax = 0.17105836 * 250; EvalClassificationError = 0.08400000 * 250; time = 0.1834s; samplesPerSecond = 1363.4
-MPI Rank 2: 05/03/2016 18:02:51:  Epoch[ 4 of 4]-Minibatch[ 161- 170, 42.50%]: CrossEntropyWithSoftmax = 0.17692391 * 250; EvalClassificationError = 0.10000000 * 250; time = 0.2749s; samplesPerSecond = 909.5
-MPI Rank 2: 05/03/2016 18:02:51:  Epoch[ 4 of 4]-Minibatch[ 171- 180, 45.00%]: CrossEntropyWithSoftmax = 0.14107508 * 250; EvalClassificationError = 0.06400000 * 250; time = 0.4278s; samplesPerSecond = 584.4
-MPI Rank 2: 05/03/2016 18:02:51:  Epoch[ 4 of 4]-Minibatch[ 181- 190, 47.50%]: CrossEntropyWithSoftmax = 0.19340521 * 250; EvalClassificationError = 0.10000000 * 250; time = 0.3645s; samplesPerSecond = 685.9
-MPI Rank 2: 05/03/2016 18:02:52:  Epoch[ 4 of 4]-Minibatch[ 191- 200, 50.00%]: CrossEntropyWithSoftmax = 0.20866697 * 250; EvalClassificationError = 0.10000000 * 250; time = 0.3759s; samplesPerSecond = 665.1
-MPI Rank 2: 05/03/2016 18:02:52:  Epoch[ 4 of 4]-Minibatch[ 201- 210, 52.50%]: CrossEntropyWithSoftmax = 0.18511042 * 250; EvalClassificationError = 0.08000000 * 250; time = 0.3446s; samplesPerSecond = 725.4
-MPI Rank 2: 05/03/2016 18:02:52:  Epoch[ 4 of 4]-Minibatch[ 211- 220, 55.00%]: CrossEntropyWithSoftmax = 0.18159934 * 250; EvalClassificationError = 0.07600000 * 250; time = 0.3238s; samplesPerSecond = 772.2
-MPI Rank 2: 05/03/2016 18:02:53:  Epoch[ 4 of 4]-Minibatch[ 221- 230, 57.50%]: CrossEntropyWithSoftmax = 0.14034224 * 250; EvalClassificationError = 0.05600000 * 250; time = 0.4492s; samplesPerSecond = 556.6
-MPI Rank 2: 05/03/2016 18:02:53:  Epoch[ 4 of 4]-Minibatch[ 231- 240, 60.00%]: CrossEntropyWithSoftmax = 0.14844686 * 250; EvalClassificationError = 0.07600000 * 250; time = 0.3530s; samplesPerSecond = 708.3
-MPI Rank 2: 05/03/2016 18:02:54:  Epoch[ 4 of 4]-Minibatch[ 241- 250, 62.50%]: CrossEntropyWithSoftmax = 0.20372579 * 250; EvalClassificationError = 0.11200000 * 250; time = 0.3658s; samplesPerSecond = 683.5
-MPI Rank 2: 05/03/2016 18:02:54:  Epoch[ 4 of 4]-Minibatch[ 251- 260, 65.00%]: CrossEntropyWithSoftmax = 0.12816440 * 250; EvalClassificationError = 0.07200000 * 250; time = 0.4374s; samplesPerSecond = 571.6
-MPI Rank 2: 05/03/2016 18:02:54:  Epoch[ 4 of 4]-Minibatch[ 261- 270, 67.50%]: CrossEntropyWithSoftmax = 0.18657425 * 250; EvalClassificationError = 0.11600000 * 250; time = 0.4226s; samplesPerSecond = 591.5
-MPI Rank 2: 05/03/2016 18:02:55:  Epoch[ 4 of 4]-Minibatch[ 271- 280, 70.00%]: CrossEntropyWithSoftmax = 0.19568349 * 250; EvalClassificationError = 0.08400000 * 250; time = 0.4627s; samplesPerSecond = 540.3
-MPI Rank 2: 05/03/2016 18:02:55:  Epoch[ 4 of 4]-Minibatch[ 281- 290, 72.50%]: CrossEntropyWithSoftmax = 0.16445355 * 250; EvalClassificationError = 0.06800000 * 250; time = 0.3388s; samplesPerSecond = 737.8
-MPI Rank 2: 05/03/2016 18:02:56:  Epoch[ 4 of 4]-Minibatch[ 291- 300, 75.00%]: CrossEntropyWithSoftmax = 0.12455473 * 250; EvalClassificationError = 0.04400000 * 250; time = 0.2461s; samplesPerSecond = 1015.7
-MPI Rank 2: 05/03/2016 18:02:56:  Epoch[ 4 of 4]-Minibatch[ 301- 310, 77.50%]: CrossEntropyWithSoftmax = 0.17299493 * 250; EvalClassificationError = 0.08400000 * 250; time = 0.2401s; samplesPerSecond = 1041.2
-MPI Rank 2: 05/03/2016 18:02:56:  Epoch[ 4 of 4]-Minibatch[ 311- 320, 80.00%]: CrossEntropyWithSoftmax = 0.12251633 * 250; EvalClassificationError = 0.05200000 * 250; time = 0.4229s; samplesPerSecond = 591.2
-MPI Rank 2: 05/03/2016 18:02:56:  Epoch[ 4 of 4]-Minibatch[ 321- 330, 82.50%]: CrossEntropyWithSoftmax = 0.14716873 * 250; EvalClassificationError = 0.06000000 * 250; time = 0.2929s; samplesPerSecond = 853.5
-MPI Rank 2: 05/03/2016 18:02:57:  Epoch[ 4 of 4]-Minibatch[ 331- 340, 85.00%]: CrossEntropyWithSoftmax = 0.19795421 * 250; EvalClassificationError = 0.09200000 * 250; time = 0.2274s; samplesPerSecond = 1099.5
-MPI Rank 2: 05/03/2016 18:02:57:  Epoch[ 4 of 4]-Minibatch[ 341- 350, 87.50%]: CrossEntropyWithSoftmax = 0.12574906 * 250; EvalClassificationError = 0.05200000 * 250; time = 0.2882s; samplesPerSecond = 867.5
-MPI Rank 2: 05/03/2016 18:02:57:  Epoch[ 4 of 4]-Minibatch[ 351- 360, 90.00%]: CrossEntropyWithSoftmax = 0.13742429 * 250; EvalClassificationError = 0.05600000 * 250; time = 0.2041s; samplesPerSecond = 1224.7
-MPI Rank 2: 05/03/2016 18:02:57:  Epoch[ 4 of 4]-Minibatch[ 361- 370, 92.50%]: CrossEntropyWithSoftmax = 0.12857418 * 250; EvalClassificationError = 0.06000000 * 250; time = 0.2828s; samplesPerSecond = 883.9
-MPI Rank 2: 05/03/2016 18:02:58:  Epoch[ 4 of 4]-Minibatch[ 371- 380, 95.00%]: CrossEntropyWithSoftmax = 0.16659309 * 250; EvalClassificationError = 0.09600000 * 250; time = 0.2927s; samplesPerSecond = 854.2
-MPI Rank 2: 05/03/2016 18:02:58:  Epoch[ 4 of 4]-Minibatch[ 381- 390, 97.50%]: CrossEntropyWithSoftmax = 0.20708750 * 250; EvalClassificationError = 0.11600000 * 250; time = 0.3241s; samplesPerSecond = 771.3
-MPI Rank 2: 05/03/2016 18:02:58:  Epoch[ 4 of 4]-Minibatch[ 391- 400, 100.00%]: CrossEntropyWithSoftmax = 0.14587123 * 250; EvalClassificationError = 0.06400000 * 250; time = 0.2810s; samplesPerSecond = 889.7
-MPI Rank 2: 05/03/2016 18:02:58: Finished Epoch[ 4 of 4]: [Training] CrossEntropyWithSoftmax = 0.15919599 * 10000; EvalClassificationError = 0.07650000 * 10000; totalSamplesSeen = 40000; learningRatePerSample = 0.0080000004; epochTime=11.5792s
+MPI Rank 2: 05/03/2016 18:02:47:  Epoch[ 4 of 4]-Minibatch[   1-  10, 2.50%]: CrossEntropyWithSoftmax = 0.12378899 * 250; EvalErrorPrediction = 0.06000000 * 250; time = 0.2176s; samplesPerSecond = 1148.8
+MPI Rank 2: 05/03/2016 18:02:47:  Epoch[ 4 of 4]-Minibatch[  11-  20, 5.00%]: CrossEntropyWithSoftmax = 0.18072658 * 250; EvalErrorPrediction = 0.09600000 * 250; time = 0.1773s; samplesPerSecond = 1410.3
+MPI Rank 2: 05/03/2016 18:02:47:  Epoch[ 4 of 4]-Minibatch[  21-  30, 7.50%]: CrossEntropyWithSoftmax = 0.14257652 * 250; EvalErrorPrediction = 0.07600000 * 250; time = 0.1925s; samplesPerSecond = 1298.6
+MPI Rank 2: 05/03/2016 18:02:48:  Epoch[ 4 of 4]-Minibatch[  31-  40, 10.00%]: CrossEntropyWithSoftmax = 0.15640664 * 250; EvalErrorPrediction = 0.06400000 * 250; time = 0.2880s; samplesPerSecond = 868.1
+MPI Rank 2: 05/03/2016 18:02:48:  Epoch[ 4 of 4]-Minibatch[  41-  50, 12.50%]: CrossEntropyWithSoftmax = 0.16965711 * 250; EvalErrorPrediction = 0.09600000 * 250; time = 0.2030s; samplesPerSecond = 1231.2
+MPI Rank 2: 05/03/2016 18:02:48:  Epoch[ 4 of 4]-Minibatch[  51-  60, 15.00%]: CrossEntropyWithSoftmax = 0.18193507 * 250; EvalErrorPrediction = 0.08000000 * 250; time = 0.2199s; samplesPerSecond = 1137.1
+MPI Rank 2: 05/03/2016 18:02:48:  Epoch[ 4 of 4]-Minibatch[  61-  70, 17.50%]: CrossEntropyWithSoftmax = 0.14480715 * 250; EvalErrorPrediction = 0.07200000 * 250; time = 0.2948s; samplesPerSecond = 848.2
+MPI Rank 2: 05/03/2016 18:02:49:  Epoch[ 4 of 4]-Minibatch[  71-  80, 20.00%]: CrossEntropyWithSoftmax = 0.18022375 * 250; EvalErrorPrediction = 0.09600000 * 250; time = 0.1829s; samplesPerSecond = 1366.7
+MPI Rank 2: 05/03/2016 18:02:49:  Epoch[ 4 of 4]-Minibatch[  81-  90, 22.50%]: CrossEntropyWithSoftmax = 0.15853227 * 250; EvalErrorPrediction = 0.07600000 * 250; time = 0.1970s; samplesPerSecond = 1269.3
+MPI Rank 2: 05/03/2016 18:02:49:  Epoch[ 4 of 4]-Minibatch[  91- 100, 25.00%]: CrossEntropyWithSoftmax = 0.14475377 * 250; EvalErrorPrediction = 0.07200000 * 250; time = 0.2281s; samplesPerSecond = 1095.8
+MPI Rank 2: 05/03/2016 18:02:49:  Epoch[ 4 of 4]-Minibatch[ 101- 110, 27.50%]: CrossEntropyWithSoftmax = 0.13347154 * 250; EvalErrorPrediction = 0.05200000 * 250; time = 0.3297s; samplesPerSecond = 758.2
+MPI Rank 2: 05/03/2016 18:02:49:  Epoch[ 4 of 4]-Minibatch[ 111- 120, 30.00%]: CrossEntropyWithSoftmax = 0.13697718 * 250; EvalErrorPrediction = 0.06400000 * 250; time = 0.1619s; samplesPerSecond = 1544.2
+MPI Rank 2: 05/03/2016 18:02:50:  Epoch[ 4 of 4]-Minibatch[ 121- 130, 32.50%]: CrossEntropyWithSoftmax = 0.11578526 * 250; EvalErrorPrediction = 0.05600000 * 250; time = 0.3162s; samplesPerSecond = 790.6
+MPI Rank 2: 05/03/2016 18:02:50:  Epoch[ 4 of 4]-Minibatch[ 131- 140, 35.00%]: CrossEntropyWithSoftmax = 0.16903500 * 250; EvalErrorPrediction = 0.08800000 * 250; time = 0.1453s; samplesPerSecond = 1720.2
+MPI Rank 2: 05/03/2016 18:02:50:  Epoch[ 4 of 4]-Minibatch[ 141- 150, 37.50%]: CrossEntropyWithSoftmax = 0.12744479 * 250; EvalErrorPrediction = 0.04800000 * 250; time = 0.1874s; samplesPerSecond = 1334.2
+MPI Rank 2: 05/03/2016 18:02:50:  Epoch[ 4 of 4]-Minibatch[ 151- 160, 40.00%]: CrossEntropyWithSoftmax = 0.17105836 * 250; EvalErrorPrediction = 0.08400000 * 250; time = 0.1834s; samplesPerSecond = 1363.4
+MPI Rank 2: 05/03/2016 18:02:51:  Epoch[ 4 of 4]-Minibatch[ 161- 170, 42.50%]: CrossEntropyWithSoftmax = 0.17692391 * 250; EvalErrorPrediction = 0.10000000 * 250; time = 0.2749s; samplesPerSecond = 909.5
+MPI Rank 2: 05/03/2016 18:02:51:  Epoch[ 4 of 4]-Minibatch[ 171- 180, 45.00%]: CrossEntropyWithSoftmax = 0.14107508 * 250; EvalErrorPrediction = 0.06400000 * 250; time = 0.4278s; samplesPerSecond = 584.4
+MPI Rank 2: 05/03/2016 18:02:51:  Epoch[ 4 of 4]-Minibatch[ 181- 190, 47.50%]: CrossEntropyWithSoftmax = 0.19340521 * 250; EvalErrorPrediction = 0.10000000 * 250; time = 0.3645s; samplesPerSecond = 685.9
+MPI Rank 2: 05/03/2016 18:02:52:  Epoch[ 4 of 4]-Minibatch[ 191- 200, 50.00%]: CrossEntropyWithSoftmax = 0.20866697 * 250; EvalErrorPrediction = 0.10000000 * 250; time = 0.3759s; samplesPerSecond = 665.1
+MPI Rank 2: 05/03/2016 18:02:52:  Epoch[ 4 of 4]-Minibatch[ 201- 210, 52.50%]: CrossEntropyWithSoftmax = 0.18511042 * 250; EvalErrorPrediction = 0.08000000 * 250; time = 0.3446s; samplesPerSecond = 725.4
+MPI Rank 2: 05/03/2016 18:02:52:  Epoch[ 4 of 4]-Minibatch[ 211- 220, 55.00%]: CrossEntropyWithSoftmax = 0.18159934 * 250; EvalErrorPrediction = 0.07600000 * 250; time = 0.3238s; samplesPerSecond = 772.2
+MPI Rank 2: 05/03/2016 18:02:53:  Epoch[ 4 of 4]-Minibatch[ 221- 230, 57.50%]: CrossEntropyWithSoftmax = 0.14034224 * 250; EvalErrorPrediction = 0.05600000 * 250; time = 0.4492s; samplesPerSecond = 556.6
+MPI Rank 2: 05/03/2016 18:02:53:  Epoch[ 4 of 4]-Minibatch[ 231- 240, 60.00%]: CrossEntropyWithSoftmax = 0.14844686 * 250; EvalErrorPrediction = 0.07600000 * 250; time = 0.3530s; samplesPerSecond = 708.3
+MPI Rank 2: 05/03/2016 18:02:54:  Epoch[ 4 of 4]-Minibatch[ 241- 250, 62.50%]: CrossEntropyWithSoftmax = 0.20372579 * 250; EvalErrorPrediction = 0.11200000 * 250; time = 0.3658s; samplesPerSecond = 683.5
+MPI Rank 2: 05/03/2016 18:02:54:  Epoch[ 4 of 4]-Minibatch[ 251- 260, 65.00%]: CrossEntropyWithSoftmax = 0.12816440 * 250; EvalErrorPrediction = 0.07200000 * 250; time = 0.4374s; samplesPerSecond = 571.6
+MPI Rank 2: 05/03/2016 18:02:54:  Epoch[ 4 of 4]-Minibatch[ 261- 270, 67.50%]: CrossEntropyWithSoftmax = 0.18657425 * 250; EvalErrorPrediction = 0.11600000 * 250; time = 0.4226s; samplesPerSecond = 591.5
+MPI Rank 2: 05/03/2016 18:02:55:  Epoch[ 4 of 4]-Minibatch[ 271- 280, 70.00%]: CrossEntropyWithSoftmax = 0.19568349 * 250; EvalErrorPrediction = 0.08400000 * 250; time = 0.4627s; samplesPerSecond = 540.3
+MPI Rank 2: 05/03/2016 18:02:55:  Epoch[ 4 of 4]-Minibatch[ 281- 290, 72.50%]: CrossEntropyWithSoftmax = 0.16445355 * 250; EvalErrorPrediction = 0.06800000 * 250; time = 0.3388s; samplesPerSecond = 737.8
+MPI Rank 2: 05/03/2016 18:02:56:  Epoch[ 4 of 4]-Minibatch[ 291- 300, 75.00%]: CrossEntropyWithSoftmax = 0.12455473 * 250; EvalErrorPrediction = 0.04400000 * 250; time = 0.2461s; samplesPerSecond = 1015.7
+MPI Rank 2: 05/03/2016 18:02:56:  Epoch[ 4 of 4]-Minibatch[ 301- 310, 77.50%]: CrossEntropyWithSoftmax = 0.17299493 * 250; EvalErrorPrediction = 0.08400000 * 250; time = 0.2401s; samplesPerSecond = 1041.2
+MPI Rank 2: 05/03/2016 18:02:56:  Epoch[ 4 of 4]-Minibatch[ 311- 320, 80.00%]: CrossEntropyWithSoftmax = 0.12251633 * 250; EvalErrorPrediction = 0.05200000 * 250; time = 0.4229s; samplesPerSecond = 591.2
+MPI Rank 2: 05/03/2016 18:02:56:  Epoch[ 4 of 4]-Minibatch[ 321- 330, 82.50%]: CrossEntropyWithSoftmax = 0.14716873 * 250; EvalErrorPrediction = 0.06000000 * 250; time = 0.2929s; samplesPerSecond = 853.5
+MPI Rank 2: 05/03/2016 18:02:57:  Epoch[ 4 of 4]-Minibatch[ 331- 340, 85.00%]: CrossEntropyWithSoftmax = 0.19795421 * 250; EvalErrorPrediction = 0.09200000 * 250; time = 0.2274s; samplesPerSecond = 1099.5
+MPI Rank 2: 05/03/2016 18:02:57:  Epoch[ 4 of 4]-Minibatch[ 341- 350, 87.50%]: CrossEntropyWithSoftmax = 0.12574906 * 250; EvalErrorPrediction = 0.05200000 * 250; time = 0.2882s; samplesPerSecond = 867.5
+MPI Rank 2: 05/03/2016 18:02:57:  Epoch[ 4 of 4]-Minibatch[ 351- 360, 90.00%]: CrossEntropyWithSoftmax = 0.13742429 * 250; EvalErrorPrediction = 0.05600000 * 250; time = 0.2041s; samplesPerSecond = 1224.7
+MPI Rank 2: 05/03/2016 18:02:57:  Epoch[ 4 of 4]-Minibatch[ 361- 370, 92.50%]: CrossEntropyWithSoftmax = 0.12857418 * 250; EvalErrorPrediction = 0.06000000 * 250; time = 0.2828s; samplesPerSecond = 883.9
+MPI Rank 2: 05/03/2016 18:02:58:  Epoch[ 4 of 4]-Minibatch[ 371- 380, 95.00%]: CrossEntropyWithSoftmax = 0.16659309 * 250; EvalErrorPrediction = 0.09600000 * 250; time = 0.2927s; samplesPerSecond = 854.2
+MPI Rank 2: 05/03/2016 18:02:58:  Epoch[ 4 of 4]-Minibatch[ 381- 390, 97.50%]: CrossEntropyWithSoftmax = 0.20708750 * 250; EvalErrorPrediction = 0.11600000 * 250; time = 0.3241s; samplesPerSecond = 771.3
+MPI Rank 2: 05/03/2016 18:02:58:  Epoch[ 4 of 4]-Minibatch[ 391- 400, 100.00%]: CrossEntropyWithSoftmax = 0.14587123 * 250; EvalErrorPrediction = 0.06400000 * 250; time = 0.2810s; samplesPerSecond = 889.7
+MPI Rank 2: 05/03/2016 18:02:58: Finished Epoch[ 4 of 4]: [Training] CrossEntropyWithSoftmax = 0.15919599 * 10000; EvalErrorPrediction = 0.07650000 * 10000; totalSamplesSeen = 40000; learningRatePerSample = 0.0080000004; epochTime=11.5792s
 MPI Rank 2: 05/03/2016 18:02:58: CNTKCommandTrainEnd: SimpleMultiGPU
-=======
-MPI Rank 2: 08/16/2016 09:57:14: Starting Epoch 4: learning rate per sample = 0.008000  effective momentum = 0.900000  momentum as time constant = 237.3 samples
->>>>>>> 8493f118
-MPI Rank 2: 
-MPI Rank 2: 08/16/2016 09:57:14: Starting minibatch loop, DataParallelSGD training (MyRank = 2, NumNodes = 4, NumGradientBits = 64), distributed reading is ENABLED.
-MPI Rank 2: 08/16/2016 09:57:14:  Epoch[ 4 of 4]-Minibatch[   1-  10, 2.50%]: CrossEntropyWithSoftmax = 0.12378899 * 250; EvalErrorPrediction = 0.06000000 * 250; time = 0.0885s; samplesPerSecond = 2823.4
-MPI Rank 2: 08/16/2016 09:57:14:  Epoch[ 4 of 4]-Minibatch[  11-  20, 5.00%]: CrossEntropyWithSoftmax = 0.18072658 * 250; EvalErrorPrediction = 0.09600000 * 250; time = 0.0204s; samplesPerSecond = 12262.1
-MPI Rank 2: 08/16/2016 09:57:14:  Epoch[ 4 of 4]-Minibatch[  21-  30, 7.50%]: CrossEntropyWithSoftmax = 0.14257652 * 250; EvalErrorPrediction = 0.07600000 * 250; time = 0.0418s; samplesPerSecond = 5988.0
-MPI Rank 2: 08/16/2016 09:57:14:  Epoch[ 4 of 4]-Minibatch[  31-  40, 10.00%]: CrossEntropyWithSoftmax = 0.15640664 * 250; EvalErrorPrediction = 0.06400000 * 250; time = 0.0429s; samplesPerSecond = 5830.0
-MPI Rank 2: 08/16/2016 09:57:14:  Epoch[ 4 of 4]-Minibatch[  41-  50, 12.50%]: CrossEntropyWithSoftmax = 0.16965711 * 250; EvalErrorPrediction = 0.09600000 * 250; time = 0.0694s; samplesPerSecond = 3600.5
-MPI Rank 2: 08/16/2016 09:57:14:  Epoch[ 4 of 4]-Minibatch[  51-  60, 15.00%]: CrossEntropyWithSoftmax = 0.18193507 * 250; EvalErrorPrediction = 0.08000000 * 250; time = 0.0328s; samplesPerSecond = 7623.1
-MPI Rank 2: 08/16/2016 09:57:14:  Epoch[ 4 of 4]-Minibatch[  61-  70, 17.50%]: CrossEntropyWithSoftmax = 0.14480715 * 250; EvalErrorPrediction = 0.07200000 * 250; time = 0.0132s; samplesPerSecond = 18902.2
-MPI Rank 2: 08/16/2016 09:57:14:  Epoch[ 4 of 4]-Minibatch[  71-  80, 20.00%]: CrossEntropyWithSoftmax = 0.18022375 * 250; EvalErrorPrediction = 0.09600000 * 250; time = 0.0288s; samplesPerSecond = 8694.4
-MPI Rank 2: 08/16/2016 09:57:14:  Epoch[ 4 of 4]-Minibatch[  81-  90, 22.50%]: CrossEntropyWithSoftmax = 0.15853227 * 250; EvalErrorPrediction = 0.07600000 * 250; time = 0.0292s; samplesPerSecond = 8565.2
-MPI Rank 2: 08/16/2016 09:57:15:  Epoch[ 4 of 4]-Minibatch[  91- 100, 25.00%]: CrossEntropyWithSoftmax = 0.14475377 * 250; EvalErrorPrediction = 0.07200000 * 250; time = 0.0342s; samplesPerSecond = 7305.0
-MPI Rank 2: 08/16/2016 09:57:15:  Epoch[ 4 of 4]-Minibatch[ 101- 110, 27.50%]: CrossEntropyWithSoftmax = 0.13347154 * 250; EvalErrorPrediction = 0.05200000 * 250; time = 0.0290s; samplesPerSecond = 8611.2
-MPI Rank 2: 08/16/2016 09:57:15:  Epoch[ 4 of 4]-Minibatch[ 111- 120, 30.00%]: CrossEntropyWithSoftmax = 0.13697718 * 250; EvalErrorPrediction = 0.06400000 * 250; time = 0.0486s; samplesPerSecond = 5144.9
-MPI Rank 2: 08/16/2016 09:57:15:  Epoch[ 4 of 4]-Minibatch[ 121- 130, 32.50%]: CrossEntropyWithSoftmax = 0.11578526 * 250; EvalErrorPrediction = 0.05600000 * 250; time = 0.0446s; samplesPerSecond = 5609.3
-MPI Rank 2: 08/16/2016 09:57:15:  Epoch[ 4 of 4]-Minibatch[ 131- 140, 35.00%]: CrossEntropyWithSoftmax = 0.16903500 * 250; EvalErrorPrediction = 0.08800000 * 250; time = 0.0884s; samplesPerSecond = 2828.5
-MPI Rank 2: 08/16/2016 09:57:15:  Epoch[ 4 of 4]-Minibatch[ 141- 150, 37.50%]: CrossEntropyWithSoftmax = 0.12744479 * 250; EvalErrorPrediction = 0.04800000 * 250; time = 0.0455s; samplesPerSecond = 5493.1
-MPI Rank 2: 08/16/2016 09:57:15:  Epoch[ 4 of 4]-Minibatch[ 151- 160, 40.00%]: CrossEntropyWithSoftmax = 0.17105836 * 250; EvalErrorPrediction = 0.08400000 * 250; time = 0.0658s; samplesPerSecond = 3797.2
-MPI Rank 2: 08/16/2016 09:57:15:  Epoch[ 4 of 4]-Minibatch[ 161- 170, 42.50%]: CrossEntropyWithSoftmax = 0.17692391 * 250; EvalErrorPrediction = 0.10000000 * 250; time = 0.0654s; samplesPerSecond = 3825.1
-MPI Rank 2: 08/16/2016 09:57:15:  Epoch[ 4 of 4]-Minibatch[ 171- 180, 45.00%]: CrossEntropyWithSoftmax = 0.14107508 * 250; EvalErrorPrediction = 0.06400000 * 250; time = 0.0317s; samplesPerSecond = 7879.2
-MPI Rank 2: 08/16/2016 09:57:15:  Epoch[ 4 of 4]-Minibatch[ 181- 190, 47.50%]: CrossEntropyWithSoftmax = 0.19340521 * 250; EvalErrorPrediction = 0.10000000 * 250; time = 0.0201s; samplesPerSecond = 12428.5
-MPI Rank 2: 08/16/2016 09:57:15:  Epoch[ 4 of 4]-Minibatch[ 191- 200, 50.00%]: CrossEntropyWithSoftmax = 0.20866697 * 250; EvalErrorPrediction = 0.10000000 * 250; time = 0.0610s; samplesPerSecond = 4099.7
-MPI Rank 2: 08/16/2016 09:57:15:  Epoch[ 4 of 4]-Minibatch[ 201- 210, 52.50%]: CrossEntropyWithSoftmax = 0.18511042 * 250; EvalErrorPrediction = 0.08000000 * 250; time = 0.0621s; samplesPerSecond = 4028.0
-MPI Rank 2: 08/16/2016 09:57:15:  Epoch[ 4 of 4]-Minibatch[ 211- 220, 55.00%]: CrossEntropyWithSoftmax = 0.18159934 * 250; EvalErrorPrediction = 0.07600000 * 250; time = 0.0495s; samplesPerSecond = 5054.7
-MPI Rank 2: 08/16/2016 09:57:15:  Epoch[ 4 of 4]-Minibatch[ 221- 230, 57.50%]: CrossEntropyWithSoftmax = 0.14034224 * 250; EvalErrorPrediction = 0.05600000 * 250; time = 0.0413s; samplesPerSecond = 6050.9
-MPI Rank 2: 08/16/2016 09:57:15:  Epoch[ 4 of 4]-Minibatch[ 231- 240, 60.00%]: CrossEntropyWithSoftmax = 0.14844686 * 250; EvalErrorPrediction = 0.07600000 * 250; time = 0.0459s; samplesPerSecond = 5448.2
-MPI Rank 2: 08/16/2016 09:57:15:  Epoch[ 4 of 4]-Minibatch[ 241- 250, 62.50%]: CrossEntropyWithSoftmax = 0.20372579 * 250; EvalErrorPrediction = 0.11200000 * 250; time = 0.0546s; samplesPerSecond = 4582.8
-MPI Rank 2: 08/16/2016 09:57:15:  Epoch[ 4 of 4]-Minibatch[ 251- 260, 65.00%]: CrossEntropyWithSoftmax = 0.12816440 * 250; EvalErrorPrediction = 0.07200000 * 250; time = 0.0749s; samplesPerSecond = 3338.7
-MPI Rank 2: 08/16/2016 09:57:15:  Epoch[ 4 of 4]-Minibatch[ 261- 270, 67.50%]: CrossEntropyWithSoftmax = 0.18657425 * 250; EvalErrorPrediction = 0.11600000 * 250; time = 0.0486s; samplesPerSecond = 5145.3
-MPI Rank 2: 08/16/2016 09:57:15:  Epoch[ 4 of 4]-Minibatch[ 271- 280, 70.00%]: CrossEntropyWithSoftmax = 0.19568349 * 250; EvalErrorPrediction = 0.08400000 * 250; time = 0.0434s; samplesPerSecond = 5756.1
-MPI Rank 2: 08/16/2016 09:57:15:  Epoch[ 4 of 4]-Minibatch[ 281- 290, 72.50%]: CrossEntropyWithSoftmax = 0.16445355 * 250; EvalErrorPrediction = 0.06800000 * 250; time = 0.0407s; samplesPerSecond = 6143.1
-MPI Rank 2: 08/16/2016 09:57:16:  Epoch[ 4 of 4]-Minibatch[ 291- 300, 75.00%]: CrossEntropyWithSoftmax = 0.12455473 * 250; EvalErrorPrediction = 0.04400000 * 250; time = 0.0590s; samplesPerSecond = 4236.8
-MPI Rank 2: 08/16/2016 09:57:16:  Epoch[ 4 of 4]-Minibatch[ 301- 310, 77.50%]: CrossEntropyWithSoftmax = 0.17299493 * 250; EvalErrorPrediction = 0.08400000 * 250; time = 0.0572s; samplesPerSecond = 4367.3
-MPI Rank 2: 08/16/2016 09:57:16:  Epoch[ 4 of 4]-Minibatch[ 311- 320, 80.00%]: CrossEntropyWithSoftmax = 0.12251633 * 250; EvalErrorPrediction = 0.05200000 * 250; time = 0.0366s; samplesPerSecond = 6822.4
-MPI Rank 2: 08/16/2016 09:57:16:  Epoch[ 4 of 4]-Minibatch[ 321- 330, 82.50%]: CrossEntropyWithSoftmax = 0.14716873 * 250; EvalErrorPrediction = 0.06000000 * 250; time = 0.0297s; samplesPerSecond = 8405.3
-MPI Rank 2: 08/16/2016 09:57:16:  Epoch[ 4 of 4]-Minibatch[ 331- 340, 85.00%]: CrossEntropyWithSoftmax = 0.19795421 * 250; EvalErrorPrediction = 0.09200000 * 250; time = 0.0350s; samplesPerSecond = 7150.8
-MPI Rank 2: 08/16/2016 09:57:16:  Epoch[ 4 of 4]-Minibatch[ 341- 350, 87.50%]: CrossEntropyWithSoftmax = 0.12574906 * 250; EvalErrorPrediction = 0.05200000 * 250; time = 0.0335s; samplesPerSecond = 7464.5
-MPI Rank 2: 08/16/2016 09:57:16:  Epoch[ 4 of 4]-Minibatch[ 351- 360, 90.00%]: CrossEntropyWithSoftmax = 0.13742429 * 250; EvalErrorPrediction = 0.05600000 * 250; time = 0.0580s; samplesPerSecond = 4312.2
-MPI Rank 2: 08/16/2016 09:57:16:  Epoch[ 4 of 4]-Minibatch[ 361- 370, 92.50%]: CrossEntropyWithSoftmax = 0.12857418 * 250; EvalErrorPrediction = 0.06000000 * 250; time = 0.0472s; samplesPerSecond = 5292.0
-MPI Rank 2: 08/16/2016 09:57:16:  Epoch[ 4 of 4]-Minibatch[ 371- 380, 95.00%]: CrossEntropyWithSoftmax = 0.16659309 * 250; EvalErrorPrediction = 0.09600000 * 250; time = 0.0396s; samplesPerSecond = 6311.4
-MPI Rank 2: 08/16/2016 09:57:16:  Epoch[ 4 of 4]-Minibatch[ 381- 390, 97.50%]: CrossEntropyWithSoftmax = 0.20708750 * 250; EvalErrorPrediction = 0.11600000 * 250; time = 0.0415s; samplesPerSecond = 6020.0
-MPI Rank 2: 08/16/2016 09:57:16:  Epoch[ 4 of 4]-Minibatch[ 391- 400, 100.00%]: CrossEntropyWithSoftmax = 0.14587123 * 250; EvalErrorPrediction = 0.06400000 * 250; time = 0.0405s; samplesPerSecond = 6173.4
-MPI Rank 2: 08/16/2016 09:57:16: Finished Epoch[ 4 of 4]: [Training] CrossEntropyWithSoftmax = 0.15919599 * 10000; EvalErrorPrediction = 0.07650000 * 10000; totalSamplesSeen = 40000; learningRatePerSample = 0.0080000004; epochTime=1.84828s
-MPI Rank 2: 08/16/2016 09:57:16: CNTKCommandTrainEnd: SimpleMultiGPU
-MPI Rank 2: 
-MPI Rank 2: 08/16/2016 09:57:16: Action "train" complete.
-MPI Rank 2: 
-MPI Rank 2: 08/16/2016 09:57:16: __COMPLETED__
-MPI Rank 2: ~MPIWrapper
-MPI Rank 3: 08/16/2016 09:57:07: -------------------------------------------------------------------
-MPI Rank 3: 08/16/2016 09:57:07: Build info: 
-MPI Rank 3: 
-MPI Rank 3: 08/16/2016 09:57:07: 		Built time: Aug 16 2016 09:41:56
-MPI Rank 3: 08/16/2016 09:57:07: 		Last modified date: Fri Aug 12 07:32:43 2016
-MPI Rank 3: 08/16/2016 09:57:07: 		Build type: release
-MPI Rank 3: 08/16/2016 09:57:07: 		Build target: GPU
-MPI Rank 3: 08/16/2016 09:57:07: 		With 1bit-SGD: no
-MPI Rank 3: 08/16/2016 09:57:07: 		Math lib: mkl
-MPI Rank 3: 08/16/2016 09:57:07: 		CUDA_PATH: /usr/local/cuda-7.5
-MPI Rank 3: 08/16/2016 09:57:07: 		CUB_PATH: /usr/local/cub-1.4.1
-MPI Rank 3: 08/16/2016 09:57:07: 		CUDNN_PATH: /usr/local/cudnn-4.0
-MPI Rank 3: 08/16/2016 09:57:07: 		Build Branch: HEAD
-MPI Rank 3: 08/16/2016 09:57:07: 		Build SHA1: 026b1e772b963461e189f8f00aa7ed6951298f84
-MPI Rank 3: 08/16/2016 09:57:07: 		Built by philly on f67b30a647de
-MPI Rank 3: 08/16/2016 09:57:07: 		Build Path: /home/philly/jenkins/workspace/CNTK-Build-Linux
-MPI Rank 3: 08/16/2016 09:57:07: -------------------------------------------------------------------
-MPI Rank 3: 08/16/2016 09:57:08: -------------------------------------------------------------------
-MPI Rank 3: 08/16/2016 09:57:08: GPU info:
-MPI Rank 3: 
-MPI Rank 3: 08/16/2016 09:57:08: 		Device[0]: cores = 2880; computeCapability = 3.5; type = "GeForce GTX 780 Ti"; memory = 3071 MB
-MPI Rank 3: 08/16/2016 09:57:08: 		Device[1]: cores = 2880; computeCapability = 3.5; type = "GeForce GTX 780 Ti"; memory = 3071 MB
-MPI Rank 3: 08/16/2016 09:57:08: 		Device[2]: cores = 2880; computeCapability = 3.5; type = "GeForce GTX 780 Ti"; memory = 3071 MB
-MPI Rank 3: 08/16/2016 09:57:08: 		Device[3]: cores = 2880; computeCapability = 3.5; type = "GeForce GTX 780 Ti"; memory = 3071 MB
-MPI Rank 3: 08/16/2016 09:57:08: -------------------------------------------------------------------
-MPI Rank 3: 
-MPI Rank 3: 08/16/2016 09:57:08: Running on localhost at 2016/08/16 09:57:08
-MPI Rank 3: 08/16/2016 09:57:08: Command line: 
-MPI Rank 3: /home/philly/jenkins/workspace/CNTK-Test-Linux-W2/build/gpu/release/bin/cntk  configFile=/home/philly/jenkins/workspace/CNTK-Test-Linux-W2/Tests/EndToEndTests/ParallelTraining/NoQuantization/DoublePrecision/../../SimpleMultiGPU.cntk  currentDirectory=/home/philly/jenkins/workspace/CNTK-Test-Linux-W2/Tests/EndToEndTests/ParallelTraining/Data  RunDir=/tmp/cntk-test-20160816095705.492453/ParallelTraining/NoQuantization_DoublePrecision@release_cpu  DataDir=/home/philly/jenkins/workspace/CNTK-Test-Linux-W2/Tests/EndToEndTests/ParallelTraining/Data  ConfigDir=/home/philly/jenkins/workspace/CNTK-Test-Linux-W2/Tests/EndToEndTests/ParallelTraining/NoQuantization/DoublePrecision/../..  OutputDir=/tmp/cntk-test-20160816095705.492453/ParallelTraining/NoQuantization_DoublePrecision@release_cpu  DeviceId=-1  timestamping=true  numCPUThreads=6  precision=double  SimpleMultiGPU=[SGD=[ParallelTrain=[DataParallelSGD=[gradientBits=64]]]]  stderr=/tmp/cntk-test-20160816095705.492453/ParallelTraining/NoQuantization_DoublePrecision@release_cpu/stderr
-MPI Rank 3: 
-MPI Rank 3: 
-MPI Rank 3: 
-MPI Rank 3: 08/16/2016 09:57:08: >>>>>>>>>>>>>>>>>>>> RAW CONFIG (VARIABLES NOT RESOLVED) >>>>>>>>>>>>>>>>>>>>
-MPI Rank 3: 08/16/2016 09:57:08: deviceId = $DeviceId$
+MPI Rank 2: 
+MPI Rank 2: 05/03/2016 18:02:58: Action "train" complete.
+MPI Rank 2: 
+MPI Rank 2: 05/03/2016 18:02:58: __COMPLETED__
+MPI Rank 3: 05/03/2016 18:02:10: -------------------------------------------------------------------
+MPI Rank 3: 05/03/2016 18:02:10: Build info: 
+MPI Rank 3: 
+MPI Rank 3: 05/03/2016 18:02:10: 		Built time: May  3 2016 17:56:15
+MPI Rank 3: 05/03/2016 18:02:10: 		Last modified date: Tue May  3 11:36:22 2016
+MPI Rank 3: 05/03/2016 18:02:10: 		Build type: release
+MPI Rank 3: 05/03/2016 18:02:10: 		Build target: GPU
+MPI Rank 3: 05/03/2016 18:02:10: 		With 1bit-SGD: no
+MPI Rank 3: 05/03/2016 18:02:10: 		Math lib: acml
+MPI Rank 3: 05/03/2016 18:02:10: 		CUDA_PATH: /usr/local/cuda-7.5
+MPI Rank 3: 05/03/2016 18:02:10: 		CUB_PATH: /usr/local/cub-1.4.1
+MPI Rank 3: 05/03/2016 18:02:10: 		CUDNN_PATH: /usr/local/cudnn-4.0
+MPI Rank 3: 05/03/2016 18:02:10: 		Build Branch: HEAD
+MPI Rank 3: 05/03/2016 18:02:10: 		Build SHA1: 571b092d60e131fd529081a5ed52af2dc815dc82
+MPI Rank 3: 05/03/2016 18:02:10: 		Built by philly on 18750d26eb32
+MPI Rank 3: 05/03/2016 18:02:10: 		Build Path: /home/philly/jenkins/workspace/CNTK-Build-Linux
+MPI Rank 3: 05/03/2016 18:02:10: -------------------------------------------------------------------
+MPI Rank 3: 
+MPI Rank 3: 05/03/2016 18:02:10: Running on localhost at 2016/05/03 18:02:10
+MPI Rank 3: 05/03/2016 18:02:10: Command line: 
+MPI Rank 3: /home/philly/jenkins/workspace/CNTK-Test-Linux-W2/build/gpu/release/bin/cntk  configFile=/home/philly/jenkins/workspace/CNTK-Test-Linux-W2/Tests/EndToEndTests/ParallelTraining/NoQuantization/DoublePrecision/../../SimpleMultiGPU.cntk  currentDirectory=/home/philly/jenkins/workspace/CNTK-Test-Linux-W2/Tests/EndToEndTests/ParallelTraining/Data  RunDir=/tmp/cntk-test-20160503175932.483858/ParallelTraining/NoQuantization_DoublePrecision@release_cpu  DataDir=/home/philly/jenkins/workspace/CNTK-Test-Linux-W2/Tests/EndToEndTests/ParallelTraining/Data  ConfigDir=/home/philly/jenkins/workspace/CNTK-Test-Linux-W2/Tests/EndToEndTests/ParallelTraining/NoQuantization/DoublePrecision/../..  OutputDir=/tmp/cntk-test-20160503175932.483858/ParallelTraining/NoQuantization_DoublePrecision@release_cpu  DeviceId=-1  timestamping=true  numCPUThreads=1  precision=double  SimpleMultiGPU=[SGD=[ParallelTrain=[DataParallelSGD=[gradientBits=64]]]]  stderr=/tmp/cntk-test-20160503175932.483858/ParallelTraining/NoQuantization_DoublePrecision@release_cpu/stderr
+MPI Rank 3: 
+MPI Rank 3: 
+MPI Rank 3: 
+MPI Rank 3: 05/03/2016 18:02:10: >>>>>>>>>>>>>>>>>>>> RAW CONFIG (VARIABLES NOT RESOLVED) >>>>>>>>>>>>>>>>>>>>
+MPI Rank 3: 05/03/2016 18:02:10: deviceId = $DeviceId$
 MPI Rank 3: command = SimpleMultiGPU
 MPI Rank 3: precision = "float"
 MPI Rank 3: parallelTrain = true
@@ -2455,7 +1789,7 @@
 MPI Rank 3:     SimpleNetworkBuilder = [
 MPI Rank 3:         layerSizes = 2:50*2:2
 MPI Rank 3:         trainingCriterion = "CrossEntropyWithSoftmax"
-MPI Rank 3:         evalCriterion = "ClassificationError"
+MPI Rank 3:         evalCriterion = "ErrorPrediction"
 MPI Rank 3:         layerTypes = "Sigmoid"
 MPI Rank 3:         initValueScale = 1.0
 MPI Rank 3:         applyMeanVarNorm = true
@@ -2470,7 +1804,6 @@
 MPI Rank 3:         dropoutRate = 0.0
 MPI Rank 3:         maxEpochs = 4
 MPI Rank 3:         ParallelTrain = [
-MPI Rank 3:             distributedMBReading = true
 MPI Rank 3:             parallelizationMethod = "DataParallelSGD"
 MPI Rank 3:             DataParallelSGD = [
 MPI Rank 3:                 gradientBits = 1
@@ -2478,50 +1811,50 @@
 MPI Rank 3:         ]
 MPI Rank 3:     ]
 MPI Rank 3:     reader = [
-MPI Rank 3:         readerType = "CNTKTextFormatReader"
-MPI Rank 3:         file = "$DataDir$/SimpleDataTrain_cntk_text.txt"
-MPI Rank 3:         randomize = false
-MPI Rank 3:         input = [
-MPI Rank 3:             features = [
-MPI Rank 3:                 alias = "F"
-MPI Rank 3:                 dim = 2
-MPI Rank 3:                 format = "dense"
-MPI Rank 3:             ]
-MPI Rank 3:             labels = [
-MPI Rank 3:                 alias = "L"
-MPI Rank 3:                 dim = 2
-MPI Rank 3:                 format = "dense"
-MPI Rank 3:             ]
+MPI Rank 3:         readerType = "UCIFastReader"
+MPI Rank 3:         file = "$DataDir$/SimpleDataTrain.txt"
+MPI Rank 3:         miniBatchMode = "partial"
+MPI Rank 3:         randomize = "none"
+MPI Rank 3:         verbosity = 1   
+MPI Rank 3:         features = [
+MPI Rank 3: dim = 2      
+MPI Rank 3: start = 0    
+MPI Rank 3:         ]
+MPI Rank 3:         labels = [
+MPI Rank 3: start = 2      
+MPI Rank 3: dim = 1        
+MPI Rank 3: labelDim = 2   
+MPI Rank 3:             labelMappingFile = "$DataDir$/SimpleMapping.txt"
 MPI Rank 3:         ]
 MPI Rank 3:     ]
 MPI Rank 3: ]
 MPI Rank 3: currentDirectory=/home/philly/jenkins/workspace/CNTK-Test-Linux-W2/Tests/EndToEndTests/ParallelTraining/Data
-MPI Rank 3: RunDir=/tmp/cntk-test-20160816095705.492453/ParallelTraining/NoQuantization_DoublePrecision@release_cpu
+MPI Rank 3: RunDir=/tmp/cntk-test-20160503175932.483858/ParallelTraining/NoQuantization_DoublePrecision@release_cpu
 MPI Rank 3: DataDir=/home/philly/jenkins/workspace/CNTK-Test-Linux-W2/Tests/EndToEndTests/ParallelTraining/Data
 MPI Rank 3: ConfigDir=/home/philly/jenkins/workspace/CNTK-Test-Linux-W2/Tests/EndToEndTests/ParallelTraining/NoQuantization/DoublePrecision/../..
-MPI Rank 3: OutputDir=/tmp/cntk-test-20160816095705.492453/ParallelTraining/NoQuantization_DoublePrecision@release_cpu
+MPI Rank 3: OutputDir=/tmp/cntk-test-20160503175932.483858/ParallelTraining/NoQuantization_DoublePrecision@release_cpu
 MPI Rank 3: DeviceId=-1
 MPI Rank 3: timestamping=true
-MPI Rank 3: numCPUThreads=6
+MPI Rank 3: numCPUThreads=1
 MPI Rank 3: precision=double
 MPI Rank 3: SimpleMultiGPU=[SGD=[ParallelTrain=[DataParallelSGD=[gradientBits=64]]]]
-MPI Rank 3: stderr=/tmp/cntk-test-20160816095705.492453/ParallelTraining/NoQuantization_DoublePrecision@release_cpu/stderr
-MPI Rank 3: 
-MPI Rank 3: 08/16/2016 09:57:08: <<<<<<<<<<<<<<<<<<<< RAW CONFIG (VARIABLES NOT RESOLVED)  <<<<<<<<<<<<<<<<<<<<
-MPI Rank 3: 
-MPI Rank 3: 08/16/2016 09:57:08: >>>>>>>>>>>>>>>>>>>> RAW CONFIG WITH ALL VARIABLES RESOLVED >>>>>>>>>>>>>>>>>>>>
-MPI Rank 3: 08/16/2016 09:57:08: deviceId = -1
+MPI Rank 3: stderr=/tmp/cntk-test-20160503175932.483858/ParallelTraining/NoQuantization_DoublePrecision@release_cpu/stderr
+MPI Rank 3: 
+MPI Rank 3: 05/03/2016 18:02:10: <<<<<<<<<<<<<<<<<<<< RAW CONFIG (VARIABLES NOT RESOLVED)  <<<<<<<<<<<<<<<<<<<<
+MPI Rank 3: 
+MPI Rank 3: 05/03/2016 18:02:10: >>>>>>>>>>>>>>>>>>>> RAW CONFIG WITH ALL VARIABLES RESOLVED >>>>>>>>>>>>>>>>>>>>
+MPI Rank 3: 05/03/2016 18:02:10: deviceId = -1
 MPI Rank 3: command = SimpleMultiGPU
 MPI Rank 3: precision = "float"
 MPI Rank 3: parallelTrain = true
 MPI Rank 3: SimpleMultiGPU = [
 MPI Rank 3:     action = "train"
-MPI Rank 3:     modelPath = "/tmp/cntk-test-20160816095705.492453/ParallelTraining/NoQuantization_DoublePrecision@release_cpu/models/Simple.dnn"
+MPI Rank 3:     modelPath = "/tmp/cntk-test-20160503175932.483858/ParallelTraining/NoQuantization_DoublePrecision@release_cpu/models/Simple.dnn"
 MPI Rank 3:     traceLevel = 1
 MPI Rank 3:     SimpleNetworkBuilder = [
 MPI Rank 3:         layerSizes = 2:50*2:2
 MPI Rank 3:         trainingCriterion = "CrossEntropyWithSoftmax"
-MPI Rank 3:         evalCriterion = "ClassificationError"
+MPI Rank 3:         evalCriterion = "ErrorPrediction"
 MPI Rank 3:         layerTypes = "Sigmoid"
 MPI Rank 3:         initValueScale = 1.0
 MPI Rank 3:         applyMeanVarNorm = true
@@ -2536,7 +1869,6 @@
 MPI Rank 3:         dropoutRate = 0.0
 MPI Rank 3:         maxEpochs = 4
 MPI Rank 3:         ParallelTrain = [
-MPI Rank 3:             distributedMBReading = true
 MPI Rank 3:             parallelizationMethod = "DataParallelSGD"
 MPI Rank 3:             DataParallelSGD = [
 MPI Rank 3:                 gradientBits = 1
@@ -2544,56 +1876,56 @@
 MPI Rank 3:         ]
 MPI Rank 3:     ]
 MPI Rank 3:     reader = [
-MPI Rank 3:         readerType = "CNTKTextFormatReader"
-MPI Rank 3:         file = "/home/philly/jenkins/workspace/CNTK-Test-Linux-W2/Tests/EndToEndTests/ParallelTraining/Data/SimpleDataTrain_cntk_text.txt"
-MPI Rank 3:         randomize = false
-MPI Rank 3:         input = [
-MPI Rank 3:             features = [
-MPI Rank 3:                 alias = "F"
-MPI Rank 3:                 dim = 2
-MPI Rank 3:                 format = "dense"
-MPI Rank 3:             ]
-MPI Rank 3:             labels = [
-MPI Rank 3:                 alias = "L"
-MPI Rank 3:                 dim = 2
-MPI Rank 3:                 format = "dense"
-MPI Rank 3:             ]
+MPI Rank 3:         readerType = "UCIFastReader"
+MPI Rank 3:         file = "/home/philly/jenkins/workspace/CNTK-Test-Linux-W2/Tests/EndToEndTests/ParallelTraining/Data/SimpleDataTrain.txt"
+MPI Rank 3:         miniBatchMode = "partial"
+MPI Rank 3:         randomize = "none"
+MPI Rank 3:         verbosity = 1   
+MPI Rank 3:         features = [
+MPI Rank 3: dim = 2      
+MPI Rank 3: start = 0    
+MPI Rank 3:         ]
+MPI Rank 3:         labels = [
+MPI Rank 3: start = 2      
+MPI Rank 3: dim = 1        
+MPI Rank 3: labelDim = 2   
+MPI Rank 3:             labelMappingFile = "/home/philly/jenkins/workspace/CNTK-Test-Linux-W2/Tests/EndToEndTests/ParallelTraining/Data/SimpleMapping.txt"
 MPI Rank 3:         ]
 MPI Rank 3:     ]
 MPI Rank 3: ]
 MPI Rank 3: currentDirectory=/home/philly/jenkins/workspace/CNTK-Test-Linux-W2/Tests/EndToEndTests/ParallelTraining/Data
-MPI Rank 3: RunDir=/tmp/cntk-test-20160816095705.492453/ParallelTraining/NoQuantization_DoublePrecision@release_cpu
+MPI Rank 3: RunDir=/tmp/cntk-test-20160503175932.483858/ParallelTraining/NoQuantization_DoublePrecision@release_cpu
 MPI Rank 3: DataDir=/home/philly/jenkins/workspace/CNTK-Test-Linux-W2/Tests/EndToEndTests/ParallelTraining/Data
 MPI Rank 3: ConfigDir=/home/philly/jenkins/workspace/CNTK-Test-Linux-W2/Tests/EndToEndTests/ParallelTraining/NoQuantization/DoublePrecision/../..
-MPI Rank 3: OutputDir=/tmp/cntk-test-20160816095705.492453/ParallelTraining/NoQuantization_DoublePrecision@release_cpu
+MPI Rank 3: OutputDir=/tmp/cntk-test-20160503175932.483858/ParallelTraining/NoQuantization_DoublePrecision@release_cpu
 MPI Rank 3: DeviceId=-1
 MPI Rank 3: timestamping=true
-MPI Rank 3: numCPUThreads=6
+MPI Rank 3: numCPUThreads=1
 MPI Rank 3: precision=double
 MPI Rank 3: SimpleMultiGPU=[SGD=[ParallelTrain=[DataParallelSGD=[gradientBits=64]]]]
-MPI Rank 3: stderr=/tmp/cntk-test-20160816095705.492453/ParallelTraining/NoQuantization_DoublePrecision@release_cpu/stderr
-MPI Rank 3: 
-MPI Rank 3: 08/16/2016 09:57:08: <<<<<<<<<<<<<<<<<<<< RAW CONFIG WITH ALL VARIABLES RESOLVED <<<<<<<<<<<<<<<<<<<<
-MPI Rank 3: 
-MPI Rank 3: 08/16/2016 09:57:08: >>>>>>>>>>>>>>>>>>>> PROCESSED CONFIG WITH ALL VARIABLES RESOLVED >>>>>>>>>>>>>>>>>>>>
+MPI Rank 3: stderr=/tmp/cntk-test-20160503175932.483858/ParallelTraining/NoQuantization_DoublePrecision@release_cpu/stderr
+MPI Rank 3: 
+MPI Rank 3: 05/03/2016 18:02:10: <<<<<<<<<<<<<<<<<<<< RAW CONFIG WITH ALL VARIABLES RESOLVED <<<<<<<<<<<<<<<<<<<<
+MPI Rank 3: 
+MPI Rank 3: 05/03/2016 18:02:10: >>>>>>>>>>>>>>>>>>>> PROCESSED CONFIG WITH ALL VARIABLES RESOLVED >>>>>>>>>>>>>>>>>>>>
 MPI Rank 3: configparameters: SimpleMultiGPU.cntk:command=SimpleMultiGPU
 MPI Rank 3: configparameters: SimpleMultiGPU.cntk:ConfigDir=/home/philly/jenkins/workspace/CNTK-Test-Linux-W2/Tests/EndToEndTests/ParallelTraining/NoQuantization/DoublePrecision/../..
 MPI Rank 3: configparameters: SimpleMultiGPU.cntk:currentDirectory=/home/philly/jenkins/workspace/CNTK-Test-Linux-W2/Tests/EndToEndTests/ParallelTraining/Data
 MPI Rank 3: configparameters: SimpleMultiGPU.cntk:DataDir=/home/philly/jenkins/workspace/CNTK-Test-Linux-W2/Tests/EndToEndTests/ParallelTraining/Data
 MPI Rank 3: configparameters: SimpleMultiGPU.cntk:deviceId=-1
-MPI Rank 3: configparameters: SimpleMultiGPU.cntk:numCPUThreads=6
-MPI Rank 3: configparameters: SimpleMultiGPU.cntk:OutputDir=/tmp/cntk-test-20160816095705.492453/ParallelTraining/NoQuantization_DoublePrecision@release_cpu
+MPI Rank 3: configparameters: SimpleMultiGPU.cntk:numCPUThreads=1
+MPI Rank 3: configparameters: SimpleMultiGPU.cntk:OutputDir=/tmp/cntk-test-20160503175932.483858/ParallelTraining/NoQuantization_DoublePrecision@release_cpu
 MPI Rank 3: configparameters: SimpleMultiGPU.cntk:parallelTrain=true
 MPI Rank 3: configparameters: SimpleMultiGPU.cntk:precision=double
-MPI Rank 3: configparameters: SimpleMultiGPU.cntk:RunDir=/tmp/cntk-test-20160816095705.492453/ParallelTraining/NoQuantization_DoublePrecision@release_cpu
+MPI Rank 3: configparameters: SimpleMultiGPU.cntk:RunDir=/tmp/cntk-test-20160503175932.483858/ParallelTraining/NoQuantization_DoublePrecision@release_cpu
 MPI Rank 3: configparameters: SimpleMultiGPU.cntk:SimpleMultiGPU=[
 MPI Rank 3:     action = "train"
-MPI Rank 3:     modelPath = "/tmp/cntk-test-20160816095705.492453/ParallelTraining/NoQuantization_DoublePrecision@release_cpu/models/Simple.dnn"
+MPI Rank 3:     modelPath = "/tmp/cntk-test-20160503175932.483858/ParallelTraining/NoQuantization_DoublePrecision@release_cpu/models/Simple.dnn"
 MPI Rank 3:     traceLevel = 1
 MPI Rank 3:     SimpleNetworkBuilder = [
 MPI Rank 3:         layerSizes = 2:50*2:2
 MPI Rank 3:         trainingCriterion = "CrossEntropyWithSoftmax"
-MPI Rank 3:         evalCriterion = "ClassificationError"
+MPI Rank 3:         evalCriterion = "ErrorPrediction"
 MPI Rank 3:         layerTypes = "Sigmoid"
 MPI Rank 3:         initValueScale = 1.0
 MPI Rank 3:         applyMeanVarNorm = true
@@ -2608,7 +1940,6 @@
 MPI Rank 3:         dropoutRate = 0.0
 MPI Rank 3:         maxEpochs = 4
 MPI Rank 3:         ParallelTrain = [
-MPI Rank 3:             distributedMBReading = true
 MPI Rank 3:             parallelizationMethod = "DataParallelSGD"
 MPI Rank 3:             DataParallelSGD = [
 MPI Rank 3:                 gradientBits = 1
@@ -2616,62 +1947,51 @@
 MPI Rank 3:         ]
 MPI Rank 3:     ]
 MPI Rank 3:     reader = [
-MPI Rank 3:         readerType = "CNTKTextFormatReader"
-MPI Rank 3:         file = "/home/philly/jenkins/workspace/CNTK-Test-Linux-W2/Tests/EndToEndTests/ParallelTraining/Data/SimpleDataTrain_cntk_text.txt"
-MPI Rank 3:         randomize = false
-MPI Rank 3:         input = [
-MPI Rank 3:             features = [
-MPI Rank 3:                 alias = "F"
-MPI Rank 3:                 dim = 2
-MPI Rank 3:                 format = "dense"
-MPI Rank 3:             ]
-MPI Rank 3:             labels = [
-MPI Rank 3:                 alias = "L"
-MPI Rank 3:                 dim = 2
-MPI Rank 3:                 format = "dense"
-MPI Rank 3:             ]
+MPI Rank 3:         readerType = "UCIFastReader"
+MPI Rank 3:         file = "/home/philly/jenkins/workspace/CNTK-Test-Linux-W2/Tests/EndToEndTests/ParallelTraining/Data/SimpleDataTrain.txt"
+MPI Rank 3:         miniBatchMode = "partial"
+MPI Rank 3:         randomize = "none"
+MPI Rank 3:         verbosity = 1   
+MPI Rank 3:         features = [
+MPI Rank 3: dim = 2      
+MPI Rank 3: start = 0    
+MPI Rank 3:         ]
+MPI Rank 3:         labels = [
+MPI Rank 3: start = 2      
+MPI Rank 3: dim = 1        
+MPI Rank 3: labelDim = 2   
+MPI Rank 3:             labelMappingFile = "/home/philly/jenkins/workspace/CNTK-Test-Linux-W2/Tests/EndToEndTests/ParallelTraining/Data/SimpleMapping.txt"
 MPI Rank 3:         ]
 MPI Rank 3:     ]
 MPI Rank 3: ] [SGD=[ParallelTrain=[DataParallelSGD=[gradientBits=64]]]]
 MPI Rank 3: 
-MPI Rank 3: configparameters: SimpleMultiGPU.cntk:stderr=/tmp/cntk-test-20160816095705.492453/ParallelTraining/NoQuantization_DoublePrecision@release_cpu/stderr
+MPI Rank 3: configparameters: SimpleMultiGPU.cntk:stderr=/tmp/cntk-test-20160503175932.483858/ParallelTraining/NoQuantization_DoublePrecision@release_cpu/stderr
 MPI Rank 3: configparameters: SimpleMultiGPU.cntk:timestamping=true
-MPI Rank 3: 08/16/2016 09:57:08: <<<<<<<<<<<<<<<<<<<< PROCESSED CONFIG WITH ALL VARIABLES RESOLVED <<<<<<<<<<<<<<<<<<<<
-MPI Rank 3: 08/16/2016 09:57:08: Commands: SimpleMultiGPU
-MPI Rank 3: 08/16/2016 09:57:08: Precision = "double"
-MPI Rank 3: 08/16/2016 09:57:08: Using 6 CPU threads.
-MPI Rank 3: 08/16/2016 09:57:08: CNTKModelPath: /tmp/cntk-test-20160816095705.492453/ParallelTraining/NoQuantization_DoublePrecision@release_cpu/models/Simple.dnn
-MPI Rank 3: 08/16/2016 09:57:08: CNTKCommandTrainInfo: SimpleMultiGPU : 4
-MPI Rank 3: 08/16/2016 09:57:08: CNTKCommandTrainInfo: CNTKNoMoreCommands_Total : 4
-MPI Rank 3: 
-MPI Rank 3: 08/16/2016 09:57:08: ##############################################################################
-MPI Rank 3: 08/16/2016 09:57:08: #                                                                            #
-MPI Rank 3: 08/16/2016 09:57:08: # Action "train"                                                             #
-MPI Rank 3: 08/16/2016 09:57:08: #                                                                            #
-MPI Rank 3: 08/16/2016 09:57:08: ##############################################################################
-MPI Rank 3: 
-MPI Rank 3: 08/16/2016 09:57:08: CNTKCommandTrainBegin: SimpleMultiGPU
+MPI Rank 3: 05/03/2016 18:02:10: <<<<<<<<<<<<<<<<<<<< PROCESSED CONFIG WITH ALL VARIABLES RESOLVED <<<<<<<<<<<<<<<<<<<<
+MPI Rank 3: 05/03/2016 18:02:10: Commands: SimpleMultiGPU
+MPI Rank 3: 05/03/2016 18:02:10: Precision = "double"
+MPI Rank 3: 05/03/2016 18:02:10: Using 1 CPU threads.
+MPI Rank 3: 05/03/2016 18:02:10: CNTKModelPath: /tmp/cntk-test-20160503175932.483858/ParallelTraining/NoQuantization_DoublePrecision@release_cpu/models/Simple.dnn
+MPI Rank 3: 05/03/2016 18:02:10: CNTKCommandTrainInfo: SimpleMultiGPU : 4
+MPI Rank 3: 05/03/2016 18:02:10: CNTKCommandTrainInfo: CNTKNoMoreCommands_Total : 4
+MPI Rank 3: 
+MPI Rank 3: 05/03/2016 18:02:10: ##############################################################################
+MPI Rank 3: 05/03/2016 18:02:10: #                                                                            #
+MPI Rank 3: 05/03/2016 18:02:10: # Action "train"                                                             #
+MPI Rank 3: 05/03/2016 18:02:10: #                                                                            #
+MPI Rank 3: 05/03/2016 18:02:10: ##############################################################################
+MPI Rank 3: 
+MPI Rank 3: 05/03/2016 18:02:10: CNTKCommandTrainBegin: SimpleMultiGPU
 MPI Rank 3: SimpleNetworkBuilder Using CPU
-MPI Rank 3: 
-MPI Rank 3: 08/16/2016 09:57:08: Creating virgin network.
-MPI Rank 3: Node 'W0' (LearnableParameter operation): Initializing Parameter[50 x 2] <- 0.000000.
-MPI Rank 3: Node 'W0' (LearnableParameter operation): Initializing Parameter[50 x 2] <- uniform(seed=1, range=0.050000*1.000000, onCPU=false).
-MPI Rank 3: Node 'B0' (LearnableParameter operation): Initializing Parameter[50 x 1] <- 0.000000.
-MPI Rank 3: Node 'B0' (LearnableParameter operation): Initializing Parameter[50 x 1] <- 0.000000.
-MPI Rank 3: Node 'W1' (LearnableParameter operation): Initializing Parameter[50 x 50] <- 0.000000.
-MPI Rank 3: Node 'W1' (LearnableParameter operation): Initializing Parameter[50 x 50] <- uniform(seed=2, range=0.050000*1.000000, onCPU=false).
-MPI Rank 3: Node 'B1' (LearnableParameter operation): Initializing Parameter[50 x 1] <- 0.000000.
-MPI Rank 3: Node 'B1' (LearnableParameter operation): Initializing Parameter[50 x 1] <- 0.000000.
-MPI Rank 3: Node 'W2' (LearnableParameter operation): Initializing Parameter[2 x 50] <- 0.000000.
-MPI Rank 3: Node 'W2' (LearnableParameter operation): Initializing Parameter[2 x 50] <- uniform(seed=3, range=0.050000*1.000000, onCPU=false).
-MPI Rank 3: Node 'B2' (LearnableParameter operation): Initializing Parameter[2 x 1] <- 0.000000.
-MPI Rank 3: Node 'B2' (LearnableParameter operation): Initializing Parameter[2 x 1] <- 0.000000.
+MPI Rank 3: Reading UCI file /home/philly/jenkins/workspace/CNTK-Test-Linux-W2/Tests/EndToEndTests/ParallelTraining/Data/SimpleDataTrain.txt
+MPI Rank 3: 
+MPI Rank 3: 05/03/2016 18:02:10: Creating virgin network.
 MPI Rank 3: 
 MPI Rank 3: Post-processing network...
 MPI Rank 3: 
 MPI Rank 3: 7 roots:
 MPI Rank 3: 	CrossEntropyWithSoftmax = CrossEntropyWithSoftmax()
-MPI Rank 3: 	EvalClassificationError = ClassificationError()
+MPI Rank 3: 	EvalErrorPrediction = ErrorPrediction()
 MPI Rank 3: 	InvStdOfFeatures = InvStdDev()
 MPI Rank 3: 	MeanOfFeatures = Mean()
 MPI Rank 3: 	PosteriorProb = Softmax()
@@ -2700,7 +2020,7 @@
 MPI Rank 3: Validating --> B2 = LearnableParameter() :  -> [2 x 1]
 MPI Rank 3: Validating --> HLast = Plus (W2*H1, B2) : [2 x 1 x *], [2 x 1] -> [2 x 1 x *]
 MPI Rank 3: Validating --> CrossEntropyWithSoftmax = CrossEntropyWithSoftmax (labels, HLast) : [2 x *], [2 x 1 x *] -> [1]
-MPI Rank 3: Validating --> EvalClassificationError = ClassificationError (labels, HLast) : [2 x *], [2 x 1 x *] -> [1]
+MPI Rank 3: Validating --> EvalErrorPrediction = ErrorPrediction (labels, HLast) : [2 x *], [2 x 1 x *] -> [1]
 MPI Rank 3: Validating --> PosteriorProb = Softmax (HLast) : [2 x 1 x *] -> [2 x 1 x *]
 MPI Rank 3: Validating --> Prior = Mean (labels) : [2 x *] -> [2]
 MPI Rank 3: Validating --> LogOfPrior = Log (Prior) : [2] -> [2]
@@ -2717,48 +2037,21 @@
 MPI Rank 3: 
 MPI Rank 3: Post-processing network complete.
 MPI Rank 3: 
-MPI Rank 3: 08/16/2016 09:57:08: Created model with 25 nodes on CPU.
-MPI Rank 3: 
-MPI Rank 3: 08/16/2016 09:57:08: Training criterion node(s):
-MPI Rank 3: 08/16/2016 09:57:08: 	CrossEntropyWithSoftmax = CrossEntropyWithSoftmax
-MPI Rank 3: 
-<<<<<<< HEAD
-MPI Rank 3: 05/03/2016 18:02:10: 	EvalClassificationError = ClassificationError
-=======
-MPI Rank 3: 08/16/2016 09:57:08: Evaluation criterion node(s):
-MPI Rank 3: 08/16/2016 09:57:08: 	EvalErrorPrediction = ErrorPrediction
->>>>>>> 8493f118
+MPI Rank 3: 05/03/2016 18:02:10: Created model with 25 nodes on CPU.
+MPI Rank 3: 
+MPI Rank 3: 05/03/2016 18:02:10: Training criterion node(s):
+MPI Rank 3: 05/03/2016 18:02:10: 	CrossEntropyWithSoftmax = CrossEntropyWithSoftmax
+MPI Rank 3: 
+MPI Rank 3: 05/03/2016 18:02:10: Evaluation criterion node(s):
+MPI Rank 3: 
+MPI Rank 3: 05/03/2016 18:02:10: 	EvalErrorPrediction = ErrorPrediction
 MPI Rank 3: 
 MPI Rank 3: 
 MPI Rank 3: Allocating matrices for forward and/or backward propagation.
 MPI Rank 3: 
-MPI Rank 3: Memory Sharing: Out of 40 matrices, 19 are shared as 8, and 21 are not shared.
-MPI Rank 3: 
-MPI Rank 3: 	{ W0 : [50 x 2] (gradient)
-MPI Rank 3: 	  W0*features+B0 : [50 x 1 x *] }
-MPI Rank 3: 	{ H1 : [50 x 1 x *]
-MPI Rank 3: 	  W0*features : [50 x *] (gradient) }
-MPI Rank 3: 	{ W0*features+B0 : [50 x 1 x *] (gradient)
-MPI Rank 3: 	  W1*H1 : [50 x 1 x *] }
-MPI Rank 3: 	{ W1 : [50 x 50] (gradient)
-MPI Rank 3: 	  W1*H1+B1 : [50 x 1 x *] }
-MPI Rank 3: 	{ H2 : [50 x 1 x *]
-MPI Rank 3: 	  W1*H1 : [50 x 1 x *] (gradient) }
-MPI Rank 3: 	{ B0 : [50 x 1] (gradient)
-MPI Rank 3: 	  H1 : [50 x 1 x *] (gradient)
-MPI Rank 3: 	  W1*H1+B1 : [50 x 1 x *] (gradient)
-MPI Rank 3: 	  W2*H1 : [2 x 1 x *] }
-MPI Rank 3: 	{ HLast : [2 x 1 x *]
-MPI Rank 3: 	  W2 : [2 x 50] (gradient) }
-MPI Rank 3: 	{ B1 : [50 x 1] (gradient)
-MPI Rank 3: 	  H2 : [50 x 1 x *] (gradient)
-MPI Rank 3: 	  HLast : [2 x 1 x *] (gradient) }
-MPI Rank 3: 
-MPI Rank 3: 
-MPI Rank 3: 08/16/2016 09:57:08: Training 2802 parameters in 6 out of 6 parameter tensors and 15 nodes with gradient:
-MPI Rank 3: 
-<<<<<<< HEAD
-MPI Rank 3: (nil): {[EvalClassificationError Gradient[1]] [InvStdOfFeatures Gradient[2]] [LogOfPrior Gradient[2]] [MVNormalizedFeatures Gradient[2 x *]] [MeanOfFeatures Gradient[2]] [PosteriorProb Gradient[2 x 1 x *]] [PosteriorProb Value[2 x 1 x *]] [Prior Gradient[2]] [ScaledLogLikelihood Gradient[2 x 1 x *]] [features Gradient[2 x *]] [labels Gradient[2 x *]] }
+MPI Rank 3: Memory Sharing Structure:
+MPI Rank 3: 
+MPI Rank 3: (nil): {[EvalErrorPrediction Gradient[1]] [InvStdOfFeatures Gradient[2]] [LogOfPrior Gradient[2]] [MVNormalizedFeatures Gradient[2 x *]] [MeanOfFeatures Gradient[2]] [PosteriorProb Gradient[2 x 1 x *]] [PosteriorProb Value[2 x 1 x *]] [Prior Gradient[2]] [ScaledLogLikelihood Gradient[2 x 1 x *]] [features Gradient[2 x *]] [labels Gradient[2 x *]] }
 MPI Rank 3: 0x2aef7f8: {[features Value[2 x *]] }
 MPI Rank 3: 0x2af85d8: {[InvStdOfFeatures Value[2]] }
 MPI Rank 3: 0x2af8e88: {[MeanOfFeatures Value[2]] }
@@ -2770,7 +2063,7 @@
 MPI Rank 3: 0x2b02048: {[B2 Value[2 x 1]] }
 MPI Rank 3: 0x2b02b18: {[labels Value[2 x *]] }
 MPI Rank 3: 0x2b03898: {[Prior Value[2]] }
-MPI Rank 3: 0x2b09438: {[EvalClassificationError Value[1]] }
+MPI Rank 3: 0x2b09438: {[EvalErrorPrediction Value[1]] }
 MPI Rank 3: 0x2b09598: {[ScaledLogLikelihood Value[2 x 1 x *]] }
 MPI Rank 3: 0x2b09758: {[CrossEntropyWithSoftmax Value[1]] }
 MPI Rank 3: 0x2b09d18: {[LogOfPrior Value[2]] }
@@ -2787,388 +2080,210 @@
 MPI Rank 3: 0x2b0d438: {[B1 Gradient[50 x 1]] [H2 Gradient[50 x 1 x *]] [HLast Gradient[2 x 1 x *]] }
 MPI Rank 3: 0x2b0d5f8: {[W2*H1 Gradient[2 x 1 x *]] }
 MPI Rank 3: 0x2b0d7b8: {[B2 Gradient[2 x 1]] }
-=======
-MPI Rank 3: 08/16/2016 09:57:08: 	Node 'B0' (LearnableParameter operation) : [50 x 1]
-MPI Rank 3: 08/16/2016 09:57:08: 	Node 'B1' (LearnableParameter operation) : [50 x 1]
-MPI Rank 3: 08/16/2016 09:57:08: 	Node 'B2' (LearnableParameter operation) : [2 x 1]
-MPI Rank 3: 08/16/2016 09:57:08: 	Node 'W0' (LearnableParameter operation) : [50 x 2]
-MPI Rank 3: 08/16/2016 09:57:08: 	Node 'W1' (LearnableParameter operation) : [50 x 50]
-MPI Rank 3: 08/16/2016 09:57:08: 	Node 'W2' (LearnableParameter operation) : [2 x 50]
->>>>>>> 8493f118
-MPI Rank 3: 
-MPI Rank 3: 
-MPI Rank 3: 08/16/2016 09:57:08: Precomputing --> 3 PreCompute nodes found.
-MPI Rank 3: 
-MPI Rank 3: 08/16/2016 09:57:08: 	MeanOfFeatures = Mean()
-MPI Rank 3: 08/16/2016 09:57:08: 	InvStdOfFeatures = InvStdDev()
-MPI Rank 3: 08/16/2016 09:57:08: 	Prior = Mean()
-MPI Rank 3: 
-MPI Rank 3: 08/16/2016 09:57:08: Precomputing --> Completed.
-MPI Rank 3: 
-MPI Rank 3: 
-MPI Rank 3: 08/16/2016 09:57:08: Starting Epoch 1: learning rate per sample = 0.020000  effective momentum = 0.900000  momentum as time constant = 237.3 samples
-MPI Rank 3: 
-<<<<<<< HEAD
+MPI Rank 3: 
+MPI Rank 3: 
+MPI Rank 3: 05/03/2016 18:02:10: Precomputing --> 3 PreCompute nodes found.
+MPI Rank 3: 
+MPI Rank 3: 05/03/2016 18:02:10: 	MeanOfFeatures = Mean()
+MPI Rank 3: 05/03/2016 18:02:10: 	InvStdOfFeatures = InvStdDev()
+MPI Rank 3: 05/03/2016 18:02:10: 	Prior = Mean()
+MPI Rank 3: UCIFastReader: Starting at epoch 0, counting lines to determine record count...
+MPI Rank 3:  10000 records found.
+MPI Rank 3: starting epoch 0 at record count 0, and file position 0
+MPI Rank 3: already there from last epoch
+MPI Rank 3: 
+MPI Rank 3: 05/03/2016 18:02:10: Precomputing --> Completed.
+MPI Rank 3: 
+MPI Rank 3: 
+MPI Rank 3: 05/03/2016 18:02:10: Starting Epoch 1: learning rate per sample = 0.020000  effective momentum = 0.900000  momentum as time constant = 237.3 samples
+MPI Rank 3: starting epoch 0 at record count 0, and file position 0
+MPI Rank 3: already there from last epoch
+MPI Rank 3: 
 MPI Rank 3: 05/03/2016 18:02:10: Starting minibatch loop, DataParallelSGD training (MyRank = 3, NumNodes = 4, NumGradientBits = 64).
-MPI Rank 3: 05/03/2016 18:02:10:  Epoch[ 1 of 4]-Minibatch[   1-  10]: CrossEntropyWithSoftmax = 0.69938312 * 250; EvalClassificationError = 0.50400000 * 250; time = 0.3845s; samplesPerSecond = 650.2
-MPI Rank 3: 05/03/2016 18:02:11:  Epoch[ 1 of 4]-Minibatch[  11-  20]: CrossEntropyWithSoftmax = 0.71368781 * 250; EvalClassificationError = 0.52000000 * 250; time = 0.3192s; samplesPerSecond = 783.3
-MPI Rank 3: 05/03/2016 18:02:11:  Epoch[ 1 of 4]-Minibatch[  21-  30]: CrossEntropyWithSoftmax = 0.72806030 * 250; EvalClassificationError = 0.47600000 * 250; time = 0.3089s; samplesPerSecond = 809.3
-MPI Rank 3: 05/03/2016 18:02:11:  Epoch[ 1 of 4]-Minibatch[  31-  40]: CrossEntropyWithSoftmax = 0.70071040 * 250; EvalClassificationError = 0.52800000 * 250; time = 0.2459s; samplesPerSecond = 1016.7
-MPI Rank 3: 05/03/2016 18:02:11:  Epoch[ 1 of 4]-Minibatch[  41-  50]: CrossEntropyWithSoftmax = 0.70603825 * 250; EvalClassificationError = 0.54000000 * 250; time = 0.2419s; samplesPerSecond = 1033.5
-MPI Rank 3: 05/03/2016 18:02:12:  Epoch[ 1 of 4]-Minibatch[  51-  60]: CrossEntropyWithSoftmax = 0.71561721 * 250; EvalClassificationError = 0.47600000 * 250; time = 0.2659s; samplesPerSecond = 940.2
-MPI Rank 3: 05/03/2016 18:02:12:  Epoch[ 1 of 4]-Minibatch[  61-  70]: CrossEntropyWithSoftmax = 0.72155643 * 250; EvalClassificationError = 0.48000000 * 250; time = 0.2159s; samplesPerSecond = 1157.8
-MPI Rank 3: 05/03/2016 18:02:12:  Epoch[ 1 of 4]-Minibatch[  71-  80]: CrossEntropyWithSoftmax = 0.79834136 * 250; EvalClassificationError = 0.47600000 * 250; time = 0.4819s; samplesPerSecond = 518.8
-MPI Rank 3: 05/03/2016 18:02:13:  Epoch[ 1 of 4]-Minibatch[  81-  90]: CrossEntropyWithSoftmax = 0.69652738 * 250; EvalClassificationError = 0.46800000 * 250; time = 0.5548s; samplesPerSecond = 450.6
-MPI Rank 3: 05/03/2016 18:02:14:  Epoch[ 1 of 4]-Minibatch[  91- 100]: CrossEntropyWithSoftmax = 0.70725555 * 250; EvalClassificationError = 0.49200000 * 250; time = 0.5471s; samplesPerSecond = 457.0
-MPI Rank 3: 05/03/2016 18:02:14:  Epoch[ 1 of 4]-Minibatch[ 101- 110]: CrossEntropyWithSoftmax = 0.71430834 * 250; EvalClassificationError = 0.55200000 * 250; time = 0.5148s; samplesPerSecond = 485.6
-MPI Rank 3: 05/03/2016 18:02:15:  Epoch[ 1 of 4]-Minibatch[ 111- 120]: CrossEntropyWithSoftmax = 0.69540014 * 250; EvalClassificationError = 0.43600000 * 250; time = 0.5383s; samplesPerSecond = 464.4
-MPI Rank 3: 05/03/2016 18:02:15:  Epoch[ 1 of 4]-Minibatch[ 121- 130]: CrossEntropyWithSoftmax = 0.70090497 * 250; EvalClassificationError = 0.44000000 * 250; time = 0.5284s; samplesPerSecond = 473.1
-MPI Rank 3: 05/03/2016 18:02:16:  Epoch[ 1 of 4]-Minibatch[ 131- 140]: CrossEntropyWithSoftmax = 0.71864144 * 250; EvalClassificationError = 0.54800000 * 250; time = 0.4300s; samplesPerSecond = 581.3
-MPI Rank 3: 05/03/2016 18:02:16:  Epoch[ 1 of 4]-Minibatch[ 141- 150]: CrossEntropyWithSoftmax = 0.72069108 * 250; EvalClassificationError = 0.48800000 * 250; time = 0.2238s; samplesPerSecond = 1117.3
-MPI Rank 3: 05/03/2016 18:02:16:  Epoch[ 1 of 4]-Minibatch[ 151- 160]: CrossEntropyWithSoftmax = 0.71805059 * 250; EvalClassificationError = 0.55200000 * 250; time = 0.2039s; samplesPerSecond = 1225.9
-MPI Rank 3: 05/03/2016 18:02:16:  Epoch[ 1 of 4]-Minibatch[ 161- 170]: CrossEntropyWithSoftmax = 0.74145599 * 250; EvalClassificationError = 0.50000000 * 250; time = 0.2249s; samplesPerSecond = 1111.4
-MPI Rank 3: 05/03/2016 18:02:16:  Epoch[ 1 of 4]-Minibatch[ 171- 180]: CrossEntropyWithSoftmax = 0.71815373 * 250; EvalClassificationError = 0.51600000 * 250; time = 0.2264s; samplesPerSecond = 1104.2
-MPI Rank 3: 05/03/2016 18:02:17:  Epoch[ 1 of 4]-Minibatch[ 181- 190]: CrossEntropyWithSoftmax = 0.71521468 * 250; EvalClassificationError = 0.48400000 * 250; time = 0.3454s; samplesPerSecond = 723.9
-MPI Rank 3: 05/03/2016 18:02:17:  Epoch[ 1 of 4]-Minibatch[ 191- 200]: CrossEntropyWithSoftmax = 0.71724547 * 250; EvalClassificationError = 0.53200000 * 250; time = 0.1957s; samplesPerSecond = 1277.7
-MPI Rank 3: 05/03/2016 18:02:17:  Epoch[ 1 of 4]-Minibatch[ 201- 210]: CrossEntropyWithSoftmax = 0.71700077 * 250; EvalClassificationError = 0.51600000 * 250; time = 0.1864s; samplesPerSecond = 1341.5
-MPI Rank 3: 05/03/2016 18:02:17:  Epoch[ 1 of 4]-Minibatch[ 211- 220]: CrossEntropyWithSoftmax = 0.72074011 * 250; EvalClassificationError = 0.49200000 * 250; time = 0.2511s; samplesPerSecond = 995.6
-MPI Rank 3: 05/03/2016 18:02:18:  Epoch[ 1 of 4]-Minibatch[ 221- 230]: CrossEntropyWithSoftmax = 0.71998761 * 250; EvalClassificationError = 0.50800000 * 250; time = 0.1623s; samplesPerSecond = 1540.1
-MPI Rank 3: 05/03/2016 18:02:18:  Epoch[ 1 of 4]-Minibatch[ 231- 240]: CrossEntropyWithSoftmax = 0.71267826 * 250; EvalClassificationError = 0.51200000 * 250; time = 0.2218s; samplesPerSecond = 1126.9
-MPI Rank 3: 05/03/2016 18:02:18:  Epoch[ 1 of 4]-Minibatch[ 241- 250]: CrossEntropyWithSoftmax = 0.69635636 * 250; EvalClassificationError = 0.50000000 * 250; time = 0.1800s; samplesPerSecond = 1388.6
-MPI Rank 3: 05/03/2016 18:02:18:  Epoch[ 1 of 4]-Minibatch[ 251- 260]: CrossEntropyWithSoftmax = 0.70119282 * 250; EvalClassificationError = 0.51200000 * 250; time = 0.1953s; samplesPerSecond = 1280.0
-MPI Rank 3: 05/03/2016 18:02:18:  Epoch[ 1 of 4]-Minibatch[ 261- 270]: CrossEntropyWithSoftmax = 0.70757362 * 250; EvalClassificationError = 0.54400000 * 250; time = 0.1901s; samplesPerSecond = 1315.1
-MPI Rank 3: 05/03/2016 18:02:19:  Epoch[ 1 of 4]-Minibatch[ 271- 280]: CrossEntropyWithSoftmax = 0.69720608 * 250; EvalClassificationError = 0.52800000 * 250; time = 0.2094s; samplesPerSecond = 1193.8
-MPI Rank 3: 05/03/2016 18:02:19:  Epoch[ 1 of 4]-Minibatch[ 281- 290]: CrossEntropyWithSoftmax = 0.69235635 * 250; EvalClassificationError = 0.44800000 * 250; time = 0.1814s; samplesPerSecond = 1377.8
-MPI Rank 3: 05/03/2016 18:02:19:  Epoch[ 1 of 4]-Minibatch[ 291- 300]: CrossEntropyWithSoftmax = 0.69311594 * 250; EvalClassificationError = 0.49600000 * 250; time = 0.2963s; samplesPerSecond = 843.8
-MPI Rank 3: 05/03/2016 18:02:19:  Epoch[ 1 of 4]-Minibatch[ 301- 310]: CrossEntropyWithSoftmax = 0.69221061 * 250; EvalClassificationError = 0.54000000 * 250; time = 0.2027s; samplesPerSecond = 1233.3
-MPI Rank 3: 05/03/2016 18:02:19:  Epoch[ 1 of 4]-Minibatch[ 311- 320]: CrossEntropyWithSoftmax = 0.68576872 * 250; EvalClassificationError = 0.36400000 * 250; time = 0.1824s; samplesPerSecond = 1370.6
-MPI Rank 3: 05/03/2016 18:02:20:  Epoch[ 1 of 4]-Minibatch[ 321- 330]: CrossEntropyWithSoftmax = 0.68991515 * 250; EvalClassificationError = 0.46800000 * 250; time = 0.3234s; samplesPerSecond = 773.1
-MPI Rank 3: 05/03/2016 18:02:20:  Epoch[ 1 of 4]-Minibatch[ 331- 340]: CrossEntropyWithSoftmax = 0.70080043 * 250; EvalClassificationError = 0.46000000 * 250; time = 0.2282s; samplesPerSecond = 1095.5
-MPI Rank 3: 05/03/2016 18:02:20:  Epoch[ 1 of 4]-Minibatch[ 341- 350]: CrossEntropyWithSoftmax = 0.68900423 * 250; EvalClassificationError = 0.51600000 * 250; time = 0.2099s; samplesPerSecond = 1190.8
-MPI Rank 3: 05/03/2016 18:02:21:  Epoch[ 1 of 4]-Minibatch[ 351- 360]: CrossEntropyWithSoftmax = 0.66756383 * 250; EvalClassificationError = 0.38000000 * 250; time = 0.6993s; samplesPerSecond = 357.5
-MPI Rank 3: 05/03/2016 18:02:21:  Epoch[ 1 of 4]-Minibatch[ 361- 370]: CrossEntropyWithSoftmax = 0.65430071 * 250; EvalClassificationError = 0.34000000 * 250; time = 0.6214s; samplesPerSecond = 402.3
-MPI Rank 3: 05/03/2016 18:02:22:  Epoch[ 1 of 4]-Minibatch[ 371- 380]: CrossEntropyWithSoftmax = 0.63244846 * 250; EvalClassificationError = 0.33600000 * 250; time = 0.6229s; samplesPerSecond = 401.3
-MPI Rank 3: 05/03/2016 18:02:23:  Epoch[ 1 of 4]-Minibatch[ 381- 390]: CrossEntropyWithSoftmax = 0.59987049 * 250; EvalClassificationError = 0.16800000 * 250; time = 0.6149s; samplesPerSecond = 406.6
-MPI Rank 3: 05/03/2016 18:02:23:  Epoch[ 1 of 4]-Minibatch[ 391- 400]: CrossEntropyWithSoftmax = 0.52792434 * 250; EvalClassificationError = 0.15600000 * 250; time = 0.6859s; samplesPerSecond = 364.5
-MPI Rank 3: 05/03/2016 18:02:23: Finished Epoch[ 1 of 4]: [Training] CrossEntropyWithSoftmax = 0.69863148 * 10000; EvalClassificationError = 0.46980000 * 10000; totalSamplesSeen = 10000; learningRatePerSample = 0.02; epochTime=13.467s
-=======
-MPI Rank 3: 08/16/2016 09:57:08: Starting minibatch loop, DataParallelSGD training (MyRank = 3, NumNodes = 4, NumGradientBits = 64), distributed reading is ENABLED.
-MPI Rank 3: 08/16/2016 09:57:08:  Epoch[ 1 of 4]-Minibatch[   1-  10]: CrossEntropyWithSoftmax = 0.69938312 * 250; EvalErrorPrediction = 0.50400000 * 250; time = 0.1177s; samplesPerSecond = 2124.5
-MPI Rank 3: 08/16/2016 09:57:08:  Epoch[ 1 of 4]-Minibatch[  11-  20]: CrossEntropyWithSoftmax = 0.71368781 * 250; EvalErrorPrediction = 0.52000000 * 250; time = 0.0418s; samplesPerSecond = 5982.9
-MPI Rank 3: 08/16/2016 09:57:09:  Epoch[ 1 of 4]-Minibatch[  21-  30]: CrossEntropyWithSoftmax = 0.72806030 * 250; EvalErrorPrediction = 0.47600000 * 250; time = 0.0600s; samplesPerSecond = 4163.8
-MPI Rank 3: 08/16/2016 09:57:09:  Epoch[ 1 of 4]-Minibatch[  31-  40]: CrossEntropyWithSoftmax = 0.70071040 * 250; EvalErrorPrediction = 0.52800000 * 250; time = 0.0564s; samplesPerSecond = 4432.0
-MPI Rank 3: 08/16/2016 09:57:09:  Epoch[ 1 of 4]-Minibatch[  41-  50]: CrossEntropyWithSoftmax = 0.70603825 * 250; EvalErrorPrediction = 0.54000000 * 250; time = 0.0732s; samplesPerSecond = 3415.5
-MPI Rank 3: 08/16/2016 09:57:09:  Epoch[ 1 of 4]-Minibatch[  51-  60]: CrossEntropyWithSoftmax = 0.71561721 * 250; EvalErrorPrediction = 0.47600000 * 250; time = 0.0601s; samplesPerSecond = 4161.0
-MPI Rank 3: 08/16/2016 09:57:09:  Epoch[ 1 of 4]-Minibatch[  61-  70]: CrossEntropyWithSoftmax = 0.72155643 * 250; EvalErrorPrediction = 0.48000000 * 250; time = 0.0565s; samplesPerSecond = 4422.2
-MPI Rank 3: 08/16/2016 09:57:09:  Epoch[ 1 of 4]-Minibatch[  71-  80]: CrossEntropyWithSoftmax = 0.79834136 * 250; EvalErrorPrediction = 0.47600000 * 250; time = 0.0524s; samplesPerSecond = 4772.6
-MPI Rank 3: 08/16/2016 09:57:09:  Epoch[ 1 of 4]-Minibatch[  81-  90]: CrossEntropyWithSoftmax = 0.69652738 * 250; EvalErrorPrediction = 0.46800000 * 250; time = 0.0435s; samplesPerSecond = 5751.4
-MPI Rank 3: 08/16/2016 09:57:09:  Epoch[ 1 of 4]-Minibatch[  91- 100]: CrossEntropyWithSoftmax = 0.70725555 * 250; EvalErrorPrediction = 0.49200000 * 250; time = 0.0497s; samplesPerSecond = 5034.0
-MPI Rank 3: 08/16/2016 09:57:09:  Epoch[ 1 of 4]-Minibatch[ 101- 110]: CrossEntropyWithSoftmax = 0.71430834 * 250; EvalErrorPrediction = 0.55200000 * 250; time = 0.0775s; samplesPerSecond = 3224.8
-MPI Rank 3: 08/16/2016 09:57:09:  Epoch[ 1 of 4]-Minibatch[ 111- 120]: CrossEntropyWithSoftmax = 0.69540014 * 250; EvalErrorPrediction = 0.43600000 * 250; time = 0.0923s; samplesPerSecond = 2709.6
-MPI Rank 3: 08/16/2016 09:57:09:  Epoch[ 1 of 4]-Minibatch[ 121- 130]: CrossEntropyWithSoftmax = 0.70090497 * 250; EvalErrorPrediction = 0.44000000 * 250; time = 0.0869s; samplesPerSecond = 2875.5
-MPI Rank 3: 08/16/2016 09:57:09:  Epoch[ 1 of 4]-Minibatch[ 131- 140]: CrossEntropyWithSoftmax = 0.71864144 * 250; EvalErrorPrediction = 0.54800000 * 250; time = 0.0490s; samplesPerSecond = 5105.1
-MPI Rank 3: 08/16/2016 09:57:09:  Epoch[ 1 of 4]-Minibatch[ 141- 150]: CrossEntropyWithSoftmax = 0.72069108 * 250; EvalErrorPrediction = 0.48800000 * 250; time = 0.0469s; samplesPerSecond = 5332.3
-MPI Rank 3: 08/16/2016 09:57:09:  Epoch[ 1 of 4]-Minibatch[ 151- 160]: CrossEntropyWithSoftmax = 0.71805059 * 250; EvalErrorPrediction = 0.55200000 * 250; time = 0.0583s; samplesPerSecond = 4288.2
-MPI Rank 3: 08/16/2016 09:57:09:  Epoch[ 1 of 4]-Minibatch[ 161- 170]: CrossEntropyWithSoftmax = 0.74145599 * 250; EvalErrorPrediction = 0.50000000 * 250; time = 0.0343s; samplesPerSecond = 7283.1
-MPI Rank 3: 08/16/2016 09:57:09:  Epoch[ 1 of 4]-Minibatch[ 171- 180]: CrossEntropyWithSoftmax = 0.71815373 * 250; EvalErrorPrediction = 0.51600000 * 250; time = 0.0139s; samplesPerSecond = 18038.8
-MPI Rank 3: 08/16/2016 09:57:09:  Epoch[ 1 of 4]-Minibatch[ 181- 190]: CrossEntropyWithSoftmax = 0.71521468 * 250; EvalErrorPrediction = 0.48400000 * 250; time = 0.0256s; samplesPerSecond = 9746.6
-MPI Rank 3: 08/16/2016 09:57:09:  Epoch[ 1 of 4]-Minibatch[ 191- 200]: CrossEntropyWithSoftmax = 0.71724547 * 250; EvalErrorPrediction = 0.53200000 * 250; time = 0.0362s; samplesPerSecond = 6907.4
-MPI Rank 3: 08/16/2016 09:57:09:  Epoch[ 1 of 4]-Minibatch[ 201- 210]: CrossEntropyWithSoftmax = 0.71700077 * 250; EvalErrorPrediction = 0.51600000 * 250; time = 0.0337s; samplesPerSecond = 7424.1
-MPI Rank 3: 08/16/2016 09:57:10:  Epoch[ 1 of 4]-Minibatch[ 211- 220]: CrossEntropyWithSoftmax = 0.72074011 * 250; EvalErrorPrediction = 0.49200000 * 250; time = 0.0490s; samplesPerSecond = 5106.7
-MPI Rank 3: 08/16/2016 09:57:10:  Epoch[ 1 of 4]-Minibatch[ 221- 230]: CrossEntropyWithSoftmax = 0.71998761 * 250; EvalErrorPrediction = 0.50800000 * 250; time = 0.0982s; samplesPerSecond = 2545.8
-MPI Rank 3: 08/16/2016 09:57:10:  Epoch[ 1 of 4]-Minibatch[ 231- 240]: CrossEntropyWithSoftmax = 0.71267826 * 250; EvalErrorPrediction = 0.51200000 * 250; time = 0.0420s; samplesPerSecond = 5952.0
-MPI Rank 3: 08/16/2016 09:57:10:  Epoch[ 1 of 4]-Minibatch[ 241- 250]: CrossEntropyWithSoftmax = 0.69635636 * 250; EvalErrorPrediction = 0.50000000 * 250; time = 0.0271s; samplesPerSecond = 9229.5
-MPI Rank 3: 08/16/2016 09:57:10:  Epoch[ 1 of 4]-Minibatch[ 251- 260]: CrossEntropyWithSoftmax = 0.70119282 * 250; EvalErrorPrediction = 0.51200000 * 250; time = 0.0525s; samplesPerSecond = 4762.2
-MPI Rank 3: 08/16/2016 09:57:10:  Epoch[ 1 of 4]-Minibatch[ 261- 270]: CrossEntropyWithSoftmax = 0.70757362 * 250; EvalErrorPrediction = 0.54400000 * 250; time = 0.0345s; samplesPerSecond = 7236.7
-MPI Rank 3: 08/16/2016 09:57:10:  Epoch[ 1 of 4]-Minibatch[ 271- 280]: CrossEntropyWithSoftmax = 0.69720608 * 250; EvalErrorPrediction = 0.52800000 * 250; time = 0.0406s; samplesPerSecond = 6152.8
-MPI Rank 3: 08/16/2016 09:57:10:  Epoch[ 1 of 4]-Minibatch[ 281- 290]: CrossEntropyWithSoftmax = 0.69235635 * 250; EvalErrorPrediction = 0.44800000 * 250; time = 0.0283s; samplesPerSecond = 8829.2
-MPI Rank 3: 08/16/2016 09:57:10:  Epoch[ 1 of 4]-Minibatch[ 291- 300]: CrossEntropyWithSoftmax = 0.69311594 * 250; EvalErrorPrediction = 0.49600000 * 250; time = 0.0390s; samplesPerSecond = 6411.4
-MPI Rank 3: 08/16/2016 09:57:10:  Epoch[ 1 of 4]-Minibatch[ 301- 310]: CrossEntropyWithSoftmax = 0.69221061 * 250; EvalErrorPrediction = 0.54000000 * 250; time = 0.0488s; samplesPerSecond = 5122.4
-MPI Rank 3: 08/16/2016 09:57:10:  Epoch[ 1 of 4]-Minibatch[ 311- 320]: CrossEntropyWithSoftmax = 0.68576872 * 250; EvalErrorPrediction = 0.36400000 * 250; time = 0.0566s; samplesPerSecond = 4414.9
-MPI Rank 3: 08/16/2016 09:57:10:  Epoch[ 1 of 4]-Minibatch[ 321- 330]: CrossEntropyWithSoftmax = 0.68991515 * 250; EvalErrorPrediction = 0.46800000 * 250; time = 0.0778s; samplesPerSecond = 3211.9
-MPI Rank 3: 08/16/2016 09:57:10:  Epoch[ 1 of 4]-Minibatch[ 331- 340]: CrossEntropyWithSoftmax = 0.70080043 * 250; EvalErrorPrediction = 0.46000000 * 250; time = 0.0547s; samplesPerSecond = 4572.1
-MPI Rank 3: 08/16/2016 09:57:10:  Epoch[ 1 of 4]-Minibatch[ 341- 350]: CrossEntropyWithSoftmax = 0.68900423 * 250; EvalErrorPrediction = 0.51600000 * 250; time = 0.0406s; samplesPerSecond = 6155.7
-MPI Rank 3: 08/16/2016 09:57:10:  Epoch[ 1 of 4]-Minibatch[ 351- 360]: CrossEntropyWithSoftmax = 0.66756383 * 250; EvalErrorPrediction = 0.38000000 * 250; time = 0.0095s; samplesPerSecond = 26388.0
-MPI Rank 3: 08/16/2016 09:57:10:  Epoch[ 1 of 4]-Minibatch[ 361- 370]: CrossEntropyWithSoftmax = 0.65430071 * 250; EvalErrorPrediction = 0.34000000 * 250; time = 0.0687s; samplesPerSecond = 3641.0
-MPI Rank 3: 08/16/2016 09:57:10:  Epoch[ 1 of 4]-Minibatch[ 371- 380]: CrossEntropyWithSoftmax = 0.63244846 * 250; EvalErrorPrediction = 0.33600000 * 250; time = 0.0523s; samplesPerSecond = 4776.8
-MPI Rank 3: 08/16/2016 09:57:10:  Epoch[ 1 of 4]-Minibatch[ 381- 390]: CrossEntropyWithSoftmax = 0.59987049 * 250; EvalErrorPrediction = 0.16800000 * 250; time = 0.0536s; samplesPerSecond = 4660.7
-MPI Rank 3: 08/16/2016 09:57:10:  Epoch[ 1 of 4]-Minibatch[ 391- 400]: CrossEntropyWithSoftmax = 0.52792434 * 250; EvalErrorPrediction = 0.15600000 * 250; time = 0.0435s; samplesPerSecond = 5752.5
-MPI Rank 3: 08/16/2016 09:57:10: Finished Epoch[ 1 of 4]: [Training] CrossEntropyWithSoftmax = 0.69863148 * 10000; EvalErrorPrediction = 0.46980000 * 10000; totalSamplesSeen = 10000; learningRatePerSample = 0.02; epochTime=2.0951s
->>>>>>> 8493f118
-MPI Rank 3: 
-MPI Rank 3: 08/16/2016 09:57:10: Starting Epoch 2: learning rate per sample = 0.008000  effective momentum = 0.900000  momentum as time constant = 237.3 samples
-MPI Rank 3: 
-<<<<<<< HEAD
+MPI Rank 3: 05/03/2016 18:02:10:  Epoch[ 1 of 4]-Minibatch[   1-  10]: CrossEntropyWithSoftmax = 0.69938312 * 250; EvalErrorPrediction = 0.50400000 * 250; time = 0.3845s; samplesPerSecond = 650.2
+MPI Rank 3: 05/03/2016 18:02:11:  Epoch[ 1 of 4]-Minibatch[  11-  20]: CrossEntropyWithSoftmax = 0.71368781 * 250; EvalErrorPrediction = 0.52000000 * 250; time = 0.3192s; samplesPerSecond = 783.3
+MPI Rank 3: 05/03/2016 18:02:11:  Epoch[ 1 of 4]-Minibatch[  21-  30]: CrossEntropyWithSoftmax = 0.72806030 * 250; EvalErrorPrediction = 0.47600000 * 250; time = 0.3089s; samplesPerSecond = 809.3
+MPI Rank 3: 05/03/2016 18:02:11:  Epoch[ 1 of 4]-Minibatch[  31-  40]: CrossEntropyWithSoftmax = 0.70071040 * 250; EvalErrorPrediction = 0.52800000 * 250; time = 0.2459s; samplesPerSecond = 1016.7
+MPI Rank 3: 05/03/2016 18:02:11:  Epoch[ 1 of 4]-Minibatch[  41-  50]: CrossEntropyWithSoftmax = 0.70603825 * 250; EvalErrorPrediction = 0.54000000 * 250; time = 0.2419s; samplesPerSecond = 1033.5
+MPI Rank 3: 05/03/2016 18:02:12:  Epoch[ 1 of 4]-Minibatch[  51-  60]: CrossEntropyWithSoftmax = 0.71561721 * 250; EvalErrorPrediction = 0.47600000 * 250; time = 0.2659s; samplesPerSecond = 940.2
+MPI Rank 3: 05/03/2016 18:02:12:  Epoch[ 1 of 4]-Minibatch[  61-  70]: CrossEntropyWithSoftmax = 0.72155643 * 250; EvalErrorPrediction = 0.48000000 * 250; time = 0.2159s; samplesPerSecond = 1157.8
+MPI Rank 3: 05/03/2016 18:02:12:  Epoch[ 1 of 4]-Minibatch[  71-  80]: CrossEntropyWithSoftmax = 0.79834136 * 250; EvalErrorPrediction = 0.47600000 * 250; time = 0.4819s; samplesPerSecond = 518.8
+MPI Rank 3: 05/03/2016 18:02:13:  Epoch[ 1 of 4]-Minibatch[  81-  90]: CrossEntropyWithSoftmax = 0.69652738 * 250; EvalErrorPrediction = 0.46800000 * 250; time = 0.5548s; samplesPerSecond = 450.6
+MPI Rank 3: 05/03/2016 18:02:14:  Epoch[ 1 of 4]-Minibatch[  91- 100]: CrossEntropyWithSoftmax = 0.70725555 * 250; EvalErrorPrediction = 0.49200000 * 250; time = 0.5471s; samplesPerSecond = 457.0
+MPI Rank 3: 05/03/2016 18:02:14:  Epoch[ 1 of 4]-Minibatch[ 101- 110]: CrossEntropyWithSoftmax = 0.71430834 * 250; EvalErrorPrediction = 0.55200000 * 250; time = 0.5148s; samplesPerSecond = 485.6
+MPI Rank 3: 05/03/2016 18:02:15:  Epoch[ 1 of 4]-Minibatch[ 111- 120]: CrossEntropyWithSoftmax = 0.69540014 * 250; EvalErrorPrediction = 0.43600000 * 250; time = 0.5383s; samplesPerSecond = 464.4
+MPI Rank 3: 05/03/2016 18:02:15:  Epoch[ 1 of 4]-Minibatch[ 121- 130]: CrossEntropyWithSoftmax = 0.70090497 * 250; EvalErrorPrediction = 0.44000000 * 250; time = 0.5284s; samplesPerSecond = 473.1
+MPI Rank 3: 05/03/2016 18:02:16:  Epoch[ 1 of 4]-Minibatch[ 131- 140]: CrossEntropyWithSoftmax = 0.71864144 * 250; EvalErrorPrediction = 0.54800000 * 250; time = 0.4300s; samplesPerSecond = 581.3
+MPI Rank 3: 05/03/2016 18:02:16:  Epoch[ 1 of 4]-Minibatch[ 141- 150]: CrossEntropyWithSoftmax = 0.72069108 * 250; EvalErrorPrediction = 0.48800000 * 250; time = 0.2238s; samplesPerSecond = 1117.3
+MPI Rank 3: 05/03/2016 18:02:16:  Epoch[ 1 of 4]-Minibatch[ 151- 160]: CrossEntropyWithSoftmax = 0.71805059 * 250; EvalErrorPrediction = 0.55200000 * 250; time = 0.2039s; samplesPerSecond = 1225.9
+MPI Rank 3: 05/03/2016 18:02:16:  Epoch[ 1 of 4]-Minibatch[ 161- 170]: CrossEntropyWithSoftmax = 0.74145599 * 250; EvalErrorPrediction = 0.50000000 * 250; time = 0.2249s; samplesPerSecond = 1111.4
+MPI Rank 3: 05/03/2016 18:02:16:  Epoch[ 1 of 4]-Minibatch[ 171- 180]: CrossEntropyWithSoftmax = 0.71815373 * 250; EvalErrorPrediction = 0.51600000 * 250; time = 0.2264s; samplesPerSecond = 1104.2
+MPI Rank 3: 05/03/2016 18:02:17:  Epoch[ 1 of 4]-Minibatch[ 181- 190]: CrossEntropyWithSoftmax = 0.71521468 * 250; EvalErrorPrediction = 0.48400000 * 250; time = 0.3454s; samplesPerSecond = 723.9
+MPI Rank 3: 05/03/2016 18:02:17:  Epoch[ 1 of 4]-Minibatch[ 191- 200]: CrossEntropyWithSoftmax = 0.71724547 * 250; EvalErrorPrediction = 0.53200000 * 250; time = 0.1957s; samplesPerSecond = 1277.7
+MPI Rank 3: 05/03/2016 18:02:17:  Epoch[ 1 of 4]-Minibatch[ 201- 210]: CrossEntropyWithSoftmax = 0.71700077 * 250; EvalErrorPrediction = 0.51600000 * 250; time = 0.1864s; samplesPerSecond = 1341.5
+MPI Rank 3: 05/03/2016 18:02:17:  Epoch[ 1 of 4]-Minibatch[ 211- 220]: CrossEntropyWithSoftmax = 0.72074011 * 250; EvalErrorPrediction = 0.49200000 * 250; time = 0.2511s; samplesPerSecond = 995.6
+MPI Rank 3: 05/03/2016 18:02:18:  Epoch[ 1 of 4]-Minibatch[ 221- 230]: CrossEntropyWithSoftmax = 0.71998761 * 250; EvalErrorPrediction = 0.50800000 * 250; time = 0.1623s; samplesPerSecond = 1540.1
+MPI Rank 3: 05/03/2016 18:02:18:  Epoch[ 1 of 4]-Minibatch[ 231- 240]: CrossEntropyWithSoftmax = 0.71267826 * 250; EvalErrorPrediction = 0.51200000 * 250; time = 0.2218s; samplesPerSecond = 1126.9
+MPI Rank 3: 05/03/2016 18:02:18:  Epoch[ 1 of 4]-Minibatch[ 241- 250]: CrossEntropyWithSoftmax = 0.69635636 * 250; EvalErrorPrediction = 0.50000000 * 250; time = 0.1800s; samplesPerSecond = 1388.6
+MPI Rank 3: 05/03/2016 18:02:18:  Epoch[ 1 of 4]-Minibatch[ 251- 260]: CrossEntropyWithSoftmax = 0.70119282 * 250; EvalErrorPrediction = 0.51200000 * 250; time = 0.1953s; samplesPerSecond = 1280.0
+MPI Rank 3: 05/03/2016 18:02:18:  Epoch[ 1 of 4]-Minibatch[ 261- 270]: CrossEntropyWithSoftmax = 0.70757362 * 250; EvalErrorPrediction = 0.54400000 * 250; time = 0.1901s; samplesPerSecond = 1315.1
+MPI Rank 3: 05/03/2016 18:02:19:  Epoch[ 1 of 4]-Minibatch[ 271- 280]: CrossEntropyWithSoftmax = 0.69720608 * 250; EvalErrorPrediction = 0.52800000 * 250; time = 0.2094s; samplesPerSecond = 1193.8
+MPI Rank 3: 05/03/2016 18:02:19:  Epoch[ 1 of 4]-Minibatch[ 281- 290]: CrossEntropyWithSoftmax = 0.69235635 * 250; EvalErrorPrediction = 0.44800000 * 250; time = 0.1814s; samplesPerSecond = 1377.8
+MPI Rank 3: 05/03/2016 18:02:19:  Epoch[ 1 of 4]-Minibatch[ 291- 300]: CrossEntropyWithSoftmax = 0.69311594 * 250; EvalErrorPrediction = 0.49600000 * 250; time = 0.2963s; samplesPerSecond = 843.8
+MPI Rank 3: 05/03/2016 18:02:19:  Epoch[ 1 of 4]-Minibatch[ 301- 310]: CrossEntropyWithSoftmax = 0.69221061 * 250; EvalErrorPrediction = 0.54000000 * 250; time = 0.2027s; samplesPerSecond = 1233.3
+MPI Rank 3: 05/03/2016 18:02:19:  Epoch[ 1 of 4]-Minibatch[ 311- 320]: CrossEntropyWithSoftmax = 0.68576872 * 250; EvalErrorPrediction = 0.36400000 * 250; time = 0.1824s; samplesPerSecond = 1370.6
+MPI Rank 3: 05/03/2016 18:02:20:  Epoch[ 1 of 4]-Minibatch[ 321- 330]: CrossEntropyWithSoftmax = 0.68991515 * 250; EvalErrorPrediction = 0.46800000 * 250; time = 0.3234s; samplesPerSecond = 773.1
+MPI Rank 3: 05/03/2016 18:02:20:  Epoch[ 1 of 4]-Minibatch[ 331- 340]: CrossEntropyWithSoftmax = 0.70080043 * 250; EvalErrorPrediction = 0.46000000 * 250; time = 0.2282s; samplesPerSecond = 1095.5
+MPI Rank 3: 05/03/2016 18:02:20:  Epoch[ 1 of 4]-Minibatch[ 341- 350]: CrossEntropyWithSoftmax = 0.68900423 * 250; EvalErrorPrediction = 0.51600000 * 250; time = 0.2099s; samplesPerSecond = 1190.8
+MPI Rank 3: 05/03/2016 18:02:21:  Epoch[ 1 of 4]-Minibatch[ 351- 360]: CrossEntropyWithSoftmax = 0.66756383 * 250; EvalErrorPrediction = 0.38000000 * 250; time = 0.6993s; samplesPerSecond = 357.5
+MPI Rank 3: 05/03/2016 18:02:21:  Epoch[ 1 of 4]-Minibatch[ 361- 370]: CrossEntropyWithSoftmax = 0.65430071 * 250; EvalErrorPrediction = 0.34000000 * 250; time = 0.6214s; samplesPerSecond = 402.3
+MPI Rank 3: 05/03/2016 18:02:22:  Epoch[ 1 of 4]-Minibatch[ 371- 380]: CrossEntropyWithSoftmax = 0.63244846 * 250; EvalErrorPrediction = 0.33600000 * 250; time = 0.6229s; samplesPerSecond = 401.3
+MPI Rank 3: 05/03/2016 18:02:23:  Epoch[ 1 of 4]-Minibatch[ 381- 390]: CrossEntropyWithSoftmax = 0.59987049 * 250; EvalErrorPrediction = 0.16800000 * 250; time = 0.6149s; samplesPerSecond = 406.6
+MPI Rank 3: 05/03/2016 18:02:23:  Epoch[ 1 of 4]-Minibatch[ 391- 400]: CrossEntropyWithSoftmax = 0.52792434 * 250; EvalErrorPrediction = 0.15600000 * 250; time = 0.6859s; samplesPerSecond = 364.5
+MPI Rank 3: 05/03/2016 18:02:23: Finished Epoch[ 1 of 4]: [Training] CrossEntropyWithSoftmax = 0.69863148 * 10000; EvalErrorPrediction = 0.46980000 * 10000; totalSamplesSeen = 10000; learningRatePerSample = 0.02; epochTime=13.467s
+MPI Rank 3: 
+MPI Rank 3: 05/03/2016 18:02:23: Starting Epoch 2: learning rate per sample = 0.008000  effective momentum = 0.900000  momentum as time constant = 237.3 samples
+MPI Rank 3: starting epoch 1 at record count 10000, and file position 0
+MPI Rank 3: already there from last epoch
+MPI Rank 3: 
 MPI Rank 3: 05/03/2016 18:02:23: Starting minibatch loop, DataParallelSGD training (MyRank = 3, NumNodes = 4, NumGradientBits = 64).
-MPI Rank 3: 05/03/2016 18:02:24:  Epoch[ 2 of 4]-Minibatch[   1-  10, 2.50%]: CrossEntropyWithSoftmax = 0.46767057 * 250; EvalClassificationError = 0.18400000 * 250; time = 0.6380s; samplesPerSecond = 391.9
-MPI Rank 3: 05/03/2016 18:02:25:  Epoch[ 2 of 4]-Minibatch[  11-  20, 5.00%]: CrossEntropyWithSoftmax = 0.39369585 * 250; EvalClassificationError = 0.11600000 * 250; time = 0.7588s; samplesPerSecond = 329.5
-MPI Rank 3: 05/03/2016 18:02:25:  Epoch[ 2 of 4]-Minibatch[  21-  30, 7.50%]: CrossEntropyWithSoftmax = 0.32550048 * 250; EvalClassificationError = 0.08000000 * 250; time = 0.6389s; samplesPerSecond = 391.3
-MPI Rank 3: 05/03/2016 18:02:26:  Epoch[ 2 of 4]-Minibatch[  31-  40, 10.00%]: CrossEntropyWithSoftmax = 0.29940388 * 250; EvalClassificationError = 0.06400000 * 250; time = 0.3823s; samplesPerSecond = 654.0
-MPI Rank 3: 05/03/2016 18:02:26:  Epoch[ 2 of 4]-Minibatch[  41-  50, 12.50%]: CrossEntropyWithSoftmax = 0.27205445 * 250; EvalClassificationError = 0.07200000 * 250; time = 0.3533s; samplesPerSecond = 707.7
-MPI Rank 3: 05/03/2016 18:02:26:  Epoch[ 2 of 4]-Minibatch[  51-  60, 15.00%]: CrossEntropyWithSoftmax = 0.27093051 * 250; EvalClassificationError = 0.09200000 * 250; time = 0.2243s; samplesPerSecond = 1114.4
-MPI Rank 3: 05/03/2016 18:02:27:  Epoch[ 2 of 4]-Minibatch[  61-  70, 17.50%]: CrossEntropyWithSoftmax = 0.22945500 * 250; EvalClassificationError = 0.07600000 * 250; time = 0.1515s; samplesPerSecond = 1650.6
-MPI Rank 3: 05/03/2016 18:02:27:  Epoch[ 2 of 4]-Minibatch[  71-  80, 20.00%]: CrossEntropyWithSoftmax = 0.23196803 * 250; EvalClassificationError = 0.09200000 * 250; time = 0.1857s; samplesPerSecond = 1346.6
-MPI Rank 3: 05/03/2016 18:02:27:  Epoch[ 2 of 4]-Minibatch[  81-  90, 22.50%]: CrossEntropyWithSoftmax = 0.19779419 * 250; EvalClassificationError = 0.08400000 * 250; time = 0.1794s; samplesPerSecond = 1393.8
-MPI Rank 3: 05/03/2016 18:02:27:  Epoch[ 2 of 4]-Minibatch[  91- 100, 25.00%]: CrossEntropyWithSoftmax = 0.18056423 * 250; EvalClassificationError = 0.06400000 * 250; time = 0.1620s; samplesPerSecond = 1543.1
-MPI Rank 3: 05/03/2016 18:02:28:  Epoch[ 2 of 4]-Minibatch[ 101- 110, 27.50%]: CrossEntropyWithSoftmax = 0.17046881 * 250; EvalClassificationError = 0.05200000 * 250; time = 0.4148s; samplesPerSecond = 602.7
-MPI Rank 3: 05/03/2016 18:02:28:  Epoch[ 2 of 4]-Minibatch[ 111- 120, 30.00%]: CrossEntropyWithSoftmax = 0.16362256 * 250; EvalClassificationError = 0.06800000 * 250; time = 0.5095s; samplesPerSecond = 490.7
-MPI Rank 3: 05/03/2016 18:02:28:  Epoch[ 2 of 4]-Minibatch[ 121- 130, 32.50%]: CrossEntropyWithSoftmax = 0.13875887 * 250; EvalClassificationError = 0.05600000 * 250; time = 0.1940s; samplesPerSecond = 1288.8
-MPI Rank 3: 05/03/2016 18:02:28:  Epoch[ 2 of 4]-Minibatch[ 131- 140, 35.00%]: CrossEntropyWithSoftmax = 0.17428415 * 250; EvalClassificationError = 0.08800000 * 250; time = 0.2207s; samplesPerSecond = 1132.6
-MPI Rank 3: 05/03/2016 18:02:29:  Epoch[ 2 of 4]-Minibatch[ 141- 150, 37.50%]: CrossEntropyWithSoftmax = 0.14661386 * 250; EvalClassificationError = 0.05200000 * 250; time = 0.4888s; samplesPerSecond = 511.5
-MPI Rank 3: 05/03/2016 18:02:29:  Epoch[ 2 of 4]-Minibatch[ 151- 160, 40.00%]: CrossEntropyWithSoftmax = 0.18948459 * 250; EvalClassificationError = 0.08000000 * 250; time = 0.4324s; samplesPerSecond = 578.2
-MPI Rank 3: 05/03/2016 18:02:30:  Epoch[ 2 of 4]-Minibatch[ 161- 170, 42.50%]: CrossEntropyWithSoftmax = 0.17734278 * 250; EvalClassificationError = 0.08800000 * 250; time = 0.4770s; samplesPerSecond = 524.1
-MPI Rank 3: 05/03/2016 18:02:30:  Epoch[ 2 of 4]-Minibatch[ 171- 180, 45.00%]: CrossEntropyWithSoftmax = 0.14923991 * 250; EvalClassificationError = 0.06400000 * 250; time = 0.5422s; samplesPerSecond = 461.1
-MPI Rank 3: 05/03/2016 18:02:31:  Epoch[ 2 of 4]-Minibatch[ 181- 190, 47.50%]: CrossEntropyWithSoftmax = 0.19041611 * 250; EvalClassificationError = 0.10000000 * 250; time = 0.3109s; samplesPerSecond = 804.2
-MPI Rank 3: 05/03/2016 18:02:31:  Epoch[ 2 of 4]-Minibatch[ 191- 200, 50.00%]: CrossEntropyWithSoftmax = 0.21386373 * 250; EvalClassificationError = 0.10400000 * 250; time = 0.2603s; samplesPerSecond = 960.6
-MPI Rank 3: 05/03/2016 18:02:31:  Epoch[ 2 of 4]-Minibatch[ 201- 210, 52.50%]: CrossEntropyWithSoftmax = 0.18606755 * 250; EvalClassificationError = 0.08400000 * 250; time = 0.3395s; samplesPerSecond = 736.4
-MPI Rank 3: 05/03/2016 18:02:32:  Epoch[ 2 of 4]-Minibatch[ 211- 220, 55.00%]: CrossEntropyWithSoftmax = 0.18411605 * 250; EvalClassificationError = 0.07600000 * 250; time = 0.4977s; samplesPerSecond = 502.3
-MPI Rank 3: 05/03/2016 18:02:32:  Epoch[ 2 of 4]-Minibatch[ 221- 230, 57.50%]: CrossEntropyWithSoftmax = 0.14589322 * 250; EvalClassificationError = 0.06000000 * 250; time = 0.5789s; samplesPerSecond = 431.9
-MPI Rank 3: 05/03/2016 18:02:33:  Epoch[ 2 of 4]-Minibatch[ 231- 240, 60.00%]: CrossEntropyWithSoftmax = 0.15195450 * 250; EvalClassificationError = 0.07600000 * 250; time = 0.2689s; samplesPerSecond = 929.7
-MPI Rank 3: 05/03/2016 18:02:33:  Epoch[ 2 of 4]-Minibatch[ 241- 250, 62.50%]: CrossEntropyWithSoftmax = 0.19906604 * 250; EvalClassificationError = 0.11600000 * 250; time = 0.4069s; samplesPerSecond = 614.4
-MPI Rank 3: 05/03/2016 18:02:33:  Epoch[ 2 of 4]-Minibatch[ 251- 260, 65.00%]: CrossEntropyWithSoftmax = 0.13578972 * 250; EvalClassificationError = 0.07200000 * 250; time = 0.3999s; samplesPerSecond = 625.2
-MPI Rank 3: 05/03/2016 18:02:34:  Epoch[ 2 of 4]-Minibatch[ 261- 270, 67.50%]: CrossEntropyWithSoftmax = 0.18561157 * 250; EvalClassificationError = 0.11600000 * 250; time = 0.4629s; samplesPerSecond = 540.1
-MPI Rank 3: 05/03/2016 18:02:34:  Epoch[ 2 of 4]-Minibatch[ 271- 280, 70.00%]: CrossEntropyWithSoftmax = 0.19412104 * 250; EvalClassificationError = 0.08400000 * 250; time = 0.4459s; samplesPerSecond = 560.7
-MPI Rank 3: 05/03/2016 18:02:35:  Epoch[ 2 of 4]-Minibatch[ 281- 290, 72.50%]: CrossEntropyWithSoftmax = 0.17222089 * 250; EvalClassificationError = 0.07200000 * 250; time = 0.2999s; samplesPerSecond = 833.6
-MPI Rank 3: 05/03/2016 18:02:35:  Epoch[ 2 of 4]-Minibatch[ 291- 300, 75.00%]: CrossEntropyWithSoftmax = 0.13177463 * 250; EvalClassificationError = 0.04800000 * 250; time = 0.4462s; samplesPerSecond = 560.3
-MPI Rank 3: 05/03/2016 18:02:35:  Epoch[ 2 of 4]-Minibatch[ 301- 310, 77.50%]: CrossEntropyWithSoftmax = 0.17613442 * 250; EvalClassificationError = 0.09200000 * 250; time = 0.2428s; samplesPerSecond = 1029.8
-MPI Rank 3: 05/03/2016 18:02:36:  Epoch[ 2 of 4]-Minibatch[ 311- 320, 80.00%]: CrossEntropyWithSoftmax = 0.12677858 * 250; EvalClassificationError = 0.05200000 * 250; time = 0.1681s; samplesPerSecond = 1487.0
-MPI Rank 3: 05/03/2016 18:02:36:  Epoch[ 2 of 4]-Minibatch[ 321- 330, 82.50%]: CrossEntropyWithSoftmax = 0.15056492 * 250; EvalClassificationError = 0.05600000 * 250; time = 0.2110s; samplesPerSecond = 1185.0
-MPI Rank 3: 05/03/2016 18:02:36:  Epoch[ 2 of 4]-Minibatch[ 331- 340, 85.00%]: CrossEntropyWithSoftmax = 0.19724440 * 250; EvalClassificationError = 0.09200000 * 250; time = 0.4320s; samplesPerSecond = 578.7
-MPI Rank 3: 05/03/2016 18:02:36:  Epoch[ 2 of 4]-Minibatch[ 341- 350, 87.50%]: CrossEntropyWithSoftmax = 0.12827562 * 250; EvalClassificationError = 0.05200000 * 250; time = 0.2104s; samplesPerSecond = 1188.5
-MPI Rank 3: 05/03/2016 18:02:37:  Epoch[ 2 of 4]-Minibatch[ 351- 360, 90.00%]: CrossEntropyWithSoftmax = 0.13842761 * 250; EvalClassificationError = 0.05600000 * 250; time = 0.3382s; samplesPerSecond = 739.2
-MPI Rank 3: 05/03/2016 18:02:37:  Epoch[ 2 of 4]-Minibatch[ 361- 370, 92.50%]: CrossEntropyWithSoftmax = 0.12801527 * 250; EvalClassificationError = 0.06000000 * 250; time = 0.3376s; samplesPerSecond = 740.6
-MPI Rank 3: 05/03/2016 18:02:37:  Epoch[ 2 of 4]-Minibatch[ 371- 380, 95.00%]: CrossEntropyWithSoftmax = 0.16644218 * 250; EvalClassificationError = 0.09600000 * 250; time = 0.2436s; samplesPerSecond = 1026.1
-MPI Rank 3: 05/03/2016 18:02:37:  Epoch[ 2 of 4]-Minibatch[ 381- 390, 97.50%]: CrossEntropyWithSoftmax = 0.20479249 * 250; EvalClassificationError = 0.11200000 * 250; time = 0.1769s; samplesPerSecond = 1413.1
-MPI Rank 3: 05/03/2016 18:02:38:  Epoch[ 2 of 4]-Minibatch[ 391- 400, 100.00%]: CrossEntropyWithSoftmax = 0.14556085 * 250; EvalClassificationError = 0.06800000 * 250; time = 0.3391s; samplesPerSecond = 737.3
-MPI Rank 3: 05/03/2016 18:02:38: Finished Epoch[ 2 of 4]: [Training] CrossEntropyWithSoftmax = 0.19579960 * 10000; EvalClassificationError = 0.08040000 * 10000; totalSamplesSeen = 20000; learningRatePerSample = 0.0080000004; epochTime=14.3751s
-=======
-MPI Rank 3: 08/16/2016 09:57:10: Starting minibatch loop, DataParallelSGD training (MyRank = 3, NumNodes = 4, NumGradientBits = 64), distributed reading is ENABLED.
-MPI Rank 3: 08/16/2016 09:57:10:  Epoch[ 2 of 4]-Minibatch[   1-  10, 2.50%]: CrossEntropyWithSoftmax = 0.46767057 * 250; EvalErrorPrediction = 0.18400000 * 250; time = 0.0401s; samplesPerSecond = 6237.1
-MPI Rank 3: 08/16/2016 09:57:10:  Epoch[ 2 of 4]-Minibatch[  11-  20, 5.00%]: CrossEntropyWithSoftmax = 0.39369585 * 250; EvalErrorPrediction = 0.11600000 * 250; time = 0.0482s; samplesPerSecond = 5187.6
-MPI Rank 3: 08/16/2016 09:57:11:  Epoch[ 2 of 4]-Minibatch[  21-  30, 7.50%]: CrossEntropyWithSoftmax = 0.32550048 * 250; EvalErrorPrediction = 0.08000000 * 250; time = 0.0802s; samplesPerSecond = 3116.5
-MPI Rank 3: 08/16/2016 09:57:11:  Epoch[ 2 of 4]-Minibatch[  31-  40, 10.00%]: CrossEntropyWithSoftmax = 0.29940388 * 250; EvalErrorPrediction = 0.06400000 * 250; time = 0.0586s; samplesPerSecond = 4267.4
-MPI Rank 3: 08/16/2016 09:57:11:  Epoch[ 2 of 4]-Minibatch[  41-  50, 12.50%]: CrossEntropyWithSoftmax = 0.27205445 * 250; EvalErrorPrediction = 0.07200000 * 250; time = 0.0435s; samplesPerSecond = 5749.4
-MPI Rank 3: 08/16/2016 09:57:11:  Epoch[ 2 of 4]-Minibatch[  51-  60, 15.00%]: CrossEntropyWithSoftmax = 0.27093051 * 250; EvalErrorPrediction = 0.09200000 * 250; time = 0.0460s; samplesPerSecond = 5437.7
-MPI Rank 3: 08/16/2016 09:57:11:  Epoch[ 2 of 4]-Minibatch[  61-  70, 17.50%]: CrossEntropyWithSoftmax = 0.22945500 * 250; EvalErrorPrediction = 0.07600000 * 250; time = 0.0765s; samplesPerSecond = 3268.3
-MPI Rank 3: 08/16/2016 09:57:11:  Epoch[ 2 of 4]-Minibatch[  71-  80, 20.00%]: CrossEntropyWithSoftmax = 0.23196803 * 250; EvalErrorPrediction = 0.09200000 * 250; time = 0.0390s; samplesPerSecond = 6417.5
-MPI Rank 3: 08/16/2016 09:57:11:  Epoch[ 2 of 4]-Minibatch[  81-  90, 22.50%]: CrossEntropyWithSoftmax = 0.19779419 * 250; EvalErrorPrediction = 0.08400000 * 250; time = 0.0554s; samplesPerSecond = 4508.8
-MPI Rank 3: 08/16/2016 09:57:11:  Epoch[ 2 of 4]-Minibatch[  91- 100, 25.00%]: CrossEntropyWithSoftmax = 0.18056423 * 250; EvalErrorPrediction = 0.06400000 * 250; time = 0.0625s; samplesPerSecond = 3999.6
-MPI Rank 3: 08/16/2016 09:57:11:  Epoch[ 2 of 4]-Minibatch[ 101- 110, 27.50%]: CrossEntropyWithSoftmax = 0.17046881 * 250; EvalErrorPrediction = 0.05200000 * 250; time = 0.0403s; samplesPerSecond = 6200.6
-MPI Rank 3: 08/16/2016 09:57:11:  Epoch[ 2 of 4]-Minibatch[ 111- 120, 30.00%]: CrossEntropyWithSoftmax = 0.16362256 * 250; EvalErrorPrediction = 0.06800000 * 250; time = 0.0695s; samplesPerSecond = 3597.9
-MPI Rank 3: 08/16/2016 09:57:11:  Epoch[ 2 of 4]-Minibatch[ 121- 130, 32.50%]: CrossEntropyWithSoftmax = 0.13875887 * 250; EvalErrorPrediction = 0.05600000 * 250; time = 0.0468s; samplesPerSecond = 5347.0
-MPI Rank 3: 08/16/2016 09:57:11:  Epoch[ 2 of 4]-Minibatch[ 131- 140, 35.00%]: CrossEntropyWithSoftmax = 0.17428415 * 250; EvalErrorPrediction = 0.08800000 * 250; time = 0.0454s; samplesPerSecond = 5507.5
-MPI Rank 3: 08/16/2016 09:57:11:  Epoch[ 2 of 4]-Minibatch[ 141- 150, 37.50%]: CrossEntropyWithSoftmax = 0.14661386 * 250; EvalErrorPrediction = 0.05200000 * 250; time = 0.0058s; samplesPerSecond = 43133.2
-MPI Rank 3: 08/16/2016 09:57:11:  Epoch[ 2 of 4]-Minibatch[ 151- 160, 40.00%]: CrossEntropyWithSoftmax = 0.18948459 * 250; EvalErrorPrediction = 0.08000000 * 250; time = 0.0343s; samplesPerSecond = 7298.8
-MPI Rank 3: 08/16/2016 09:57:11:  Epoch[ 2 of 4]-Minibatch[ 161- 170, 42.50%]: CrossEntropyWithSoftmax = 0.17734278 * 250; EvalErrorPrediction = 0.08800000 * 250; time = 0.0323s; samplesPerSecond = 7735.4
-MPI Rank 3: 08/16/2016 09:57:11:  Epoch[ 2 of 4]-Minibatch[ 171- 180, 45.00%]: CrossEntropyWithSoftmax = 0.14923991 * 250; EvalErrorPrediction = 0.06400000 * 250; time = 0.0367s; samplesPerSecond = 6815.7
-MPI Rank 3: 08/16/2016 09:57:11:  Epoch[ 2 of 4]-Minibatch[ 181- 190, 47.50%]: CrossEntropyWithSoftmax = 0.19041611 * 250; EvalErrorPrediction = 0.10000000 * 250; time = 0.0254s; samplesPerSecond = 9851.8
-MPI Rank 3: 08/16/2016 09:57:11:  Epoch[ 2 of 4]-Minibatch[ 191- 200, 50.00%]: CrossEntropyWithSoftmax = 0.21386373 * 250; EvalErrorPrediction = 0.10400000 * 250; time = 0.0094s; samplesPerSecond = 26672.4
-MPI Rank 3: 08/16/2016 09:57:11:  Epoch[ 2 of 4]-Minibatch[ 201- 210, 52.50%]: CrossEntropyWithSoftmax = 0.18606755 * 250; EvalErrorPrediction = 0.08400000 * 250; time = 0.0620s; samplesPerSecond = 4032.3
-MPI Rank 3: 08/16/2016 09:57:11:  Epoch[ 2 of 4]-Minibatch[ 211- 220, 55.00%]: CrossEntropyWithSoftmax = 0.18411605 * 250; EvalErrorPrediction = 0.07600000 * 250; time = 0.0524s; samplesPerSecond = 4766.8
-MPI Rank 3: 08/16/2016 09:57:11:  Epoch[ 2 of 4]-Minibatch[ 221- 230, 57.50%]: CrossEntropyWithSoftmax = 0.14589322 * 250; EvalErrorPrediction = 0.06000000 * 250; time = 0.0482s; samplesPerSecond = 5183.5
-MPI Rank 3: 08/16/2016 09:57:12:  Epoch[ 2 of 4]-Minibatch[ 231- 240, 60.00%]: CrossEntropyWithSoftmax = 0.15195450 * 250; EvalErrorPrediction = 0.07600000 * 250; time = 0.0395s; samplesPerSecond = 6322.2
-MPI Rank 3: 08/16/2016 09:57:12:  Epoch[ 2 of 4]-Minibatch[ 241- 250, 62.50%]: CrossEntropyWithSoftmax = 0.19906604 * 250; EvalErrorPrediction = 0.11600000 * 250; time = 0.0436s; samplesPerSecond = 5738.4
-MPI Rank 3: 08/16/2016 09:57:12:  Epoch[ 2 of 4]-Minibatch[ 251- 260, 65.00%]: CrossEntropyWithSoftmax = 0.13578972 * 250; EvalErrorPrediction = 0.07200000 * 250; time = 0.0323s; samplesPerSecond = 7740.2
-MPI Rank 3: 08/16/2016 09:57:12:  Epoch[ 2 of 4]-Minibatch[ 261- 270, 67.50%]: CrossEntropyWithSoftmax = 0.18561157 * 250; EvalErrorPrediction = 0.11600000 * 250; time = 0.0374s; samplesPerSecond = 6685.2
-MPI Rank 3: 08/16/2016 09:57:12:  Epoch[ 2 of 4]-Minibatch[ 271- 280, 70.00%]: CrossEntropyWithSoftmax = 0.19412104 * 250; EvalErrorPrediction = 0.08400000 * 250; time = 0.0454s; samplesPerSecond = 5509.0
-MPI Rank 3: 08/16/2016 09:57:12:  Epoch[ 2 of 4]-Minibatch[ 281- 290, 72.50%]: CrossEntropyWithSoftmax = 0.17222089 * 250; EvalErrorPrediction = 0.07200000 * 250; time = 0.0634s; samplesPerSecond = 3945.2
-MPI Rank 3: 08/16/2016 09:57:12:  Epoch[ 2 of 4]-Minibatch[ 291- 300, 75.00%]: CrossEntropyWithSoftmax = 0.13177463 * 250; EvalErrorPrediction = 0.04800000 * 250; time = 0.0467s; samplesPerSecond = 5355.2
-MPI Rank 3: 08/16/2016 09:57:12:  Epoch[ 2 of 4]-Minibatch[ 301- 310, 77.50%]: CrossEntropyWithSoftmax = 0.17613442 * 250; EvalErrorPrediction = 0.09200000 * 250; time = 0.0508s; samplesPerSecond = 4917.8
-MPI Rank 3: 08/16/2016 09:57:12:  Epoch[ 2 of 4]-Minibatch[ 311- 320, 80.00%]: CrossEntropyWithSoftmax = 0.12677858 * 250; EvalErrorPrediction = 0.05200000 * 250; time = 0.0418s; samplesPerSecond = 5979.0
-MPI Rank 3: 08/16/2016 09:57:12:  Epoch[ 2 of 4]-Minibatch[ 321- 330, 82.50%]: CrossEntropyWithSoftmax = 0.15056492 * 250; EvalErrorPrediction = 0.05600000 * 250; time = 0.0412s; samplesPerSecond = 6065.6
-MPI Rank 3: 08/16/2016 09:57:12:  Epoch[ 2 of 4]-Minibatch[ 331- 340, 85.00%]: CrossEntropyWithSoftmax = 0.19724440 * 250; EvalErrorPrediction = 0.09200000 * 250; time = 0.0555s; samplesPerSecond = 4501.3
-MPI Rank 3: 08/16/2016 09:57:12:  Epoch[ 2 of 4]-Minibatch[ 341- 350, 87.50%]: CrossEntropyWithSoftmax = 0.12827562 * 250; EvalErrorPrediction = 0.05200000 * 250; time = 0.0529s; samplesPerSecond = 4724.0
-MPI Rank 3: 08/16/2016 09:57:12:  Epoch[ 2 of 4]-Minibatch[ 351- 360, 90.00%]: CrossEntropyWithSoftmax = 0.13842761 * 250; EvalErrorPrediction = 0.05600000 * 250; time = 0.0532s; samplesPerSecond = 4698.2
-MPI Rank 3: 08/16/2016 09:57:12:  Epoch[ 2 of 4]-Minibatch[ 361- 370, 92.50%]: CrossEntropyWithSoftmax = 0.12801527 * 250; EvalErrorPrediction = 0.06000000 * 250; time = 0.0527s; samplesPerSecond = 4747.4
-MPI Rank 3: 08/16/2016 09:57:12:  Epoch[ 2 of 4]-Minibatch[ 371- 380, 95.00%]: CrossEntropyWithSoftmax = 0.16644218 * 250; EvalErrorPrediction = 0.09600000 * 250; time = 0.0475s; samplesPerSecond = 5267.0
-MPI Rank 3: 08/16/2016 09:57:12:  Epoch[ 2 of 4]-Minibatch[ 381- 390, 97.50%]: CrossEntropyWithSoftmax = 0.20479249 * 250; EvalErrorPrediction = 0.11200000 * 250; time = 0.0378s; samplesPerSecond = 6612.4
-MPI Rank 3: 08/16/2016 09:57:12:  Epoch[ 2 of 4]-Minibatch[ 391- 400, 100.00%]: CrossEntropyWithSoftmax = 0.14556085 * 250; EvalErrorPrediction = 0.06800000 * 250; time = 0.0452s; samplesPerSecond = 5525.1
-MPI Rank 3: 08/16/2016 09:57:12: Finished Epoch[ 2 of 4]: [Training] CrossEntropyWithSoftmax = 0.19579960 * 10000; EvalErrorPrediction = 0.08040000 * 10000; totalSamplesSeen = 20000; learningRatePerSample = 0.0080000004; epochTime=1.84991s
->>>>>>> 8493f118
-MPI Rank 3: 
-MPI Rank 3: 08/16/2016 09:57:12: Starting Epoch 3: learning rate per sample = 0.008000  effective momentum = 0.900000  momentum as time constant = 237.3 samples
-MPI Rank 3: 
-<<<<<<< HEAD
+MPI Rank 3: 05/03/2016 18:02:24:  Epoch[ 2 of 4]-Minibatch[   1-  10, 2.50%]: CrossEntropyWithSoftmax = 0.46767057 * 250; EvalErrorPrediction = 0.18400000 * 250; time = 0.6380s; samplesPerSecond = 391.9
+MPI Rank 3: 05/03/2016 18:02:25:  Epoch[ 2 of 4]-Minibatch[  11-  20, 5.00%]: CrossEntropyWithSoftmax = 0.39369585 * 250; EvalErrorPrediction = 0.11600000 * 250; time = 0.7588s; samplesPerSecond = 329.5
+MPI Rank 3: 05/03/2016 18:02:25:  Epoch[ 2 of 4]-Minibatch[  21-  30, 7.50%]: CrossEntropyWithSoftmax = 0.32550048 * 250; EvalErrorPrediction = 0.08000000 * 250; time = 0.6389s; samplesPerSecond = 391.3
+MPI Rank 3: 05/03/2016 18:02:26:  Epoch[ 2 of 4]-Minibatch[  31-  40, 10.00%]: CrossEntropyWithSoftmax = 0.29940388 * 250; EvalErrorPrediction = 0.06400000 * 250; time = 0.3823s; samplesPerSecond = 654.0
+MPI Rank 3: 05/03/2016 18:02:26:  Epoch[ 2 of 4]-Minibatch[  41-  50, 12.50%]: CrossEntropyWithSoftmax = 0.27205445 * 250; EvalErrorPrediction = 0.07200000 * 250; time = 0.3533s; samplesPerSecond = 707.7
+MPI Rank 3: 05/03/2016 18:02:26:  Epoch[ 2 of 4]-Minibatch[  51-  60, 15.00%]: CrossEntropyWithSoftmax = 0.27093051 * 250; EvalErrorPrediction = 0.09200000 * 250; time = 0.2243s; samplesPerSecond = 1114.4
+MPI Rank 3: 05/03/2016 18:02:27:  Epoch[ 2 of 4]-Minibatch[  61-  70, 17.50%]: CrossEntropyWithSoftmax = 0.22945500 * 250; EvalErrorPrediction = 0.07600000 * 250; time = 0.1515s; samplesPerSecond = 1650.6
+MPI Rank 3: 05/03/2016 18:02:27:  Epoch[ 2 of 4]-Minibatch[  71-  80, 20.00%]: CrossEntropyWithSoftmax = 0.23196803 * 250; EvalErrorPrediction = 0.09200000 * 250; time = 0.1857s; samplesPerSecond = 1346.6
+MPI Rank 3: 05/03/2016 18:02:27:  Epoch[ 2 of 4]-Minibatch[  81-  90, 22.50%]: CrossEntropyWithSoftmax = 0.19779419 * 250; EvalErrorPrediction = 0.08400000 * 250; time = 0.1794s; samplesPerSecond = 1393.8
+MPI Rank 3: 05/03/2016 18:02:27:  Epoch[ 2 of 4]-Minibatch[  91- 100, 25.00%]: CrossEntropyWithSoftmax = 0.18056423 * 250; EvalErrorPrediction = 0.06400000 * 250; time = 0.1620s; samplesPerSecond = 1543.1
+MPI Rank 3: 05/03/2016 18:02:28:  Epoch[ 2 of 4]-Minibatch[ 101- 110, 27.50%]: CrossEntropyWithSoftmax = 0.17046881 * 250; EvalErrorPrediction = 0.05200000 * 250; time = 0.4148s; samplesPerSecond = 602.7
+MPI Rank 3: 05/03/2016 18:02:28:  Epoch[ 2 of 4]-Minibatch[ 111- 120, 30.00%]: CrossEntropyWithSoftmax = 0.16362256 * 250; EvalErrorPrediction = 0.06800000 * 250; time = 0.5095s; samplesPerSecond = 490.7
+MPI Rank 3: 05/03/2016 18:02:28:  Epoch[ 2 of 4]-Minibatch[ 121- 130, 32.50%]: CrossEntropyWithSoftmax = 0.13875887 * 250; EvalErrorPrediction = 0.05600000 * 250; time = 0.1940s; samplesPerSecond = 1288.8
+MPI Rank 3: 05/03/2016 18:02:28:  Epoch[ 2 of 4]-Minibatch[ 131- 140, 35.00%]: CrossEntropyWithSoftmax = 0.17428415 * 250; EvalErrorPrediction = 0.08800000 * 250; time = 0.2207s; samplesPerSecond = 1132.6
+MPI Rank 3: 05/03/2016 18:02:29:  Epoch[ 2 of 4]-Minibatch[ 141- 150, 37.50%]: CrossEntropyWithSoftmax = 0.14661386 * 250; EvalErrorPrediction = 0.05200000 * 250; time = 0.4888s; samplesPerSecond = 511.5
+MPI Rank 3: 05/03/2016 18:02:29:  Epoch[ 2 of 4]-Minibatch[ 151- 160, 40.00%]: CrossEntropyWithSoftmax = 0.18948459 * 250; EvalErrorPrediction = 0.08000000 * 250; time = 0.4324s; samplesPerSecond = 578.2
+MPI Rank 3: 05/03/2016 18:02:30:  Epoch[ 2 of 4]-Minibatch[ 161- 170, 42.50%]: CrossEntropyWithSoftmax = 0.17734278 * 250; EvalErrorPrediction = 0.08800000 * 250; time = 0.4770s; samplesPerSecond = 524.1
+MPI Rank 3: 05/03/2016 18:02:30:  Epoch[ 2 of 4]-Minibatch[ 171- 180, 45.00%]: CrossEntropyWithSoftmax = 0.14923991 * 250; EvalErrorPrediction = 0.06400000 * 250; time = 0.5422s; samplesPerSecond = 461.1
+MPI Rank 3: 05/03/2016 18:02:31:  Epoch[ 2 of 4]-Minibatch[ 181- 190, 47.50%]: CrossEntropyWithSoftmax = 0.19041611 * 250; EvalErrorPrediction = 0.10000000 * 250; time = 0.3109s; samplesPerSecond = 804.2
+MPI Rank 3: 05/03/2016 18:02:31:  Epoch[ 2 of 4]-Minibatch[ 191- 200, 50.00%]: CrossEntropyWithSoftmax = 0.21386373 * 250; EvalErrorPrediction = 0.10400000 * 250; time = 0.2603s; samplesPerSecond = 960.6
+MPI Rank 3: 05/03/2016 18:02:31:  Epoch[ 2 of 4]-Minibatch[ 201- 210, 52.50%]: CrossEntropyWithSoftmax = 0.18606755 * 250; EvalErrorPrediction = 0.08400000 * 250; time = 0.3395s; samplesPerSecond = 736.4
+MPI Rank 3: 05/03/2016 18:02:32:  Epoch[ 2 of 4]-Minibatch[ 211- 220, 55.00%]: CrossEntropyWithSoftmax = 0.18411605 * 250; EvalErrorPrediction = 0.07600000 * 250; time = 0.4977s; samplesPerSecond = 502.3
+MPI Rank 3: 05/03/2016 18:02:32:  Epoch[ 2 of 4]-Minibatch[ 221- 230, 57.50%]: CrossEntropyWithSoftmax = 0.14589322 * 250; EvalErrorPrediction = 0.06000000 * 250; time = 0.5789s; samplesPerSecond = 431.9
+MPI Rank 3: 05/03/2016 18:02:33:  Epoch[ 2 of 4]-Minibatch[ 231- 240, 60.00%]: CrossEntropyWithSoftmax = 0.15195450 * 250; EvalErrorPrediction = 0.07600000 * 250; time = 0.2689s; samplesPerSecond = 929.7
+MPI Rank 3: 05/03/2016 18:02:33:  Epoch[ 2 of 4]-Minibatch[ 241- 250, 62.50%]: CrossEntropyWithSoftmax = 0.19906604 * 250; EvalErrorPrediction = 0.11600000 * 250; time = 0.4069s; samplesPerSecond = 614.4
+MPI Rank 3: 05/03/2016 18:02:33:  Epoch[ 2 of 4]-Minibatch[ 251- 260, 65.00%]: CrossEntropyWithSoftmax = 0.13578972 * 250; EvalErrorPrediction = 0.07200000 * 250; time = 0.3999s; samplesPerSecond = 625.2
+MPI Rank 3: 05/03/2016 18:02:34:  Epoch[ 2 of 4]-Minibatch[ 261- 270, 67.50%]: CrossEntropyWithSoftmax = 0.18561157 * 250; EvalErrorPrediction = 0.11600000 * 250; time = 0.4629s; samplesPerSecond = 540.1
+MPI Rank 3: 05/03/2016 18:02:34:  Epoch[ 2 of 4]-Minibatch[ 271- 280, 70.00%]: CrossEntropyWithSoftmax = 0.19412104 * 250; EvalErrorPrediction = 0.08400000 * 250; time = 0.4459s; samplesPerSecond = 560.7
+MPI Rank 3: 05/03/2016 18:02:35:  Epoch[ 2 of 4]-Minibatch[ 281- 290, 72.50%]: CrossEntropyWithSoftmax = 0.17222089 * 250; EvalErrorPrediction = 0.07200000 * 250; time = 0.2999s; samplesPerSecond = 833.6
+MPI Rank 3: 05/03/2016 18:02:35:  Epoch[ 2 of 4]-Minibatch[ 291- 300, 75.00%]: CrossEntropyWithSoftmax = 0.13177463 * 250; EvalErrorPrediction = 0.04800000 * 250; time = 0.4462s; samplesPerSecond = 560.3
+MPI Rank 3: 05/03/2016 18:02:35:  Epoch[ 2 of 4]-Minibatch[ 301- 310, 77.50%]: CrossEntropyWithSoftmax = 0.17613442 * 250; EvalErrorPrediction = 0.09200000 * 250; time = 0.2428s; samplesPerSecond = 1029.8
+MPI Rank 3: 05/03/2016 18:02:36:  Epoch[ 2 of 4]-Minibatch[ 311- 320, 80.00%]: CrossEntropyWithSoftmax = 0.12677858 * 250; EvalErrorPrediction = 0.05200000 * 250; time = 0.1681s; samplesPerSecond = 1487.0
+MPI Rank 3: 05/03/2016 18:02:36:  Epoch[ 2 of 4]-Minibatch[ 321- 330, 82.50%]: CrossEntropyWithSoftmax = 0.15056492 * 250; EvalErrorPrediction = 0.05600000 * 250; time = 0.2110s; samplesPerSecond = 1185.0
+MPI Rank 3: 05/03/2016 18:02:36:  Epoch[ 2 of 4]-Minibatch[ 331- 340, 85.00%]: CrossEntropyWithSoftmax = 0.19724440 * 250; EvalErrorPrediction = 0.09200000 * 250; time = 0.4320s; samplesPerSecond = 578.7
+MPI Rank 3: 05/03/2016 18:02:36:  Epoch[ 2 of 4]-Minibatch[ 341- 350, 87.50%]: CrossEntropyWithSoftmax = 0.12827562 * 250; EvalErrorPrediction = 0.05200000 * 250; time = 0.2104s; samplesPerSecond = 1188.5
+MPI Rank 3: 05/03/2016 18:02:37:  Epoch[ 2 of 4]-Minibatch[ 351- 360, 90.00%]: CrossEntropyWithSoftmax = 0.13842761 * 250; EvalErrorPrediction = 0.05600000 * 250; time = 0.3382s; samplesPerSecond = 739.2
+MPI Rank 3: 05/03/2016 18:02:37:  Epoch[ 2 of 4]-Minibatch[ 361- 370, 92.50%]: CrossEntropyWithSoftmax = 0.12801527 * 250; EvalErrorPrediction = 0.06000000 * 250; time = 0.3376s; samplesPerSecond = 740.6
+MPI Rank 3: 05/03/2016 18:02:37:  Epoch[ 2 of 4]-Minibatch[ 371- 380, 95.00%]: CrossEntropyWithSoftmax = 0.16644218 * 250; EvalErrorPrediction = 0.09600000 * 250; time = 0.2436s; samplesPerSecond = 1026.1
+MPI Rank 3: 05/03/2016 18:02:37:  Epoch[ 2 of 4]-Minibatch[ 381- 390, 97.50%]: CrossEntropyWithSoftmax = 0.20479249 * 250; EvalErrorPrediction = 0.11200000 * 250; time = 0.1769s; samplesPerSecond = 1413.1
+MPI Rank 3: 05/03/2016 18:02:38:  Epoch[ 2 of 4]-Minibatch[ 391- 400, 100.00%]: CrossEntropyWithSoftmax = 0.14556085 * 250; EvalErrorPrediction = 0.06800000 * 250; time = 0.3391s; samplesPerSecond = 737.3
+MPI Rank 3: 05/03/2016 18:02:38: Finished Epoch[ 2 of 4]: [Training] CrossEntropyWithSoftmax = 0.19579960 * 10000; EvalErrorPrediction = 0.08040000 * 10000; totalSamplesSeen = 20000; learningRatePerSample = 0.0080000004; epochTime=14.3751s
+MPI Rank 3: 
+MPI Rank 3: 05/03/2016 18:02:38: Starting Epoch 3: learning rate per sample = 0.008000  effective momentum = 0.900000  momentum as time constant = 237.3 samples
+MPI Rank 3: starting epoch 2 at record count 20000, and file position 0
+MPI Rank 3: already there from last epoch
+MPI Rank 3: 
 MPI Rank 3: 05/03/2016 18:02:38: Starting minibatch loop, DataParallelSGD training (MyRank = 3, NumNodes = 4, NumGradientBits = 64).
-MPI Rank 3: 05/03/2016 18:02:38:  Epoch[ 3 of 4]-Minibatch[   1-  10, 2.50%]: CrossEntropyWithSoftmax = 0.12573638 * 250; EvalClassificationError = 0.05600000 * 250; time = 0.3129s; samplesPerSecond = 799.0
-MPI Rank 3: 05/03/2016 18:02:38:  Epoch[ 3 of 4]-Minibatch[  11-  20, 5.00%]: CrossEntropyWithSoftmax = 0.17793506 * 250; EvalClassificationError = 0.09200000 * 250; time = 0.3309s; samplesPerSecond = 755.5
-MPI Rank 3: 05/03/2016 18:02:39:  Epoch[ 3 of 4]-Minibatch[  21-  30, 7.50%]: CrossEntropyWithSoftmax = 0.14424050 * 250; EvalClassificationError = 0.07600000 * 250; time = 0.4469s; samplesPerSecond = 559.4
-MPI Rank 3: 05/03/2016 18:02:39:  Epoch[ 3 of 4]-Minibatch[  31-  40, 10.00%]: CrossEntropyWithSoftmax = 0.15793261 * 250; EvalClassificationError = 0.06400000 * 250; time = 0.3229s; samplesPerSecond = 774.2
-MPI Rank 3: 05/03/2016 18:02:40:  Epoch[ 3 of 4]-Minibatch[  41-  50, 12.50%]: CrossEntropyWithSoftmax = 0.17032397 * 250; EvalClassificationError = 0.10000000 * 250; time = 0.3998s; samplesPerSecond = 625.3
-MPI Rank 3: 05/03/2016 18:02:40:  Epoch[ 3 of 4]-Minibatch[  51-  60, 15.00%]: CrossEntropyWithSoftmax = 0.18248471 * 250; EvalClassificationError = 0.08000000 * 250; time = 0.4289s; samplesPerSecond = 582.8
-MPI Rank 3: 05/03/2016 18:02:40:  Epoch[ 3 of 4]-Minibatch[  61-  70, 17.50%]: CrossEntropyWithSoftmax = 0.14633367 * 250; EvalClassificationError = 0.07200000 * 250; time = 0.3459s; samplesPerSecond = 722.8
-MPI Rank 3: 05/03/2016 18:02:41:  Epoch[ 3 of 4]-Minibatch[  71-  80, 20.00%]: CrossEntropyWithSoftmax = 0.18031057 * 250; EvalClassificationError = 0.09600000 * 250; time = 0.2382s; samplesPerSecond = 1049.4
-MPI Rank 3: 05/03/2016 18:02:41:  Epoch[ 3 of 4]-Minibatch[  81-  90, 22.50%]: CrossEntropyWithSoftmax = 0.15850971 * 250; EvalClassificationError = 0.07600000 * 250; time = 0.1297s; samplesPerSecond = 1928.2
-MPI Rank 3: 05/03/2016 18:02:41:  Epoch[ 3 of 4]-Minibatch[  91- 100, 25.00%]: CrossEntropyWithSoftmax = 0.14480887 * 250; EvalClassificationError = 0.07200000 * 250; time = 0.3802s; samplesPerSecond = 657.6
-MPI Rank 3: 05/03/2016 18:02:41:  Epoch[ 3 of 4]-Minibatch[ 101- 110, 27.50%]: CrossEntropyWithSoftmax = 0.13441155 * 250; EvalClassificationError = 0.05200000 * 250; time = 0.2335s; samplesPerSecond = 1070.5
-MPI Rank 3: 05/03/2016 18:02:42:  Epoch[ 3 of 4]-Minibatch[ 111- 120, 30.00%]: CrossEntropyWithSoftmax = 0.13702170 * 250; EvalClassificationError = 0.06000000 * 250; time = 0.1611s; samplesPerSecond = 1552.1
-MPI Rank 3: 05/03/2016 18:02:42:  Epoch[ 3 of 4]-Minibatch[ 121- 130, 32.50%]: CrossEntropyWithSoftmax = 0.11643467 * 250; EvalClassificationError = 0.05600000 * 250; time = 0.1917s; samplesPerSecond = 1304.5
-MPI Rank 3: 05/03/2016 18:02:42:  Epoch[ 3 of 4]-Minibatch[ 131- 140, 35.00%]: CrossEntropyWithSoftmax = 0.16800547 * 250; EvalClassificationError = 0.08800000 * 250; time = 0.1638s; samplesPerSecond = 1526.3
-MPI Rank 3: 05/03/2016 18:02:42:  Epoch[ 3 of 4]-Minibatch[ 141- 150, 37.50%]: CrossEntropyWithSoftmax = 0.12793895 * 250; EvalClassificationError = 0.04800000 * 250; time = 0.1332s; samplesPerSecond = 1876.6
-MPI Rank 3: 05/03/2016 18:02:42:  Epoch[ 3 of 4]-Minibatch[ 151- 160, 40.00%]: CrossEntropyWithSoftmax = 0.17254071 * 250; EvalClassificationError = 0.08000000 * 250; time = 0.1417s; samplesPerSecond = 1764.3
-MPI Rank 3: 05/03/2016 18:02:42:  Epoch[ 3 of 4]-Minibatch[ 161- 170, 42.50%]: CrossEntropyWithSoftmax = 0.17663137 * 250; EvalClassificationError = 0.09600000 * 250; time = 0.1347s; samplesPerSecond = 1855.8
-MPI Rank 3: 05/03/2016 18:02:42:  Epoch[ 3 of 4]-Minibatch[ 171- 180, 45.00%]: CrossEntropyWithSoftmax = 0.14120431 * 250; EvalClassificationError = 0.06400000 * 250; time = 0.1033s; samplesPerSecond = 2419.4
-MPI Rank 3: 05/03/2016 18:02:43:  Epoch[ 3 of 4]-Minibatch[ 181- 190, 47.50%]: CrossEntropyWithSoftmax = 0.19250710 * 250; EvalClassificationError = 0.10000000 * 250; time = 0.1687s; samplesPerSecond = 1482.0
-MPI Rank 3: 05/03/2016 18:02:43:  Epoch[ 3 of 4]-Minibatch[ 191- 200, 50.00%]: CrossEntropyWithSoftmax = 0.20912001 * 250; EvalClassificationError = 0.10000000 * 250; time = 0.1888s; samplesPerSecond = 1323.8
-MPI Rank 3: 05/03/2016 18:02:43:  Epoch[ 3 of 4]-Minibatch[ 201- 210, 52.50%]: CrossEntropyWithSoftmax = 0.18485462 * 250; EvalClassificationError = 0.08000000 * 250; time = 0.2169s; samplesPerSecond = 1152.6
-MPI Rank 3: 05/03/2016 18:02:43:  Epoch[ 3 of 4]-Minibatch[ 211- 220, 55.00%]: CrossEntropyWithSoftmax = 0.18191864 * 250; EvalClassificationError = 0.07600000 * 250; time = 0.2980s; samplesPerSecond = 838.8
-MPI Rank 3: 05/03/2016 18:02:43:  Epoch[ 3 of 4]-Minibatch[ 221- 230, 57.50%]: CrossEntropyWithSoftmax = 0.14066571 * 250; EvalClassificationError = 0.06000000 * 250; time = 0.1408s; samplesPerSecond = 1775.9
-MPI Rank 3: 05/03/2016 18:02:44:  Epoch[ 3 of 4]-Minibatch[ 231- 240, 60.00%]: CrossEntropyWithSoftmax = 0.14839150 * 250; EvalClassificationError = 0.07600000 * 250; time = 0.1277s; samplesPerSecond = 1957.9
-MPI Rank 3: 05/03/2016 18:02:44:  Epoch[ 3 of 4]-Minibatch[ 241- 250, 62.50%]: CrossEntropyWithSoftmax = 0.20326119 * 250; EvalClassificationError = 0.11600000 * 250; time = 0.1149s; samplesPerSecond = 2176.4
-MPI Rank 3: 05/03/2016 18:02:44:  Epoch[ 3 of 4]-Minibatch[ 251- 260, 65.00%]: CrossEntropyWithSoftmax = 0.12850544 * 250; EvalClassificationError = 0.07200000 * 250; time = 0.1926s; samplesPerSecond = 1298.2
-MPI Rank 3: 05/03/2016 18:02:44:  Epoch[ 3 of 4]-Minibatch[ 261- 270, 67.50%]: CrossEntropyWithSoftmax = 0.18637526 * 250; EvalClassificationError = 0.11600000 * 250; time = 0.1514s; samplesPerSecond = 1651.1
-MPI Rank 3: 05/03/2016 18:02:44:  Epoch[ 3 of 4]-Minibatch[ 271- 280, 70.00%]: CrossEntropyWithSoftmax = 0.19588263 * 250; EvalClassificationError = 0.08800000 * 250; time = 0.1552s; samplesPerSecond = 1610.8
-MPI Rank 3: 05/03/2016 18:02:44:  Epoch[ 3 of 4]-Minibatch[ 281- 290, 72.50%]: CrossEntropyWithSoftmax = 0.16642744 * 250; EvalClassificationError = 0.06800000 * 250; time = 0.1326s; samplesPerSecond = 1885.8
-MPI Rank 3: 05/03/2016 18:02:44:  Epoch[ 3 of 4]-Minibatch[ 291- 300, 75.00%]: CrossEntropyWithSoftmax = 0.12514794 * 250; EvalClassificationError = 0.04400000 * 250; time = 0.1506s; samplesPerSecond = 1659.9
-MPI Rank 3: 05/03/2016 18:02:45:  Epoch[ 3 of 4]-Minibatch[ 301- 310, 77.50%]: CrossEntropyWithSoftmax = 0.17398269 * 250; EvalClassificationError = 0.08800000 * 250; time = 0.1782s; samplesPerSecond = 1403.1
-MPI Rank 3: 05/03/2016 18:02:45:  Epoch[ 3 of 4]-Minibatch[ 311- 320, 80.00%]: CrossEntropyWithSoftmax = 0.12276461 * 250; EvalClassificationError = 0.05200000 * 250; time = 0.1930s; samplesPerSecond = 1295.6
-MPI Rank 3: 05/03/2016 18:02:45:  Epoch[ 3 of 4]-Minibatch[ 321- 330, 82.50%]: CrossEntropyWithSoftmax = 0.14747644 * 250; EvalClassificationError = 0.06000000 * 250; time = 0.3164s; samplesPerSecond = 790.2
-MPI Rank 3: 05/03/2016 18:02:45:  Epoch[ 3 of 4]-Minibatch[ 331- 340, 85.00%]: CrossEntropyWithSoftmax = 0.19803461 * 250; EvalClassificationError = 0.09600000 * 250; time = 0.3183s; samplesPerSecond = 785.5
-MPI Rank 3: 05/03/2016 18:02:46:  Epoch[ 3 of 4]-Minibatch[ 341- 350, 87.50%]: CrossEntropyWithSoftmax = 0.12590469 * 250; EvalClassificationError = 0.05200000 * 250; time = 0.2531s; samplesPerSecond = 987.7
-MPI Rank 3: 05/03/2016 18:02:46:  Epoch[ 3 of 4]-Minibatch[ 351- 360, 90.00%]: CrossEntropyWithSoftmax = 0.13748952 * 250; EvalClassificationError = 0.05600000 * 250; time = 0.2435s; samplesPerSecond = 1026.5
-MPI Rank 3: 05/03/2016 18:02:46:  Epoch[ 3 of 4]-Minibatch[ 361- 370, 92.50%]: CrossEntropyWithSoftmax = 0.12855558 * 250; EvalClassificationError = 0.06000000 * 250; time = 0.1981s; samplesPerSecond = 1262.0
-MPI Rank 3: 05/03/2016 18:02:46:  Epoch[ 3 of 4]-Minibatch[ 371- 380, 95.00%]: CrossEntropyWithSoftmax = 0.16663050 * 250; EvalClassificationError = 0.09600000 * 250; time = 0.1839s; samplesPerSecond = 1359.8
-MPI Rank 3: 05/03/2016 18:02:47:  Epoch[ 3 of 4]-Minibatch[ 381- 390, 97.50%]: CrossEntropyWithSoftmax = 0.20689620 * 250; EvalClassificationError = 0.11600000 * 250; time = 0.1970s; samplesPerSecond = 1268.7
-MPI Rank 3: 05/03/2016 18:02:47:  Epoch[ 3 of 4]-Minibatch[ 391- 400, 100.00%]: CrossEntropyWithSoftmax = 0.14580661 * 250; EvalClassificationError = 0.06800000 * 250; time = 0.2344s; samplesPerSecond = 1066.3
-MPI Rank 3: 05/03/2016 18:02:47: Finished Epoch[ 3 of 4]: [Training] CrossEntropyWithSoftmax = 0.15948509 * 10000; EvalClassificationError = 0.07670000 * 10000; totalSamplesSeen = 30000; learningRatePerSample = 0.0080000004; epochTime=8.95791s
-=======
-MPI Rank 3: 08/16/2016 09:57:12: Starting minibatch loop, DataParallelSGD training (MyRank = 3, NumNodes = 4, NumGradientBits = 64), distributed reading is ENABLED.
-MPI Rank 3: 08/16/2016 09:57:12:  Epoch[ 3 of 4]-Minibatch[   1-  10, 2.50%]: CrossEntropyWithSoftmax = 0.12573638 * 250; EvalErrorPrediction = 0.05600000 * 250; time = 0.0440s; samplesPerSecond = 5676.9
-MPI Rank 3: 08/16/2016 09:57:12:  Epoch[ 3 of 4]-Minibatch[  11-  20, 5.00%]: CrossEntropyWithSoftmax = 0.17793506 * 250; EvalErrorPrediction = 0.09200000 * 250; time = 0.0529s; samplesPerSecond = 4729.4
-MPI Rank 3: 08/16/2016 09:57:12:  Epoch[ 3 of 4]-Minibatch[  21-  30, 7.50%]: CrossEntropyWithSoftmax = 0.14424050 * 250; EvalErrorPrediction = 0.07600000 * 250; time = 0.0229s; samplesPerSecond = 10939.5
-MPI Rank 3: 08/16/2016 09:57:12:  Epoch[ 3 of 4]-Minibatch[  31-  40, 10.00%]: CrossEntropyWithSoftmax = 0.15793261 * 250; EvalErrorPrediction = 0.06400000 * 250; time = 0.0392s; samplesPerSecond = 6370.2
-MPI Rank 3: 08/16/2016 09:57:12:  Epoch[ 3 of 4]-Minibatch[  41-  50, 12.50%]: CrossEntropyWithSoftmax = 0.17032397 * 250; EvalErrorPrediction = 0.10000000 * 250; time = 0.0305s; samplesPerSecond = 8199.1
-MPI Rank 3: 08/16/2016 09:57:13:  Epoch[ 3 of 4]-Minibatch[  51-  60, 15.00%]: CrossEntropyWithSoftmax = 0.18248471 * 250; EvalErrorPrediction = 0.08000000 * 250; time = 0.0621s; samplesPerSecond = 4023.0
-MPI Rank 3: 08/16/2016 09:57:13:  Epoch[ 3 of 4]-Minibatch[  61-  70, 17.50%]: CrossEntropyWithSoftmax = 0.14633367 * 250; EvalErrorPrediction = 0.07200000 * 250; time = 0.0506s; samplesPerSecond = 4944.2
-MPI Rank 3: 08/16/2016 09:57:13:  Epoch[ 3 of 4]-Minibatch[  71-  80, 20.00%]: CrossEntropyWithSoftmax = 0.18031057 * 250; EvalErrorPrediction = 0.09600000 * 250; time = 0.0505s; samplesPerSecond = 4953.5
-MPI Rank 3: 08/16/2016 09:57:13:  Epoch[ 3 of 4]-Minibatch[  81-  90, 22.50%]: CrossEntropyWithSoftmax = 0.15850971 * 250; EvalErrorPrediction = 0.07600000 * 250; time = 0.0396s; samplesPerSecond = 6317.3
-MPI Rank 3: 08/16/2016 09:57:13:  Epoch[ 3 of 4]-Minibatch[  91- 100, 25.00%]: CrossEntropyWithSoftmax = 0.14480887 * 250; EvalErrorPrediction = 0.07200000 * 250; time = 0.0322s; samplesPerSecond = 7764.7
-MPI Rank 3: 08/16/2016 09:57:13:  Epoch[ 3 of 4]-Minibatch[ 101- 110, 27.50%]: CrossEntropyWithSoftmax = 0.13441155 * 250; EvalErrorPrediction = 0.05200000 * 250; time = 0.0359s; samplesPerSecond = 6960.3
-MPI Rank 3: 08/16/2016 09:57:13:  Epoch[ 3 of 4]-Minibatch[ 111- 120, 30.00%]: CrossEntropyWithSoftmax = 0.13702170 * 250; EvalErrorPrediction = 0.06000000 * 250; time = 0.0394s; samplesPerSecond = 6343.1
-MPI Rank 3: 08/16/2016 09:57:13:  Epoch[ 3 of 4]-Minibatch[ 121- 130, 32.50%]: CrossEntropyWithSoftmax = 0.11643467 * 250; EvalErrorPrediction = 0.05600000 * 250; time = 0.0096s; samplesPerSecond = 26139.7
-MPI Rank 3: 08/16/2016 09:57:13:  Epoch[ 3 of 4]-Minibatch[ 131- 140, 35.00%]: CrossEntropyWithSoftmax = 0.16800547 * 250; EvalErrorPrediction = 0.08800000 * 250; time = 0.0495s; samplesPerSecond = 5049.4
-MPI Rank 3: 08/16/2016 09:57:13:  Epoch[ 3 of 4]-Minibatch[ 141- 150, 37.50%]: CrossEntropyWithSoftmax = 0.12793895 * 250; EvalErrorPrediction = 0.04800000 * 250; time = 0.0783s; samplesPerSecond = 3192.5
-MPI Rank 3: 08/16/2016 09:57:13:  Epoch[ 3 of 4]-Minibatch[ 151- 160, 40.00%]: CrossEntropyWithSoftmax = 0.17254071 * 250; EvalErrorPrediction = 0.08000000 * 250; time = 0.0820s; samplesPerSecond = 3047.0
-MPI Rank 3: 08/16/2016 09:57:13:  Epoch[ 3 of 4]-Minibatch[ 161- 170, 42.50%]: CrossEntropyWithSoftmax = 0.17663137 * 250; EvalErrorPrediction = 0.09600000 * 250; time = 0.0495s; samplesPerSecond = 5050.8
-MPI Rank 3: 08/16/2016 09:57:13:  Epoch[ 3 of 4]-Minibatch[ 171- 180, 45.00%]: CrossEntropyWithSoftmax = 0.14120431 * 250; EvalErrorPrediction = 0.06400000 * 250; time = 0.0403s; samplesPerSecond = 6207.6
-MPI Rank 3: 08/16/2016 09:57:13:  Epoch[ 3 of 4]-Minibatch[ 181- 190, 47.50%]: CrossEntropyWithSoftmax = 0.19250710 * 250; EvalErrorPrediction = 0.10000000 * 250; time = 0.0426s; samplesPerSecond = 5869.9
-MPI Rank 3: 08/16/2016 09:57:13:  Epoch[ 3 of 4]-Minibatch[ 191- 200, 50.00%]: CrossEntropyWithSoftmax = 0.20912001 * 250; EvalErrorPrediction = 0.10000000 * 250; time = 0.0430s; samplesPerSecond = 5817.3
-MPI Rank 3: 08/16/2016 09:57:13:  Epoch[ 3 of 4]-Minibatch[ 201- 210, 52.50%]: CrossEntropyWithSoftmax = 0.18485462 * 250; EvalErrorPrediction = 0.08000000 * 250; time = 0.0597s; samplesPerSecond = 4185.2
-MPI Rank 3: 08/16/2016 09:57:13:  Epoch[ 3 of 4]-Minibatch[ 211- 220, 55.00%]: CrossEntropyWithSoftmax = 0.18191864 * 250; EvalErrorPrediction = 0.07600000 * 250; time = 0.0510s; samplesPerSecond = 4900.8
-MPI Rank 3: 08/16/2016 09:57:13:  Epoch[ 3 of 4]-Minibatch[ 221- 230, 57.50%]: CrossEntropyWithSoftmax = 0.14066571 * 250; EvalErrorPrediction = 0.06000000 * 250; time = 0.0289s; samplesPerSecond = 8664.0
-MPI Rank 3: 08/16/2016 09:57:13:  Epoch[ 3 of 4]-Minibatch[ 231- 240, 60.00%]: CrossEntropyWithSoftmax = 0.14839150 * 250; EvalErrorPrediction = 0.07600000 * 250; time = 0.0391s; samplesPerSecond = 6387.5
-MPI Rank 3: 08/16/2016 09:57:13:  Epoch[ 3 of 4]-Minibatch[ 241- 250, 62.50%]: CrossEntropyWithSoftmax = 0.20326119 * 250; EvalErrorPrediction = 0.11600000 * 250; time = 0.0349s; samplesPerSecond = 7158.8
-MPI Rank 3: 08/16/2016 09:57:13:  Epoch[ 3 of 4]-Minibatch[ 251- 260, 65.00%]: CrossEntropyWithSoftmax = 0.12850544 * 250; EvalErrorPrediction = 0.07200000 * 250; time = 0.0334s; samplesPerSecond = 7488.6
-MPI Rank 3: 08/16/2016 09:57:13:  Epoch[ 3 of 4]-Minibatch[ 261- 270, 67.50%]: CrossEntropyWithSoftmax = 0.18637526 * 250; EvalErrorPrediction = 0.11600000 * 250; time = 0.0366s; samplesPerSecond = 6827.6
-MPI Rank 3: 08/16/2016 09:57:13:  Epoch[ 3 of 4]-Minibatch[ 271- 280, 70.00%]: CrossEntropyWithSoftmax = 0.19588263 * 250; EvalErrorPrediction = 0.08800000 * 250; time = 0.0284s; samplesPerSecond = 8804.4
-MPI Rank 3: 08/16/2016 09:57:14:  Epoch[ 3 of 4]-Minibatch[ 281- 290, 72.50%]: CrossEntropyWithSoftmax = 0.16642744 * 250; EvalErrorPrediction = 0.06800000 * 250; time = 0.0521s; samplesPerSecond = 4800.1
-MPI Rank 3: 08/16/2016 09:57:14:  Epoch[ 3 of 4]-Minibatch[ 291- 300, 75.00%]: CrossEntropyWithSoftmax = 0.12514794 * 250; EvalErrorPrediction = 0.04400000 * 250; time = 0.0440s; samplesPerSecond = 5677.0
-MPI Rank 3: 08/16/2016 09:57:14:  Epoch[ 3 of 4]-Minibatch[ 301- 310, 77.50%]: CrossEntropyWithSoftmax = 0.17398269 * 250; EvalErrorPrediction = 0.08800000 * 250; time = 0.0542s; samplesPerSecond = 4611.4
-MPI Rank 3: 08/16/2016 09:57:14:  Epoch[ 3 of 4]-Minibatch[ 311- 320, 80.00%]: CrossEntropyWithSoftmax = 0.12276461 * 250; EvalErrorPrediction = 0.05200000 * 250; time = 0.0408s; samplesPerSecond = 6124.6
-MPI Rank 3: 08/16/2016 09:57:14:  Epoch[ 3 of 4]-Minibatch[ 321- 330, 82.50%]: CrossEntropyWithSoftmax = 0.14747644 * 250; EvalErrorPrediction = 0.06000000 * 250; time = 0.0355s; samplesPerSecond = 7041.3
-MPI Rank 3: 08/16/2016 09:57:14:  Epoch[ 3 of 4]-Minibatch[ 331- 340, 85.00%]: CrossEntropyWithSoftmax = 0.19803461 * 250; EvalErrorPrediction = 0.09600000 * 250; time = 0.0408s; samplesPerSecond = 6130.3
-MPI Rank 3: 08/16/2016 09:57:14:  Epoch[ 3 of 4]-Minibatch[ 341- 350, 87.50%]: CrossEntropyWithSoftmax = 0.12590469 * 250; EvalErrorPrediction = 0.05200000 * 250; time = 0.0595s; samplesPerSecond = 4200.9
-MPI Rank 3: 08/16/2016 09:57:14:  Epoch[ 3 of 4]-Minibatch[ 351- 360, 90.00%]: CrossEntropyWithSoftmax = 0.13748952 * 250; EvalErrorPrediction = 0.05600000 * 250; time = 0.0417s; samplesPerSecond = 5993.9
-MPI Rank 3: 08/16/2016 09:57:14:  Epoch[ 3 of 4]-Minibatch[ 361- 370, 92.50%]: CrossEntropyWithSoftmax = 0.12855558 * 250; EvalErrorPrediction = 0.06000000 * 250; time = 0.0394s; samplesPerSecond = 6342.0
-MPI Rank 3: 08/16/2016 09:57:14:  Epoch[ 3 of 4]-Minibatch[ 371- 380, 95.00%]: CrossEntropyWithSoftmax = 0.16663050 * 250; EvalErrorPrediction = 0.09600000 * 250; time = 0.0506s; samplesPerSecond = 4939.0
-MPI Rank 3: 08/16/2016 09:57:14:  Epoch[ 3 of 4]-Minibatch[ 381- 390, 97.50%]: CrossEntropyWithSoftmax = 0.20689620 * 250; EvalErrorPrediction = 0.11600000 * 250; time = 0.0784s; samplesPerSecond = 3189.7
-MPI Rank 3: 08/16/2016 09:57:14:  Epoch[ 3 of 4]-Minibatch[ 391- 400, 100.00%]: CrossEntropyWithSoftmax = 0.14580661 * 250; EvalErrorPrediction = 0.06800000 * 250; time = 0.1091s; samplesPerSecond = 2291.3
-MPI Rank 3: 08/16/2016 09:57:14: Finished Epoch[ 3 of 4]: [Training] CrossEntropyWithSoftmax = 0.15948509 * 10000; EvalErrorPrediction = 0.07670000 * 10000; totalSamplesSeen = 30000; learningRatePerSample = 0.0080000004; epochTime=1.87358s
->>>>>>> 8493f118
-MPI Rank 3: 
-MPI Rank 3: 08/16/2016 09:57:14: Starting Epoch 4: learning rate per sample = 0.008000  effective momentum = 0.900000  momentum as time constant = 237.3 samples
-MPI Rank 3: 
-<<<<<<< HEAD
+MPI Rank 3: 05/03/2016 18:02:38:  Epoch[ 3 of 4]-Minibatch[   1-  10, 2.50%]: CrossEntropyWithSoftmax = 0.12573638 * 250; EvalErrorPrediction = 0.05600000 * 250; time = 0.3129s; samplesPerSecond = 799.0
+MPI Rank 3: 05/03/2016 18:02:38:  Epoch[ 3 of 4]-Minibatch[  11-  20, 5.00%]: CrossEntropyWithSoftmax = 0.17793506 * 250; EvalErrorPrediction = 0.09200000 * 250; time = 0.3309s; samplesPerSecond = 755.5
+MPI Rank 3: 05/03/2016 18:02:39:  Epoch[ 3 of 4]-Minibatch[  21-  30, 7.50%]: CrossEntropyWithSoftmax = 0.14424050 * 250; EvalErrorPrediction = 0.07600000 * 250; time = 0.4469s; samplesPerSecond = 559.4
+MPI Rank 3: 05/03/2016 18:02:39:  Epoch[ 3 of 4]-Minibatch[  31-  40, 10.00%]: CrossEntropyWithSoftmax = 0.15793261 * 250; EvalErrorPrediction = 0.06400000 * 250; time = 0.3229s; samplesPerSecond = 774.2
+MPI Rank 3: 05/03/2016 18:02:40:  Epoch[ 3 of 4]-Minibatch[  41-  50, 12.50%]: CrossEntropyWithSoftmax = 0.17032397 * 250; EvalErrorPrediction = 0.10000000 * 250; time = 0.3998s; samplesPerSecond = 625.3
+MPI Rank 3: 05/03/2016 18:02:40:  Epoch[ 3 of 4]-Minibatch[  51-  60, 15.00%]: CrossEntropyWithSoftmax = 0.18248471 * 250; EvalErrorPrediction = 0.08000000 * 250; time = 0.4289s; samplesPerSecond = 582.8
+MPI Rank 3: 05/03/2016 18:02:40:  Epoch[ 3 of 4]-Minibatch[  61-  70, 17.50%]: CrossEntropyWithSoftmax = 0.14633367 * 250; EvalErrorPrediction = 0.07200000 * 250; time = 0.3459s; samplesPerSecond = 722.8
+MPI Rank 3: 05/03/2016 18:02:41:  Epoch[ 3 of 4]-Minibatch[  71-  80, 20.00%]: CrossEntropyWithSoftmax = 0.18031057 * 250; EvalErrorPrediction = 0.09600000 * 250; time = 0.2382s; samplesPerSecond = 1049.4
+MPI Rank 3: 05/03/2016 18:02:41:  Epoch[ 3 of 4]-Minibatch[  81-  90, 22.50%]: CrossEntropyWithSoftmax = 0.15850971 * 250; EvalErrorPrediction = 0.07600000 * 250; time = 0.1297s; samplesPerSecond = 1928.2
+MPI Rank 3: 05/03/2016 18:02:41:  Epoch[ 3 of 4]-Minibatch[  91- 100, 25.00%]: CrossEntropyWithSoftmax = 0.14480887 * 250; EvalErrorPrediction = 0.07200000 * 250; time = 0.3802s; samplesPerSecond = 657.6
+MPI Rank 3: 05/03/2016 18:02:41:  Epoch[ 3 of 4]-Minibatch[ 101- 110, 27.50%]: CrossEntropyWithSoftmax = 0.13441155 * 250; EvalErrorPrediction = 0.05200000 * 250; time = 0.2335s; samplesPerSecond = 1070.5
+MPI Rank 3: 05/03/2016 18:02:42:  Epoch[ 3 of 4]-Minibatch[ 111- 120, 30.00%]: CrossEntropyWithSoftmax = 0.13702170 * 250; EvalErrorPrediction = 0.06000000 * 250; time = 0.1611s; samplesPerSecond = 1552.1
+MPI Rank 3: 05/03/2016 18:02:42:  Epoch[ 3 of 4]-Minibatch[ 121- 130, 32.50%]: CrossEntropyWithSoftmax = 0.11643467 * 250; EvalErrorPrediction = 0.05600000 * 250; time = 0.1917s; samplesPerSecond = 1304.5
+MPI Rank 3: 05/03/2016 18:02:42:  Epoch[ 3 of 4]-Minibatch[ 131- 140, 35.00%]: CrossEntropyWithSoftmax = 0.16800547 * 250; EvalErrorPrediction = 0.08800000 * 250; time = 0.1638s; samplesPerSecond = 1526.3
+MPI Rank 3: 05/03/2016 18:02:42:  Epoch[ 3 of 4]-Minibatch[ 141- 150, 37.50%]: CrossEntropyWithSoftmax = 0.12793895 * 250; EvalErrorPrediction = 0.04800000 * 250; time = 0.1332s; samplesPerSecond = 1876.6
+MPI Rank 3: 05/03/2016 18:02:42:  Epoch[ 3 of 4]-Minibatch[ 151- 160, 40.00%]: CrossEntropyWithSoftmax = 0.17254071 * 250; EvalErrorPrediction = 0.08000000 * 250; time = 0.1417s; samplesPerSecond = 1764.3
+MPI Rank 3: 05/03/2016 18:02:42:  Epoch[ 3 of 4]-Minibatch[ 161- 170, 42.50%]: CrossEntropyWithSoftmax = 0.17663137 * 250; EvalErrorPrediction = 0.09600000 * 250; time = 0.1347s; samplesPerSecond = 1855.8
+MPI Rank 3: 05/03/2016 18:02:42:  Epoch[ 3 of 4]-Minibatch[ 171- 180, 45.00%]: CrossEntropyWithSoftmax = 0.14120431 * 250; EvalErrorPrediction = 0.06400000 * 250; time = 0.1033s; samplesPerSecond = 2419.4
+MPI Rank 3: 05/03/2016 18:02:43:  Epoch[ 3 of 4]-Minibatch[ 181- 190, 47.50%]: CrossEntropyWithSoftmax = 0.19250710 * 250; EvalErrorPrediction = 0.10000000 * 250; time = 0.1687s; samplesPerSecond = 1482.0
+MPI Rank 3: 05/03/2016 18:02:43:  Epoch[ 3 of 4]-Minibatch[ 191- 200, 50.00%]: CrossEntropyWithSoftmax = 0.20912001 * 250; EvalErrorPrediction = 0.10000000 * 250; time = 0.1888s; samplesPerSecond = 1323.8
+MPI Rank 3: 05/03/2016 18:02:43:  Epoch[ 3 of 4]-Minibatch[ 201- 210, 52.50%]: CrossEntropyWithSoftmax = 0.18485462 * 250; EvalErrorPrediction = 0.08000000 * 250; time = 0.2169s; samplesPerSecond = 1152.6
+MPI Rank 3: 05/03/2016 18:02:43:  Epoch[ 3 of 4]-Minibatch[ 211- 220, 55.00%]: CrossEntropyWithSoftmax = 0.18191864 * 250; EvalErrorPrediction = 0.07600000 * 250; time = 0.2980s; samplesPerSecond = 838.8
+MPI Rank 3: 05/03/2016 18:02:43:  Epoch[ 3 of 4]-Minibatch[ 221- 230, 57.50%]: CrossEntropyWithSoftmax = 0.14066571 * 250; EvalErrorPrediction = 0.06000000 * 250; time = 0.1408s; samplesPerSecond = 1775.9
+MPI Rank 3: 05/03/2016 18:02:44:  Epoch[ 3 of 4]-Minibatch[ 231- 240, 60.00%]: CrossEntropyWithSoftmax = 0.14839150 * 250; EvalErrorPrediction = 0.07600000 * 250; time = 0.1277s; samplesPerSecond = 1957.9
+MPI Rank 3: 05/03/2016 18:02:44:  Epoch[ 3 of 4]-Minibatch[ 241- 250, 62.50%]: CrossEntropyWithSoftmax = 0.20326119 * 250; EvalErrorPrediction = 0.11600000 * 250; time = 0.1149s; samplesPerSecond = 2176.4
+MPI Rank 3: 05/03/2016 18:02:44:  Epoch[ 3 of 4]-Minibatch[ 251- 260, 65.00%]: CrossEntropyWithSoftmax = 0.12850544 * 250; EvalErrorPrediction = 0.07200000 * 250; time = 0.1926s; samplesPerSecond = 1298.2
+MPI Rank 3: 05/03/2016 18:02:44:  Epoch[ 3 of 4]-Minibatch[ 261- 270, 67.50%]: CrossEntropyWithSoftmax = 0.18637526 * 250; EvalErrorPrediction = 0.11600000 * 250; time = 0.1514s; samplesPerSecond = 1651.1
+MPI Rank 3: 05/03/2016 18:02:44:  Epoch[ 3 of 4]-Minibatch[ 271- 280, 70.00%]: CrossEntropyWithSoftmax = 0.19588263 * 250; EvalErrorPrediction = 0.08800000 * 250; time = 0.1552s; samplesPerSecond = 1610.8
+MPI Rank 3: 05/03/2016 18:02:44:  Epoch[ 3 of 4]-Minibatch[ 281- 290, 72.50%]: CrossEntropyWithSoftmax = 0.16642744 * 250; EvalErrorPrediction = 0.06800000 * 250; time = 0.1326s; samplesPerSecond = 1885.8
+MPI Rank 3: 05/03/2016 18:02:44:  Epoch[ 3 of 4]-Minibatch[ 291- 300, 75.00%]: CrossEntropyWithSoftmax = 0.12514794 * 250; EvalErrorPrediction = 0.04400000 * 250; time = 0.1506s; samplesPerSecond = 1659.9
+MPI Rank 3: 05/03/2016 18:02:45:  Epoch[ 3 of 4]-Minibatch[ 301- 310, 77.50%]: CrossEntropyWithSoftmax = 0.17398269 * 250; EvalErrorPrediction = 0.08800000 * 250; time = 0.1782s; samplesPerSecond = 1403.1
+MPI Rank 3: 05/03/2016 18:02:45:  Epoch[ 3 of 4]-Minibatch[ 311- 320, 80.00%]: CrossEntropyWithSoftmax = 0.12276461 * 250; EvalErrorPrediction = 0.05200000 * 250; time = 0.1930s; samplesPerSecond = 1295.6
+MPI Rank 3: 05/03/2016 18:02:45:  Epoch[ 3 of 4]-Minibatch[ 321- 330, 82.50%]: CrossEntropyWithSoftmax = 0.14747644 * 250; EvalErrorPrediction = 0.06000000 * 250; time = 0.3164s; samplesPerSecond = 790.2
+MPI Rank 3: 05/03/2016 18:02:45:  Epoch[ 3 of 4]-Minibatch[ 331- 340, 85.00%]: CrossEntropyWithSoftmax = 0.19803461 * 250; EvalErrorPrediction = 0.09600000 * 250; time = 0.3183s; samplesPerSecond = 785.5
+MPI Rank 3: 05/03/2016 18:02:46:  Epoch[ 3 of 4]-Minibatch[ 341- 350, 87.50%]: CrossEntropyWithSoftmax = 0.12590469 * 250; EvalErrorPrediction = 0.05200000 * 250; time = 0.2531s; samplesPerSecond = 987.7
+MPI Rank 3: 05/03/2016 18:02:46:  Epoch[ 3 of 4]-Minibatch[ 351- 360, 90.00%]: CrossEntropyWithSoftmax = 0.13748952 * 250; EvalErrorPrediction = 0.05600000 * 250; time = 0.2435s; samplesPerSecond = 1026.5
+MPI Rank 3: 05/03/2016 18:02:46:  Epoch[ 3 of 4]-Minibatch[ 361- 370, 92.50%]: CrossEntropyWithSoftmax = 0.12855558 * 250; EvalErrorPrediction = 0.06000000 * 250; time = 0.1981s; samplesPerSecond = 1262.0
+MPI Rank 3: 05/03/2016 18:02:46:  Epoch[ 3 of 4]-Minibatch[ 371- 380, 95.00%]: CrossEntropyWithSoftmax = 0.16663050 * 250; EvalErrorPrediction = 0.09600000 * 250; time = 0.1839s; samplesPerSecond = 1359.8
+MPI Rank 3: 05/03/2016 18:02:47:  Epoch[ 3 of 4]-Minibatch[ 381- 390, 97.50%]: CrossEntropyWithSoftmax = 0.20689620 * 250; EvalErrorPrediction = 0.11600000 * 250; time = 0.1970s; samplesPerSecond = 1268.7
+MPI Rank 3: 05/03/2016 18:02:47:  Epoch[ 3 of 4]-Minibatch[ 391- 400, 100.00%]: CrossEntropyWithSoftmax = 0.14580661 * 250; EvalErrorPrediction = 0.06800000 * 250; time = 0.2344s; samplesPerSecond = 1066.3
+MPI Rank 3: 05/03/2016 18:02:47: Finished Epoch[ 3 of 4]: [Training] CrossEntropyWithSoftmax = 0.15948509 * 10000; EvalErrorPrediction = 0.07670000 * 10000; totalSamplesSeen = 30000; learningRatePerSample = 0.0080000004; epochTime=8.95791s
+MPI Rank 3: 
+MPI Rank 3: 05/03/2016 18:02:47: Starting Epoch 4: learning rate per sample = 0.008000  effective momentum = 0.900000  momentum as time constant = 237.3 samples
+MPI Rank 3: starting epoch 3 at record count 30000, and file position 0
+MPI Rank 3: already there from last epoch
+MPI Rank 3: 
 MPI Rank 3: 05/03/2016 18:02:47: Starting minibatch loop, DataParallelSGD training (MyRank = 3, NumNodes = 4, NumGradientBits = 64).
-MPI Rank 3: 05/03/2016 18:02:47:  Epoch[ 4 of 4]-Minibatch[   1-  10, 2.50%]: CrossEntropyWithSoftmax = 0.12378899 * 250; EvalClassificationError = 0.06000000 * 250; time = 0.2215s; samplesPerSecond = 1128.5
-MPI Rank 3: 05/03/2016 18:02:47:  Epoch[ 4 of 4]-Minibatch[  11-  20, 5.00%]: CrossEntropyWithSoftmax = 0.18072658 * 250; EvalClassificationError = 0.09600000 * 250; time = 0.1823s; samplesPerSecond = 1371.6
-MPI Rank 3: 05/03/2016 18:02:47:  Epoch[ 4 of 4]-Minibatch[  21-  30, 7.50%]: CrossEntropyWithSoftmax = 0.14257652 * 250; EvalClassificationError = 0.07600000 * 250; time = 0.1805s; samplesPerSecond = 1384.8
-MPI Rank 3: 05/03/2016 18:02:48:  Epoch[ 4 of 4]-Minibatch[  31-  40, 10.00%]: CrossEntropyWithSoftmax = 0.15640664 * 250; EvalClassificationError = 0.06400000 * 250; time = 0.2933s; samplesPerSecond = 852.5
-MPI Rank 3: 05/03/2016 18:02:48:  Epoch[ 4 of 4]-Minibatch[  41-  50, 12.50%]: CrossEntropyWithSoftmax = 0.16965711 * 250; EvalClassificationError = 0.09600000 * 250; time = 0.1988s; samplesPerSecond = 1257.3
-MPI Rank 3: 05/03/2016 18:02:48:  Epoch[ 4 of 4]-Minibatch[  51-  60, 15.00%]: CrossEntropyWithSoftmax = 0.18193507 * 250; EvalClassificationError = 0.08000000 * 250; time = 0.2390s; samplesPerSecond = 1046.1
-MPI Rank 3: 05/03/2016 18:02:48:  Epoch[ 4 of 4]-Minibatch[  61-  70, 17.50%]: CrossEntropyWithSoftmax = 0.14480715 * 250; EvalClassificationError = 0.07200000 * 250; time = 0.2774s; samplesPerSecond = 901.2
-MPI Rank 3: 05/03/2016 18:02:49:  Epoch[ 4 of 4]-Minibatch[  71-  80, 20.00%]: CrossEntropyWithSoftmax = 0.18022375 * 250; EvalClassificationError = 0.09600000 * 250; time = 0.1872s; samplesPerSecond = 1335.5
-MPI Rank 3: 05/03/2016 18:02:49:  Epoch[ 4 of 4]-Minibatch[  81-  90, 22.50%]: CrossEntropyWithSoftmax = 0.15853227 * 250; EvalClassificationError = 0.07600000 * 250; time = 0.1970s; samplesPerSecond = 1269.3
-MPI Rank 3: 05/03/2016 18:02:49:  Epoch[ 4 of 4]-Minibatch[  91- 100, 25.00%]: CrossEntropyWithSoftmax = 0.14475377 * 250; EvalClassificationError = 0.07200000 * 250; time = 0.2368s; samplesPerSecond = 1055.8
-MPI Rank 3: 05/03/2016 18:02:49:  Epoch[ 4 of 4]-Minibatch[ 101- 110, 27.50%]: CrossEntropyWithSoftmax = 0.13347154 * 250; EvalClassificationError = 0.05200000 * 250; time = 0.3241s; samplesPerSecond = 771.3
-MPI Rank 3: 05/03/2016 18:02:50:  Epoch[ 4 of 4]-Minibatch[ 111- 120, 30.00%]: CrossEntropyWithSoftmax = 0.13697718 * 250; EvalClassificationError = 0.06400000 * 250; time = 0.1659s; samplesPerSecond = 1507.3
-MPI Rank 3: 05/03/2016 18:02:50:  Epoch[ 4 of 4]-Minibatch[ 121- 130, 32.50%]: CrossEntropyWithSoftmax = 0.11578526 * 250; EvalClassificationError = 0.05600000 * 250; time = 0.3102s; samplesPerSecond = 805.9
-MPI Rank 3: 05/03/2016 18:02:50:  Epoch[ 4 of 4]-Minibatch[ 131- 140, 35.00%]: CrossEntropyWithSoftmax = 0.16903500 * 250; EvalClassificationError = 0.08800000 * 250; time = 0.1444s; samplesPerSecond = 1731.1
-MPI Rank 3: 05/03/2016 18:02:50:  Epoch[ 4 of 4]-Minibatch[ 141- 150, 37.50%]: CrossEntropyWithSoftmax = 0.12744479 * 250; EvalClassificationError = 0.04800000 * 250; time = 0.1874s; samplesPerSecond = 1334.2
-MPI Rank 3: 05/03/2016 18:02:50:  Epoch[ 4 of 4]-Minibatch[ 151- 160, 40.00%]: CrossEntropyWithSoftmax = 0.17105836 * 250; EvalClassificationError = 0.08400000 * 250; time = 0.2043s; samplesPerSecond = 1223.7
-MPI Rank 3: 05/03/2016 18:02:51:  Epoch[ 4 of 4]-Minibatch[ 161- 170, 42.50%]: CrossEntropyWithSoftmax = 0.17692391 * 250; EvalClassificationError = 0.10000000 * 250; time = 0.2544s; samplesPerSecond = 982.6
-MPI Rank 3: 05/03/2016 18:02:51:  Epoch[ 4 of 4]-Minibatch[ 171- 180, 45.00%]: CrossEntropyWithSoftmax = 0.14107508 * 250; EvalClassificationError = 0.06400000 * 250; time = 0.4364s; samplesPerSecond = 572.9
-MPI Rank 3: 05/03/2016 18:02:51:  Epoch[ 4 of 4]-Minibatch[ 181- 190, 47.50%]: CrossEntropyWithSoftmax = 0.19340521 * 250; EvalClassificationError = 0.10000000 * 250; time = 0.3559s; samplesPerSecond = 702.4
-MPI Rank 3: 05/03/2016 18:02:52:  Epoch[ 4 of 4]-Minibatch[ 191- 200, 50.00%]: CrossEntropyWithSoftmax = 0.20866697 * 250; EvalClassificationError = 0.10000000 * 250; time = 0.3769s; samplesPerSecond = 663.4
-MPI Rank 3: 05/03/2016 18:02:52:  Epoch[ 4 of 4]-Minibatch[ 201- 210, 52.50%]: CrossEntropyWithSoftmax = 0.18511042 * 250; EvalClassificationError = 0.08000000 * 250; time = 0.3480s; samplesPerSecond = 718.4
-MPI Rank 3: 05/03/2016 18:02:52:  Epoch[ 4 of 4]-Minibatch[ 211- 220, 55.00%]: CrossEntropyWithSoftmax = 0.18159934 * 250; EvalClassificationError = 0.07600000 * 250; time = 0.3528s; samplesPerSecond = 708.6
-MPI Rank 3: 05/03/2016 18:02:53:  Epoch[ 4 of 4]-Minibatch[ 221- 230, 57.50%]: CrossEntropyWithSoftmax = 0.14034224 * 250; EvalClassificationError = 0.05600000 * 250; time = 0.4338s; samplesPerSecond = 576.2
-MPI Rank 3: 05/03/2016 18:02:53:  Epoch[ 4 of 4]-Minibatch[ 231- 240, 60.00%]: CrossEntropyWithSoftmax = 0.14844686 * 250; EvalClassificationError = 0.07600000 * 250; time = 0.3345s; samplesPerSecond = 747.3
-MPI Rank 3: 05/03/2016 18:02:54:  Epoch[ 4 of 4]-Minibatch[ 241- 250, 62.50%]: CrossEntropyWithSoftmax = 0.20372579 * 250; EvalClassificationError = 0.11200000 * 250; time = 0.3909s; samplesPerSecond = 639.5
-MPI Rank 3: 05/03/2016 18:02:54:  Epoch[ 4 of 4]-Minibatch[ 251- 260, 65.00%]: CrossEntropyWithSoftmax = 0.12816440 * 250; EvalClassificationError = 0.07200000 * 250; time = 0.4371s; samplesPerSecond = 571.9
-MPI Rank 3: 05/03/2016 18:02:54:  Epoch[ 4 of 4]-Minibatch[ 261- 270, 67.50%]: CrossEntropyWithSoftmax = 0.18657425 * 250; EvalClassificationError = 0.11600000 * 250; time = 0.4013s; samplesPerSecond = 623.0
-MPI Rank 3: 05/03/2016 18:02:55:  Epoch[ 4 of 4]-Minibatch[ 271- 280, 70.00%]: CrossEntropyWithSoftmax = 0.19568349 * 250; EvalClassificationError = 0.08400000 * 250; time = 0.4619s; samplesPerSecond = 541.2
-MPI Rank 3: 05/03/2016 18:02:55:  Epoch[ 4 of 4]-Minibatch[ 281- 290, 72.50%]: CrossEntropyWithSoftmax = 0.16445355 * 250; EvalClassificationError = 0.06800000 * 250; time = 0.3485s; samplesPerSecond = 717.3
-MPI Rank 3: 05/03/2016 18:02:56:  Epoch[ 4 of 4]-Minibatch[ 291- 300, 75.00%]: CrossEntropyWithSoftmax = 0.12455473 * 250; EvalClassificationError = 0.04400000 * 250; time = 0.2365s; samplesPerSecond = 1057.0
-MPI Rank 3: 05/03/2016 18:02:56:  Epoch[ 4 of 4]-Minibatch[ 301- 310, 77.50%]: CrossEntropyWithSoftmax = 0.17299493 * 250; EvalClassificationError = 0.08400000 * 250; time = 0.2446s; samplesPerSecond = 1021.9
-MPI Rank 3: 05/03/2016 18:02:56:  Epoch[ 4 of 4]-Minibatch[ 311- 320, 80.00%]: CrossEntropyWithSoftmax = 0.12251633 * 250; EvalClassificationError = 0.05200000 * 250; time = 0.4204s; samplesPerSecond = 594.7
-MPI Rank 3: 05/03/2016 18:02:56:  Epoch[ 4 of 4]-Minibatch[ 321- 330, 82.50%]: CrossEntropyWithSoftmax = 0.14716873 * 250; EvalClassificationError = 0.06000000 * 250; time = 0.2937s; samplesPerSecond = 851.4
-MPI Rank 3: 05/03/2016 18:02:57:  Epoch[ 4 of 4]-Minibatch[ 331- 340, 85.00%]: CrossEntropyWithSoftmax = 0.19795421 * 250; EvalClassificationError = 0.09200000 * 250; time = 0.2357s; samplesPerSecond = 1060.7
-MPI Rank 3: 05/03/2016 18:02:57:  Epoch[ 4 of 4]-Minibatch[ 341- 350, 87.50%]: CrossEntropyWithSoftmax = 0.12574906 * 250; EvalClassificationError = 0.05200000 * 250; time = 0.2748s; samplesPerSecond = 909.8
-MPI Rank 3: 05/03/2016 18:02:57:  Epoch[ 4 of 4]-Minibatch[ 351- 360, 90.00%]: CrossEntropyWithSoftmax = 0.13742429 * 250; EvalClassificationError = 0.05600000 * 250; time = 0.2035s; samplesPerSecond = 1228.3
-MPI Rank 3: 05/03/2016 18:02:57:  Epoch[ 4 of 4]-Minibatch[ 361- 370, 92.50%]: CrossEntropyWithSoftmax = 0.12857418 * 250; EvalClassificationError = 0.06000000 * 250; time = 0.2970s; samplesPerSecond = 841.9
-MPI Rank 3: 05/03/2016 18:02:58:  Epoch[ 4 of 4]-Minibatch[ 371- 380, 95.00%]: CrossEntropyWithSoftmax = 0.16659309 * 250; EvalClassificationError = 0.09600000 * 250; time = 0.2854s; samplesPerSecond = 875.9
-MPI Rank 3: 05/03/2016 18:02:58:  Epoch[ 4 of 4]-Minibatch[ 381- 390, 97.50%]: CrossEntropyWithSoftmax = 0.20708750 * 250; EvalClassificationError = 0.11600000 * 250; time = 0.3268s; samplesPerSecond = 765.1
-MPI Rank 3: 05/03/2016 18:02:58:  Epoch[ 4 of 4]-Minibatch[ 391- 400, 100.00%]: CrossEntropyWithSoftmax = 0.14587123 * 250; EvalClassificationError = 0.06400000 * 250; time = 0.2939s; samplesPerSecond = 850.7
-MPI Rank 3: 05/03/2016 18:02:58: Finished Epoch[ 4 of 4]: [Training] CrossEntropyWithSoftmax = 0.15919599 * 10000; EvalClassificationError = 0.07650000 * 10000; totalSamplesSeen = 40000; learningRatePerSample = 0.0080000004; epochTime=11.6s
+MPI Rank 3: 05/03/2016 18:02:47:  Epoch[ 4 of 4]-Minibatch[   1-  10, 2.50%]: CrossEntropyWithSoftmax = 0.12378899 * 250; EvalErrorPrediction = 0.06000000 * 250; time = 0.2215s; samplesPerSecond = 1128.5
+MPI Rank 3: 05/03/2016 18:02:47:  Epoch[ 4 of 4]-Minibatch[  11-  20, 5.00%]: CrossEntropyWithSoftmax = 0.18072658 * 250; EvalErrorPrediction = 0.09600000 * 250; time = 0.1823s; samplesPerSecond = 1371.6
+MPI Rank 3: 05/03/2016 18:02:47:  Epoch[ 4 of 4]-Minibatch[  21-  30, 7.50%]: CrossEntropyWithSoftmax = 0.14257652 * 250; EvalErrorPrediction = 0.07600000 * 250; time = 0.1805s; samplesPerSecond = 1384.8
+MPI Rank 3: 05/03/2016 18:02:48:  Epoch[ 4 of 4]-Minibatch[  31-  40, 10.00%]: CrossEntropyWithSoftmax = 0.15640664 * 250; EvalErrorPrediction = 0.06400000 * 250; time = 0.2933s; samplesPerSecond = 852.5
+MPI Rank 3: 05/03/2016 18:02:48:  Epoch[ 4 of 4]-Minibatch[  41-  50, 12.50%]: CrossEntropyWithSoftmax = 0.16965711 * 250; EvalErrorPrediction = 0.09600000 * 250; time = 0.1988s; samplesPerSecond = 1257.3
+MPI Rank 3: 05/03/2016 18:02:48:  Epoch[ 4 of 4]-Minibatch[  51-  60, 15.00%]: CrossEntropyWithSoftmax = 0.18193507 * 250; EvalErrorPrediction = 0.08000000 * 250; time = 0.2390s; samplesPerSecond = 1046.1
+MPI Rank 3: 05/03/2016 18:02:48:  Epoch[ 4 of 4]-Minibatch[  61-  70, 17.50%]: CrossEntropyWithSoftmax = 0.14480715 * 250; EvalErrorPrediction = 0.07200000 * 250; time = 0.2774s; samplesPerSecond = 901.2
+MPI Rank 3: 05/03/2016 18:02:49:  Epoch[ 4 of 4]-Minibatch[  71-  80, 20.00%]: CrossEntropyWithSoftmax = 0.18022375 * 250; EvalErrorPrediction = 0.09600000 * 250; time = 0.1872s; samplesPerSecond = 1335.5
+MPI Rank 3: 05/03/2016 18:02:49:  Epoch[ 4 of 4]-Minibatch[  81-  90, 22.50%]: CrossEntropyWithSoftmax = 0.15853227 * 250; EvalErrorPrediction = 0.07600000 * 250; time = 0.1970s; samplesPerSecond = 1269.3
+MPI Rank 3: 05/03/2016 18:02:49:  Epoch[ 4 of 4]-Minibatch[  91- 100, 25.00%]: CrossEntropyWithSoftmax = 0.14475377 * 250; EvalErrorPrediction = 0.07200000 * 250; time = 0.2368s; samplesPerSecond = 1055.8
+MPI Rank 3: 05/03/2016 18:02:49:  Epoch[ 4 of 4]-Minibatch[ 101- 110, 27.50%]: CrossEntropyWithSoftmax = 0.13347154 * 250; EvalErrorPrediction = 0.05200000 * 250; time = 0.3241s; samplesPerSecond = 771.3
+MPI Rank 3: 05/03/2016 18:02:50:  Epoch[ 4 of 4]-Minibatch[ 111- 120, 30.00%]: CrossEntropyWithSoftmax = 0.13697718 * 250; EvalErrorPrediction = 0.06400000 * 250; time = 0.1659s; samplesPerSecond = 1507.3
+MPI Rank 3: 05/03/2016 18:02:50:  Epoch[ 4 of 4]-Minibatch[ 121- 130, 32.50%]: CrossEntropyWithSoftmax = 0.11578526 * 250; EvalErrorPrediction = 0.05600000 * 250; time = 0.3102s; samplesPerSecond = 805.9
+MPI Rank 3: 05/03/2016 18:02:50:  Epoch[ 4 of 4]-Minibatch[ 131- 140, 35.00%]: CrossEntropyWithSoftmax = 0.16903500 * 250; EvalErrorPrediction = 0.08800000 * 250; time = 0.1444s; samplesPerSecond = 1731.1
+MPI Rank 3: 05/03/2016 18:02:50:  Epoch[ 4 of 4]-Minibatch[ 141- 150, 37.50%]: CrossEntropyWithSoftmax = 0.12744479 * 250; EvalErrorPrediction = 0.04800000 * 250; time = 0.1874s; samplesPerSecond = 1334.2
+MPI Rank 3: 05/03/2016 18:02:50:  Epoch[ 4 of 4]-Minibatch[ 151- 160, 40.00%]: CrossEntropyWithSoftmax = 0.17105836 * 250; EvalErrorPrediction = 0.08400000 * 250; time = 0.2043s; samplesPerSecond = 1223.7
+MPI Rank 3: 05/03/2016 18:02:51:  Epoch[ 4 of 4]-Minibatch[ 161- 170, 42.50%]: CrossEntropyWithSoftmax = 0.17692391 * 250; EvalErrorPrediction = 0.10000000 * 250; time = 0.2544s; samplesPerSecond = 982.6
+MPI Rank 3: 05/03/2016 18:02:51:  Epoch[ 4 of 4]-Minibatch[ 171- 180, 45.00%]: CrossEntropyWithSoftmax = 0.14107508 * 250; EvalErrorPrediction = 0.06400000 * 250; time = 0.4364s; samplesPerSecond = 572.9
+MPI Rank 3: 05/03/2016 18:02:51:  Epoch[ 4 of 4]-Minibatch[ 181- 190, 47.50%]: CrossEntropyWithSoftmax = 0.19340521 * 250; EvalErrorPrediction = 0.10000000 * 250; time = 0.3559s; samplesPerSecond = 702.4
+MPI Rank 3: 05/03/2016 18:02:52:  Epoch[ 4 of 4]-Minibatch[ 191- 200, 50.00%]: CrossEntropyWithSoftmax = 0.20866697 * 250; EvalErrorPrediction = 0.10000000 * 250; time = 0.3769s; samplesPerSecond = 663.4
+MPI Rank 3: 05/03/2016 18:02:52:  Epoch[ 4 of 4]-Minibatch[ 201- 210, 52.50%]: CrossEntropyWithSoftmax = 0.18511042 * 250; EvalErrorPrediction = 0.08000000 * 250; time = 0.3480s; samplesPerSecond = 718.4
+MPI Rank 3: 05/03/2016 18:02:52:  Epoch[ 4 of 4]-Minibatch[ 211- 220, 55.00%]: CrossEntropyWithSoftmax = 0.18159934 * 250; EvalErrorPrediction = 0.07600000 * 250; time = 0.3528s; samplesPerSecond = 708.6
+MPI Rank 3: 05/03/2016 18:02:53:  Epoch[ 4 of 4]-Minibatch[ 221- 230, 57.50%]: CrossEntropyWithSoftmax = 0.14034224 * 250; EvalErrorPrediction = 0.05600000 * 250; time = 0.4338s; samplesPerSecond = 576.2
+MPI Rank 3: 05/03/2016 18:02:53:  Epoch[ 4 of 4]-Minibatch[ 231- 240, 60.00%]: CrossEntropyWithSoftmax = 0.14844686 * 250; EvalErrorPrediction = 0.07600000 * 250; time = 0.3345s; samplesPerSecond = 747.3
+MPI Rank 3: 05/03/2016 18:02:54:  Epoch[ 4 of 4]-Minibatch[ 241- 250, 62.50%]: CrossEntropyWithSoftmax = 0.20372579 * 250; EvalErrorPrediction = 0.11200000 * 250; time = 0.3909s; samplesPerSecond = 639.5
+MPI Rank 3: 05/03/2016 18:02:54:  Epoch[ 4 of 4]-Minibatch[ 251- 260, 65.00%]: CrossEntropyWithSoftmax = 0.12816440 * 250; EvalErrorPrediction = 0.07200000 * 250; time = 0.4371s; samplesPerSecond = 571.9
+MPI Rank 3: 05/03/2016 18:02:54:  Epoch[ 4 of 4]-Minibatch[ 261- 270, 67.50%]: CrossEntropyWithSoftmax = 0.18657425 * 250; EvalErrorPrediction = 0.11600000 * 250; time = 0.4013s; samplesPerSecond = 623.0
+MPI Rank 3: 05/03/2016 18:02:55:  Epoch[ 4 of 4]-Minibatch[ 271- 280, 70.00%]: CrossEntropyWithSoftmax = 0.19568349 * 250; EvalErrorPrediction = 0.08400000 * 250; time = 0.4619s; samplesPerSecond = 541.2
+MPI Rank 3: 05/03/2016 18:02:55:  Epoch[ 4 of 4]-Minibatch[ 281- 290, 72.50%]: CrossEntropyWithSoftmax = 0.16445355 * 250; EvalErrorPrediction = 0.06800000 * 250; time = 0.3485s; samplesPerSecond = 717.3
+MPI Rank 3: 05/03/2016 18:02:56:  Epoch[ 4 of 4]-Minibatch[ 291- 300, 75.00%]: CrossEntropyWithSoftmax = 0.12455473 * 250; EvalErrorPrediction = 0.04400000 * 250; time = 0.2365s; samplesPerSecond = 1057.0
+MPI Rank 3: 05/03/2016 18:02:56:  Epoch[ 4 of 4]-Minibatch[ 301- 310, 77.50%]: CrossEntropyWithSoftmax = 0.17299493 * 250; EvalErrorPrediction = 0.08400000 * 250; time = 0.2446s; samplesPerSecond = 1021.9
+MPI Rank 3: 05/03/2016 18:02:56:  Epoch[ 4 of 4]-Minibatch[ 311- 320, 80.00%]: CrossEntropyWithSoftmax = 0.12251633 * 250; EvalErrorPrediction = 0.05200000 * 250; time = 0.4204s; samplesPerSecond = 594.7
+MPI Rank 3: 05/03/2016 18:02:56:  Epoch[ 4 of 4]-Minibatch[ 321- 330, 82.50%]: CrossEntropyWithSoftmax = 0.14716873 * 250; EvalErrorPrediction = 0.06000000 * 250; time = 0.2937s; samplesPerSecond = 851.4
+MPI Rank 3: 05/03/2016 18:02:57:  Epoch[ 4 of 4]-Minibatch[ 331- 340, 85.00%]: CrossEntropyWithSoftmax = 0.19795421 * 250; EvalErrorPrediction = 0.09200000 * 250; time = 0.2357s; samplesPerSecond = 1060.7
+MPI Rank 3: 05/03/2016 18:02:57:  Epoch[ 4 of 4]-Minibatch[ 341- 350, 87.50%]: CrossEntropyWithSoftmax = 0.12574906 * 250; EvalErrorPrediction = 0.05200000 * 250; time = 0.2748s; samplesPerSecond = 909.8
+MPI Rank 3: 05/03/2016 18:02:57:  Epoch[ 4 of 4]-Minibatch[ 351- 360, 90.00%]: CrossEntropyWithSoftmax = 0.13742429 * 250; EvalErrorPrediction = 0.05600000 * 250; time = 0.2035s; samplesPerSecond = 1228.3
+MPI Rank 3: 05/03/2016 18:02:57:  Epoch[ 4 of 4]-Minibatch[ 361- 370, 92.50%]: CrossEntropyWithSoftmax = 0.12857418 * 250; EvalErrorPrediction = 0.06000000 * 250; time = 0.2970s; samplesPerSecond = 841.9
+MPI Rank 3: 05/03/2016 18:02:58:  Epoch[ 4 of 4]-Minibatch[ 371- 380, 95.00%]: CrossEntropyWithSoftmax = 0.16659309 * 250; EvalErrorPrediction = 0.09600000 * 250; time = 0.2854s; samplesPerSecond = 875.9
+MPI Rank 3: 05/03/2016 18:02:58:  Epoch[ 4 of 4]-Minibatch[ 381- 390, 97.50%]: CrossEntropyWithSoftmax = 0.20708750 * 250; EvalErrorPrediction = 0.11600000 * 250; time = 0.3268s; samplesPerSecond = 765.1
+MPI Rank 3: 05/03/2016 18:02:58:  Epoch[ 4 of 4]-Minibatch[ 391- 400, 100.00%]: CrossEntropyWithSoftmax = 0.14587123 * 250; EvalErrorPrediction = 0.06400000 * 250; time = 0.2939s; samplesPerSecond = 850.7
+MPI Rank 3: 05/03/2016 18:02:58: Finished Epoch[ 4 of 4]: [Training] CrossEntropyWithSoftmax = 0.15919599 * 10000; EvalErrorPrediction = 0.07650000 * 10000; totalSamplesSeen = 40000; learningRatePerSample = 0.0080000004; epochTime=11.6s
 MPI Rank 3: 05/03/2016 18:02:58: CNTKCommandTrainEnd: SimpleMultiGPU
-=======
-MPI Rank 3: 08/16/2016 09:57:14: Starting minibatch loop, DataParallelSGD training (MyRank = 3, NumNodes = 4, NumGradientBits = 64), distributed reading is ENABLED.
-MPI Rank 3: 08/16/2016 09:57:14:  Epoch[ 4 of 4]-Minibatch[   1-  10, 2.50%]: CrossEntropyWithSoftmax = 0.12378899 * 250; EvalErrorPrediction = 0.06000000 * 250; time = 0.0886s; samplesPerSecond = 2823.1
-MPI Rank 3: 08/16/2016 09:57:14:  Epoch[ 4 of 4]-Minibatch[  11-  20, 5.00%]: CrossEntropyWithSoftmax = 0.18072658 * 250; EvalErrorPrediction = 0.09600000 * 250; time = 0.0204s; samplesPerSecond = 12269.9
-MPI Rank 3: 08/16/2016 09:57:14:  Epoch[ 4 of 4]-Minibatch[  21-  30, 7.50%]: CrossEntropyWithSoftmax = 0.14257652 * 250; EvalErrorPrediction = 0.07600000 * 250; time = 0.0418s; samplesPerSecond = 5987.9
-MPI Rank 3: 08/16/2016 09:57:14:  Epoch[ 4 of 4]-Minibatch[  31-  40, 10.00%]: CrossEntropyWithSoftmax = 0.15640664 * 250; EvalErrorPrediction = 0.06400000 * 250; time = 0.0429s; samplesPerSecond = 5830.0
-MPI Rank 3: 08/16/2016 09:57:14:  Epoch[ 4 of 4]-Minibatch[  41-  50, 12.50%]: CrossEntropyWithSoftmax = 0.16965711 * 250; EvalErrorPrediction = 0.09600000 * 250; time = 0.0694s; samplesPerSecond = 3600.5
-MPI Rank 3: 08/16/2016 09:57:14:  Epoch[ 4 of 4]-Minibatch[  51-  60, 15.00%]: CrossEntropyWithSoftmax = 0.18193507 * 250; EvalErrorPrediction = 0.08000000 * 250; time = 0.0328s; samplesPerSecond = 7623.8
-MPI Rank 3: 08/16/2016 09:57:14:  Epoch[ 4 of 4]-Minibatch[  61-  70, 17.50%]: CrossEntropyWithSoftmax = 0.14480715 * 250; EvalErrorPrediction = 0.07200000 * 250; time = 0.0132s; samplesPerSecond = 18913.6
-MPI Rank 3: 08/16/2016 09:57:14:  Epoch[ 4 of 4]-Minibatch[  71-  80, 20.00%]: CrossEntropyWithSoftmax = 0.18022375 * 250; EvalErrorPrediction = 0.09600000 * 250; time = 0.0288s; samplesPerSecond = 8693.2
-MPI Rank 3: 08/16/2016 09:57:14:  Epoch[ 4 of 4]-Minibatch[  81-  90, 22.50%]: CrossEntropyWithSoftmax = 0.15853227 * 250; EvalErrorPrediction = 0.07600000 * 250; time = 0.0292s; samplesPerSecond = 8568.1
-MPI Rank 3: 08/16/2016 09:57:15:  Epoch[ 4 of 4]-Minibatch[  91- 100, 25.00%]: CrossEntropyWithSoftmax = 0.14475377 * 250; EvalErrorPrediction = 0.07200000 * 250; time = 0.0342s; samplesPerSecond = 7305.0
-MPI Rank 3: 08/16/2016 09:57:15:  Epoch[ 4 of 4]-Minibatch[ 101- 110, 27.50%]: CrossEntropyWithSoftmax = 0.13347154 * 250; EvalErrorPrediction = 0.05200000 * 250; time = 0.0290s; samplesPerSecond = 8612.4
-MPI Rank 3: 08/16/2016 09:57:15:  Epoch[ 4 of 4]-Minibatch[ 111- 120, 30.00%]: CrossEntropyWithSoftmax = 0.13697718 * 250; EvalErrorPrediction = 0.06400000 * 250; time = 0.0486s; samplesPerSecond = 5144.7
-MPI Rank 3: 08/16/2016 09:57:15:  Epoch[ 4 of 4]-Minibatch[ 121- 130, 32.50%]: CrossEntropyWithSoftmax = 0.11578526 * 250; EvalErrorPrediction = 0.05600000 * 250; time = 0.0448s; samplesPerSecond = 5586.2
-MPI Rank 3: 08/16/2016 09:57:15:  Epoch[ 4 of 4]-Minibatch[ 131- 140, 35.00%]: CrossEntropyWithSoftmax = 0.16903500 * 250; EvalErrorPrediction = 0.08800000 * 250; time = 0.0882s; samplesPerSecond = 2834.1
-MPI Rank 3: 08/16/2016 09:57:15:  Epoch[ 4 of 4]-Minibatch[ 141- 150, 37.50%]: CrossEntropyWithSoftmax = 0.12744479 * 250; EvalErrorPrediction = 0.04800000 * 250; time = 0.0457s; samplesPerSecond = 5470.3
-MPI Rank 3: 08/16/2016 09:57:15:  Epoch[ 4 of 4]-Minibatch[ 151- 160, 40.00%]: CrossEntropyWithSoftmax = 0.17105836 * 250; EvalErrorPrediction = 0.08400000 * 250; time = 0.0656s; samplesPerSecond = 3808.5
-MPI Rank 3: 08/16/2016 09:57:15:  Epoch[ 4 of 4]-Minibatch[ 161- 170, 42.50%]: CrossEntropyWithSoftmax = 0.17692391 * 250; EvalErrorPrediction = 0.10000000 * 250; time = 0.0654s; samplesPerSecond = 3825.3
-MPI Rank 3: 08/16/2016 09:57:15:  Epoch[ 4 of 4]-Minibatch[ 171- 180, 45.00%]: CrossEntropyWithSoftmax = 0.14107508 * 250; EvalErrorPrediction = 0.06400000 * 250; time = 0.0317s; samplesPerSecond = 7878.0
-MPI Rank 3: 08/16/2016 09:57:15:  Epoch[ 4 of 4]-Minibatch[ 181- 190, 47.50%]: CrossEntropyWithSoftmax = 0.19340521 * 250; EvalErrorPrediction = 0.10000000 * 250; time = 0.0201s; samplesPerSecond = 12431.6
-MPI Rank 3: 08/16/2016 09:57:15:  Epoch[ 4 of 4]-Minibatch[ 191- 200, 50.00%]: CrossEntropyWithSoftmax = 0.20866697 * 250; EvalErrorPrediction = 0.10000000 * 250; time = 0.0610s; samplesPerSecond = 4099.5
-MPI Rank 3: 08/16/2016 09:57:15:  Epoch[ 4 of 4]-Minibatch[ 201- 210, 52.50%]: CrossEntropyWithSoftmax = 0.18511042 * 250; EvalErrorPrediction = 0.08000000 * 250; time = 0.0621s; samplesPerSecond = 4028.1
-MPI Rank 3: 08/16/2016 09:57:15:  Epoch[ 4 of 4]-Minibatch[ 211- 220, 55.00%]: CrossEntropyWithSoftmax = 0.18159934 * 250; EvalErrorPrediction = 0.07600000 * 250; time = 0.0495s; samplesPerSecond = 5055.3
-MPI Rank 3: 08/16/2016 09:57:15:  Epoch[ 4 of 4]-Minibatch[ 221- 230, 57.50%]: CrossEntropyWithSoftmax = 0.14034224 * 250; EvalErrorPrediction = 0.05600000 * 250; time = 0.0413s; samplesPerSecond = 6051.7
-MPI Rank 3: 08/16/2016 09:57:15:  Epoch[ 4 of 4]-Minibatch[ 231- 240, 60.00%]: CrossEntropyWithSoftmax = 0.14844686 * 250; EvalErrorPrediction = 0.07600000 * 250; time = 0.0459s; samplesPerSecond = 5448.0
-MPI Rank 3: 08/16/2016 09:57:15:  Epoch[ 4 of 4]-Minibatch[ 241- 250, 62.50%]: CrossEntropyWithSoftmax = 0.20372579 * 250; EvalErrorPrediction = 0.11200000 * 250; time = 0.0545s; samplesPerSecond = 4583.0
-MPI Rank 3: 08/16/2016 09:57:15:  Epoch[ 4 of 4]-Minibatch[ 251- 260, 65.00%]: CrossEntropyWithSoftmax = 0.12816440 * 250; EvalErrorPrediction = 0.07200000 * 250; time = 0.0749s; samplesPerSecond = 3338.4
-MPI Rank 3: 08/16/2016 09:57:15:  Epoch[ 4 of 4]-Minibatch[ 261- 270, 67.50%]: CrossEntropyWithSoftmax = 0.18657425 * 250; EvalErrorPrediction = 0.11600000 * 250; time = 0.0486s; samplesPerSecond = 5144.0
-MPI Rank 3: 08/16/2016 09:57:15:  Epoch[ 4 of 4]-Minibatch[ 271- 280, 70.00%]: CrossEntropyWithSoftmax = 0.19568349 * 250; EvalErrorPrediction = 0.08400000 * 250; time = 0.0434s; samplesPerSecond = 5755.2
-MPI Rank 3: 08/16/2016 09:57:15:  Epoch[ 4 of 4]-Minibatch[ 281- 290, 72.50%]: CrossEntropyWithSoftmax = 0.16445355 * 250; EvalErrorPrediction = 0.06800000 * 250; time = 0.0407s; samplesPerSecond = 6143.9
-MPI Rank 3: 08/16/2016 09:57:16:  Epoch[ 4 of 4]-Minibatch[ 291- 300, 75.00%]: CrossEntropyWithSoftmax = 0.12455473 * 250; EvalErrorPrediction = 0.04400000 * 250; time = 0.0590s; samplesPerSecond = 4236.1
-MPI Rank 3: 08/16/2016 09:57:16:  Epoch[ 4 of 4]-Minibatch[ 301- 310, 77.50%]: CrossEntropyWithSoftmax = 0.17299493 * 250; EvalErrorPrediction = 0.08400000 * 250; time = 0.0573s; samplesPerSecond = 4366.3
-MPI Rank 3: 08/16/2016 09:57:16:  Epoch[ 4 of 4]-Minibatch[ 311- 320, 80.00%]: CrossEntropyWithSoftmax = 0.12251633 * 250; EvalErrorPrediction = 0.05200000 * 250; time = 0.0366s; samplesPerSecond = 6822.6
-MPI Rank 3: 08/16/2016 09:57:16:  Epoch[ 4 of 4]-Minibatch[ 321- 330, 82.50%]: CrossEntropyWithSoftmax = 0.14716873 * 250; EvalErrorPrediction = 0.06000000 * 250; time = 0.0298s; samplesPerSecond = 8402.5
-MPI Rank 3: 08/16/2016 09:57:16:  Epoch[ 4 of 4]-Minibatch[ 331- 340, 85.00%]: CrossEntropyWithSoftmax = 0.19795421 * 250; EvalErrorPrediction = 0.09200000 * 250; time = 0.0350s; samplesPerSecond = 7149.8
-MPI Rank 3: 08/16/2016 09:57:16:  Epoch[ 4 of 4]-Minibatch[ 341- 350, 87.50%]: CrossEntropyWithSoftmax = 0.12574906 * 250; EvalErrorPrediction = 0.05200000 * 250; time = 0.0335s; samplesPerSecond = 7463.8
-MPI Rank 3: 08/16/2016 09:57:16:  Epoch[ 4 of 4]-Minibatch[ 351- 360, 90.00%]: CrossEntropyWithSoftmax = 0.13742429 * 250; EvalErrorPrediction = 0.05600000 * 250; time = 0.0580s; samplesPerSecond = 4311.2
-MPI Rank 3: 08/16/2016 09:57:16:  Epoch[ 4 of 4]-Minibatch[ 361- 370, 92.50%]: CrossEntropyWithSoftmax = 0.12857418 * 250; EvalErrorPrediction = 0.06000000 * 250; time = 0.0472s; samplesPerSecond = 5291.8
-MPI Rank 3: 08/16/2016 09:57:16:  Epoch[ 4 of 4]-Minibatch[ 371- 380, 95.00%]: CrossEntropyWithSoftmax = 0.16659309 * 250; EvalErrorPrediction = 0.09600000 * 250; time = 0.0396s; samplesPerSecond = 6313.9
-MPI Rank 3: 08/16/2016 09:57:16:  Epoch[ 4 of 4]-Minibatch[ 381- 390, 97.50%]: CrossEntropyWithSoftmax = 0.20708750 * 250; EvalErrorPrediction = 0.11600000 * 250; time = 0.0416s; samplesPerSecond = 6016.1
-MPI Rank 3: 08/16/2016 09:57:16:  Epoch[ 4 of 4]-Minibatch[ 391- 400, 100.00%]: CrossEntropyWithSoftmax = 0.14587123 * 250; EvalErrorPrediction = 0.06400000 * 250; time = 0.0405s; samplesPerSecond = 6173.0
-MPI Rank 3: 08/16/2016 09:57:16: Finished Epoch[ 4 of 4]: [Training] CrossEntropyWithSoftmax = 0.15919599 * 10000; EvalErrorPrediction = 0.07650000 * 10000; totalSamplesSeen = 40000; learningRatePerSample = 0.0080000004; epochTime=1.84828s
-MPI Rank 3: 08/16/2016 09:57:16: CNTKCommandTrainEnd: SimpleMultiGPU
->>>>>>> 8493f118
-MPI Rank 3: 
-MPI Rank 3: 08/16/2016 09:57:16: Action "train" complete.
-MPI Rank 3: 
-MPI Rank 3: 08/16/2016 09:57:16: __COMPLETED__
-MPI Rank 3: ~MPIWrapper+MPI Rank 3: 
+MPI Rank 3: 05/03/2016 18:02:58: Action "train" complete.
+MPI Rank 3: 
+MPI Rank 3: 05/03/2016 18:02:58: __COMPLETED__