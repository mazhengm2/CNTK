--- conflicted
+++ resolved
@@ -594,12 +594,7 @@
     }
 
     //return list of nodes that require precomputation and not precomputed yet.
-<<<<<<< HEAD
-    // TODO: name has a grammar error, fix
     std::list<ComputationNodeBasePtr> ComputationNetwork::GetNodesRequiringPreComputation(const ComputationNodeBasePtr& rootNode, bool checkComputed)
-=======
-    std::list<ComputationNodeBasePtr> ComputationNetwork::GetNodesRequiringPreComputation(const ComputationNodeBasePtr rootNode, bool checkComputed)
->>>>>>> 173de462
     {
         std::list<ComputationNodeBasePtr> nodesRequirePreComputation;
         GetNodesRequiringX<PreComputedNode<float>>(nodesRequirePreComputation, rootNode, checkComputed);
@@ -607,14 +602,8 @@
         return nodesRequirePreComputation;
     }
 
-<<<<<<< HEAD
-    //return list of nodes that require precomputation and not precomputed yet.
-    // TODO: name has grammar error, fix
+    //return list of nodes that require batch mode and not precomputed yet.
     std::list<ComputationNodeBasePtr> ComputationNetwork::GetNodesRequiringBatchMode(const ComputationNodeBasePtr& rootNode, bool checkComputed)
-=======
-    //return list of nodes that require batch mode and not precomputed yet.
-    std::list<ComputationNodeBasePtr> ComputationNetwork::GetNodesRequiringBatchMode(const ComputationNodeBasePtr rootNode, bool checkComputed)
->>>>>>> 173de462
     {
         std::list<ComputationNodeBasePtr> nodesRequirePreComputation;
         GetNodesRequiringX<BatchModeNode<float>>(nodesRequirePreComputation, rootNode, checkComputed);
@@ -634,12 +623,8 @@
         m_cacheGradientCalcOrders.clear();
     }
 
-<<<<<<< HEAD
+    // purge identical loops (i.e. loops that have the same source node)
     void ComputationNetwork::MergeRecurrentLoops(const ComputationNodeBasePtr& /*rootNode*/)
-=======
-    // purge identical loops (i.e. loops that have the same source node)
-    void ComputationNetwork::MergeRecurrentLoops(const ComputationNodeBasePtr /*rootNode*/)
->>>>>>> 173de462
     {
         if (m_recurrentInfo.size() <= 1)
             return;
@@ -672,12 +657,8 @@
     }
 
     // get the strong connected component from the graph
-<<<<<<< HEAD
+    // This sets index, lowLink, m_visited, m_inStack
     void ComputationNetwork::getStrongSCC(const ComputationNodeBasePtr& rootNode)    // TODO: method names start uppercase
-=======
-    // This sets index, lowLink, m_visited, m_inStack
-    void ComputationNetwork::getStrongSCC(const ComputationNodeBasePtr rootNode)    // TODO: method names start uppercase
->>>>>>> 173de462
     {
         /// notice that this graph including graphs from a parent networks if two or more networks are connected via PairNode
         std::unordered_set<ComputationNodeBasePtr> visited;
@@ -769,19 +750,13 @@
                 LogicError("There is infinite Loop which cannot be unrolled!!");
         }
     }
-<<<<<<< HEAD
-            
-    //must be called before ValidateNetwork
-    void ComputationNetwork::FormRecurrentLoops(const ComputationNodeBasePtr& rootNode)
-=======
 
     // forms the recurrent loop that 'rootNode' participates in
     // TODO: This function is not lazy, i.e. not cached. BuildAndValidateSubNetwork() caches, but others don't. Not sure why/how that's OK--won't we reassign loop ids?
     // This sets/updates:
     //  - 
     // Is often called before ValidateNetwork() on a root; will be called from inside ValidateNetwork() as well.
-    void ComputationNetwork::FormRecurrentLoops(const ComputationNodeBasePtr rootNode)
->>>>>>> 173de462
+    void ComputationNetwork::FormRecurrentLoops(const ComputationNodeBasePtr& rootNode)
     {
         // ...?
         getStrongSCC(rootNode);
@@ -988,13 +963,9 @@
         nodes = newList;
     }
 
-<<<<<<< HEAD
-    void ComputationNetwork::CollectInputAndLeanableParameters(const ComputationNodeBasePtr& rootNode)
-=======
     // lazily reate the m_inputs[] and m_learnableParameters lists
     // The only other side effect is to call GetEvalOrder(), which will cache the evaluation order for the given root node.
-    void ComputationNetwork::CollectInputAndLearnableParameters(const ComputationNodeBasePtr rootNode)
->>>>>>> 173de462
+    void ComputationNetwork::CollectInputAndLearnableParameters(const ComputationNodeBasePtr& rootNode)
     {
         //not found
         if (m_inputs.find(rootNode) == m_inputs.end())
@@ -1072,9 +1043,6 @@
         }
     }
 
-<<<<<<< HEAD
-    /*static*/void ComputationNetwork::SetMaxTempMemSizeForCNN(ComputationNetwork& net, const ComputationNodeBasePtr& criterionNode, const size_t maxTempMemSizeInSamples)
-=======
     //set sequence training parameters, e.g. smoothing weight, frame drop threshhold
     template<class ElemType>
     void ComputationNetwork::SetSeqParam(ComputationNetwork& net, const ComputationNodeBasePtr criterionNode, const ElemType hsmoothingWeight, const ElemType frameDropThresh, const bool doreferencealign)
@@ -1098,8 +1066,7 @@
         }
     }
 
-    /*static*/void ComputationNetwork::SetMaxTempMemSizeForCNN(ComputationNetwork& net, const ComputationNodeBasePtr criterionNode, const size_t maxTempMemSizeInSamples)
->>>>>>> 173de462
+    /*static*/void ComputationNetwork::SetMaxTempMemSizeForCNN(ComputationNetwork& net, const ComputationNodeBasePtr& criterionNode, const size_t maxTempMemSizeInSamples)
     {
         fprintf(stderr, "Set Max Temp Mem Size For Convolution Nodes to %lu samples.\n", maxTempMemSizeInSamples);
         std::list<ComputationNodeBasePtr> convolutionNodes = net.GetNodesWithType(OperationNameOf(ConvolutionNode), criterionNode);
@@ -1682,30 +1649,16 @@
         }
         RebuildNetwork(m_finalCriteria[0]);
     }
-<<<<<<< HEAD
 
     template void ComputationNetwork::InitLearnableParameters<float>(const ComputationNodeBasePtr& node, const bool uniformInit, const unsigned long randomSeed, const float initValueScale, bool initOnCPUOnly);
     template void ComputationNetwork::LoadFromFile<float>(const std::wstring& fileName, const FileOptions fileFormat, const bool bAllowNoCriterionNode, ComputationNetwork* anotherNetwork);
     template void ComputationNetwork::PerformSVDecomposition<float>(const map<wstring, float>& SVDConfig);
     template /*static*/void ComputationNetwork::SetDropoutRate<float>(ComputationNetwork& net, const ComputationNodeBasePtr& criterionNode, const double dropoutRate, double & prevDropoutRate, unsigned long & dropOutSeed);
+    template void ComputationNetwork::SetSeqParam<float>(ComputationNetwork& net, const ComputationNodeBasePtr criterionNode, const   float hsmoothingWeight, const float frameDropThresh, const bool doreferencealign);
 
     template void ComputationNetwork::InitLearnableParameters<double>(const ComputationNodeBasePtr& node, const bool uniformInit, const unsigned long randomSeed, const double initValueScale, bool initOnCPUOnly);
     template void ComputationNetwork::LoadFromFile<double>(const std::wstring& fileName, const FileOptions fileFormat, const bool bAllowNoCriterionNode, ComputationNetwork* anotherNetwork);
     template void ComputationNetwork::PerformSVDecomposition<double>(const map<wstring, float>& SVDConfig);
     template /*static*/void ComputationNetwork::SetDropoutRate<double>(ComputationNetwork& net, const ComputationNodeBasePtr& criterionNode, const double dropoutRate, double & prevDropoutRate, unsigned long & dropOutSeed);
-
-=======
-
-    template void ComputationNetwork::InitLearnableParameters<float>(const ComputationNodeBasePtr node, const bool uniformInit, const unsigned long randomSeed, const float initValueScale, bool initOnCPUOnly);
-    template void ComputationNetwork::LoadFromFile<float>(const std::wstring& fileName, const FileOptions fileFormat, const bool bAllowNoCriterionNode, ComputationNetwork* anotherNetwork);
-    template void ComputationNetwork::PerformSVDecomposition<float>(const map<wstring, float>& SVDConfig);
-    template /*static*/void ComputationNetwork::SetDropoutRate<float>(ComputationNetwork& net, const ComputationNodeBasePtr criterionNode, const double dropoutRate, double & prevDropoutRate, unsigned long & dropOutSeed);
-    template void ComputationNetwork::SetSeqParam<float>(ComputationNetwork& net, const ComputationNodeBasePtr criterionNode, const   float hsmoothingWeight, const float frameDropThresh, const bool doreferencealign);
-
-    template void ComputationNetwork::InitLearnableParameters<double>(const ComputationNodeBasePtr node, const bool uniformInit, const unsigned long randomSeed, const double initValueScale, bool initOnCPUOnly);
-    template void ComputationNetwork::LoadFromFile<double>(const std::wstring& fileName, const FileOptions fileFormat, const bool bAllowNoCriterionNode, ComputationNetwork* anotherNetwork);
-    template void ComputationNetwork::PerformSVDecomposition<double>(const map<wstring, float>& SVDConfig);
-    template /*static*/void ComputationNetwork::SetDropoutRate<double>(ComputationNetwork& net, const ComputationNodeBasePtr criterionNode, const double dropoutRate, double & prevDropoutRate, unsigned long & dropOutSeed);
     template void ComputationNetwork::SetSeqParam<double>(ComputationNetwork& net, const ComputationNodeBasePtr criterionNode, const   double hsmoothingWeight, const double frameDropThresh, const bool doreferencealign);
->>>>>>> 173de462
 }}}